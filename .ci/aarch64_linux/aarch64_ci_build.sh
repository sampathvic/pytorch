#!/bin/bash
set -eux -o pipefail

GPU_ARCH_VERSION=${GPU_ARCH_VERSION:-}

if [[ "$GPU_ARCH_VERSION" == *"12.9"* ]]; then
<<<<<<< HEAD
  export TORCH_CUDA_ARCH_LIST="9.0;10.0;12.0"
=======
    export TORCH_CUDA_ARCH_LIST="8.0;9.0;10.0;12.0"
>>>>>>> 7f14b42a
fi

SCRIPTPATH="$(
  cd -- "$(dirname "$0")" >/dev/null 2>&1
  pwd -P
)"
source $SCRIPTPATH/aarch64_ci_setup.sh

###############################################################################
# Run aarch64 builder python
###############################################################################
cd /
# adding safe directory for git as the permissions will be
# on the mounted pytorch repo
git config --global --add safe.directory /pytorch
pip install -r /pytorch/requirements.txt
pip install auditwheel==6.2.0
if [ "$DESIRED_CUDA" = "cpu" ]; then
  echo "BASE_CUDA_VERSION is not set. Building cpu wheel."
  #USE_PRIORITIZED_TEXT_FOR_LD for enable linker script optimization https://github.com/pytorch/pytorch/pull/121975/files
  USE_PRIORITIZED_TEXT_FOR_LD=1 python /pytorch/.ci/aarch64_linux/aarch64_wheel_ci_build.py --enable-mkldnn
else
  echo "BASE_CUDA_VERSION is set to: $DESIRED_CUDA"
  export USE_SYSTEM_NCCL=1
  #USE_PRIORITIZED_TEXT_FOR_LD for enable linker script optimization https://github.com/pytorch/pytorch/pull/121975/files
  USE_PRIORITIZED_TEXT_FOR_LD=1 python /pytorch/.ci/aarch64_linux/aarch64_wheel_ci_build.py --enable-mkldnn --enable-cuda
fi<|MERGE_RESOLUTION|>--- conflicted
+++ resolved
@@ -4,11 +4,7 @@
 GPU_ARCH_VERSION=${GPU_ARCH_VERSION:-}
 
 if [[ "$GPU_ARCH_VERSION" == *"12.9"* ]]; then
-<<<<<<< HEAD
-  export TORCH_CUDA_ARCH_LIST="9.0;10.0;12.0"
-=======
-    export TORCH_CUDA_ARCH_LIST="8.0;9.0;10.0;12.0"
->>>>>>> 7f14b42a
+  export TORCH_CUDA_ARCH_LIST="8.0;9.0;10.0;12.0"
 fi
 
 SCRIPTPATH="$(
