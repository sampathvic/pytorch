#!/bin/bash

# Required environment variable: $BUILD_ENVIRONMENT
# (This is set by default in the Docker images we build, so you don't
# need to set it yourself.

set -ex -o pipefail

# Suppress ANSI color escape sequences
export TERM=vt100

# shellcheck source=./common.sh
source "$(dirname "${BASH_SOURCE[0]}")/common.sh"
# shellcheck source=./common-build.sh
source "$(dirname "${BASH_SOURCE[0]}")/common-build.sh"

# Do not change workspace permissions for ROCm and s390x CI jobs
# as it can leave workspace with bad permissions for cancelled jobs
if [[ "$BUILD_ENVIRONMENT" != *rocm* && "$BUILD_ENVIRONMENT" != *s390x* && -d /var/lib/jenkins/workspace ]]; then
  # Workaround for dind-rootless userid mapping (https://github.com/pytorch/ci-infra/issues/96)
  WORKSPACE_ORIGINAL_OWNER_ID=$(stat -c '%u' "/var/lib/jenkins/workspace")
  cleanup_workspace() {
    echo "sudo may print the following warning message that can be ignored. The chown command will still run."
    echo "    sudo: setrlimit(RLIMIT_STACK): Operation not permitted"
    echo "For more details refer to https://github.com/sudo-project/sudo/issues/42"
    sudo chown -R "$WORKSPACE_ORIGINAL_OWNER_ID" /var/lib/jenkins/workspace
  }
  # Disable shellcheck SC2064 as we want to parse the original owner immediately.
  # shellcheck disable=SC2064
  trap_add cleanup_workspace EXIT
  sudo chown -R jenkins /var/lib/jenkins/workspace
  git config --global --add safe.directory /var/lib/jenkins/workspace
fi

echo "Environment variables:"
env

TORCH_INSTALL_DIR=$(python -c "import site; print(site.getsitepackages()[0])")/torch
TORCH_BIN_DIR="$TORCH_INSTALL_DIR"/bin
TORCH_LIB_DIR="$TORCH_INSTALL_DIR"/lib
TORCH_TEST_DIR="$TORCH_INSTALL_DIR"/test

BUILD_DIR="build"
BUILD_RENAMED_DIR="build_renamed"
BUILD_BIN_DIR="$BUILD_DIR"/bin

#Set Default values for these variables in case they are not set
SHARD_NUMBER="${SHARD_NUMBER:=1}"
NUM_TEST_SHARDS="${NUM_TEST_SHARDS:=1}"

# enable debug asserts in serialization
export TORCH_SERIALIZATION_DEBUG=1

export VALGRIND=ON
# export TORCH_INDUCTOR_INSTALL_GXX=ON
if [[ "$BUILD_ENVIRONMENT" == *clang9* || "$BUILD_ENVIRONMENT" == *xpu* ]]; then
  # clang9 appears to miscompile code involving std::optional<c10::SymInt>,
  # such that valgrind complains along these lines:
  #
  # Conditional jump or move depends on uninitialised value(s)
  #    at 0x40303A: ~optional_base (Optional.h:281)
  #    by 0x40303A: call (Dispatcher.h:448)
  #    by 0x40303A: call(at::Tensor const&, c10::ArrayRef<c10::SymInt>, c10::ArrayRef<c10::SymInt>, std::optional<c10::SymInt>) (basic.cpp:10)
  #    by 0x403700: main (basic.cpp:16)
  #  Uninitialised value was created by a stack allocation
  #    at 0x402AAA: call(at::Tensor const&, c10::ArrayRef<c10::SymInt>, c10::ArrayRef<c10::SymInt>, std::optional<c10::SymInt>) (basic.cpp:6)
  #
  # The problem does not appear with gcc or newer versions of clang (we tested
  # clang14).  So we suppress valgrind testing for clang9 specifically.
  # You may need to suppress it for other versions of clang if they still have
  # the bug.
  #
  # A minimal repro for the valgrind error is below:
  #
  # #include <ATen/ATen.h>
  # #include <ATen/core/dispatch/Dispatcher.h>
  #
  # using namespace at;
  #
  # Tensor call(const at::Tensor & self, c10::SymIntArrayRef size, c10::SymIntArrayRef stride, std::optional<c10::SymInt> storage_offset) {
  #   auto op = c10::Dispatcher::singleton()
  #       .findSchemaOrThrow(at::_ops::as_strided::name, at::_ops::as_strided::overload_name)
  #       .typed<at::_ops::as_strided::schema>();
  #   return op.call(self, size, stride, storage_offset);
  # }
  #
  # int main(int argv) {
  #   Tensor b = empty({3, 4});
  #   auto z = call(b, b.sym_sizes(), b.sym_strides(), std::nullopt);
  # }
  export VALGRIND=OFF
fi


if [[ "$BUILD_ENVIRONMENT" == *s390x* ]]; then
  # There are additional warnings on s390x, maybe due to newer gcc.
  # Skip this check for now
  export VALGRIND=OFF
fi

if [[ "${PYTORCH_TEST_RERUN_DISABLED_TESTS}" == "1" ]] || [[ "${CONTINUE_THROUGH_ERROR}" == "1" ]]; then
  # When rerunning disable tests, do not generate core dumps as it could consume
  # the runner disk space when crashed tests are run multiple times. Running out
  # of space is a nasty issue because there is no space left to even download the
  # GHA to clean up the disk
  #
  # We also want to turn off core dump when CONTINUE_THROUGH_ERROR is set as there
  # is a small risk of having multiple core files generated. Arguably, they are not
  # that useful in this case anyway and the test will still continue
  ulimit -c 0

  # Note that by piping the core dump to a script set in /proc/sys/kernel/core_pattern
  # as documented in https://man7.org/linux/man-pages/man5/core.5.html, we could
  # dynamically stop generating more core file when the disk space drops below a
  # certain threshold. However, this is not supported inside Docker container atm
fi

# Get fully qualified path using realpath
if [[ "$BUILD_ENVIRONMENT" != *bazel* ]]; then
  CUSTOM_TEST_ARTIFACT_BUILD_DIR=$(realpath "${CUSTOM_TEST_ARTIFACT_BUILD_DIR:-"build/custom_test_artifacts"}")
fi

# Reduce set of tests to include when running run_test.py
if [[ -n $TESTS_TO_INCLUDE ]]; then
  echo "Setting INCLUDE_CLAUSE"
  INCLUDE_CLAUSE="--include $TESTS_TO_INCLUDE"
fi

echo "Environment variables"
env

echo "Testing pytorch"

export LANG=C.UTF-8

PR_NUMBER=${PR_NUMBER:-${CIRCLE_PR_NUMBER:-}}

if [[ "$TEST_CONFIG" == 'default' ]]; then
  export CUDA_VISIBLE_DEVICES=0
  export HIP_VISIBLE_DEVICES=0
fi

if [[ "$TEST_CONFIG" == 'distributed' ]] && [[ "$BUILD_ENVIRONMENT" == *rocm* ]]; then
  export HIP_VISIBLE_DEVICES=0,1,2,3
fi

if [[ "$TEST_CONFIG" == 'slow' ]]; then
  export PYTORCH_TEST_WITH_SLOW=1
  export PYTORCH_TEST_SKIP_FAST=1
fi

if [[ "$BUILD_ENVIRONMENT" == *slow-gradcheck* ]]; then
  export PYTORCH_TEST_WITH_SLOW_GRADCHECK=1
  # TODO: slow gradcheck tests run out of memory a lot recently, so setting this
  # to run them sequentially with only one process to mitigate the issue
  export PYTORCH_TEST_CUDA_MEM_LEAK_CHECK=1
fi

if [[ "$BUILD_ENVIRONMENT" == *cuda* || "$BUILD_ENVIRONMENT" == *rocm* ]]; then
  # Used so that only cuda/rocm specific versions of tests are generated
  # mainly used so that we're not spending extra cycles testing cpu
  # devices on expensive gpu machines
  export PYTORCH_TESTING_DEVICE_ONLY_FOR="cuda"
elif [[ "$BUILD_ENVIRONMENT" == *xpu* ]]; then
  export PYTORCH_TESTING_DEVICE_ONLY_FOR="xpu"
  # setting PYTHON_TEST_EXTRA_OPTION
  export PYTHON_TEST_EXTRA_OPTION="--xpu"
fi

if [[ "$TEST_CONFIG" == *crossref* ]]; then
  export PYTORCH_TEST_WITH_CROSSREF=1
fi

if [[ "$BUILD_ENVIRONMENT" == *rocm* ]]; then
  # regression in ROCm 6.0 on MI50 CI runners due to hipblaslt; remove in 6.1
  export VALGRIND=OFF
  # Print GPU info
  rocminfo
  rocminfo | grep -E 'Name:.*\sgfx|Marketing'

  # for benchmarks/dynamo/check_accuracy.py, we need to put results in a rocm specific directory to avoid clashes with cuda
  MAYBE_ROCM="rocm/"
fi

if [[ "$BUILD_ENVIRONMENT" == *xpu* ]]; then
  # Source Intel oneAPI envrioment script to enable xpu runtime related libraries
  # refer to https://www.intel.com/content/www/us/en/developer/articles/tool/pytorch-prerequisites-for-intel-gpus.html
  # shellcheck disable=SC1091
  source /opt/intel/oneapi/compiler/latest/env/vars.sh
  if [ -f /opt/intel/oneapi/umf/latest/env/vars.sh ]; then
    # shellcheck disable=SC1091
    source /opt/intel/oneapi/umf/latest/env/vars.sh
  fi
  # shellcheck disable=SC1091
  source /opt/intel/oneapi/ccl/latest/env/vars.sh
  # shellcheck disable=SC1091
  source /opt/intel/oneapi/mpi/latest/env/vars.sh
  # Check XPU status before testing
  timeout 30 xpu-smi discovery || true
fi

if [[ "$BUILD_ENVIRONMENT" != *-bazel-* ]] ; then
  # JIT C++ extensions require ninja.
  pip_install --user "ninja==1.10.2"
  # ninja is installed in $HOME/.local/bin, e.g., /var/lib/jenkins/.local/bin for CI user jenkins
  # but this script should be runnable by any user, including root
  export PATH="$HOME/.local/bin:$PATH"
fi

if [[ "$BUILD_ENVIRONMENT" == *aarch64* ]]; then
  # TODO: revisit this once the CI is stabilized on aarch64 linux
  export VALGRIND=OFF
fi

# DANGER WILL ROBINSON.  The LD_PRELOAD here could cause you problems
# if you're not careful.  Check this if you made some changes and the
# ASAN test is not working
if [[ "$BUILD_ENVIRONMENT" == *asan* ]]; then
    export ASAN_OPTIONS=detect_leaks=0:symbolize=1:detect_stack_use_after_return=true:strict_init_order=true:detect_odr_violation=1:detect_container_overflow=0:check_initialization_order=true:debug=true
    if [[ "$BUILD_ENVIRONMENT" == *cuda* ]]; then
        export ASAN_OPTIONS="${ASAN_OPTIONS}:protect_shadow_gap=0"
    fi
    export UBSAN_OPTIONS=print_stacktrace=1:suppressions=$PWD/ubsan.supp
    export PYTORCH_TEST_WITH_ASAN=1
    export PYTORCH_TEST_WITH_UBSAN=1
    # TODO: Figure out how to avoid hard-coding these paths
    export ASAN_SYMBOLIZER_PATH=/usr/lib/llvm-18/bin/llvm-symbolizer
    export TORCH_USE_RTLD_GLOBAL=1
    # NB: We load libtorch.so with RTLD_GLOBAL for UBSAN, unlike our
    # default behavior.
    #
    # The reason for this is that without RTLD_GLOBAL, if we load multiple
    # libraries that depend on libtorch (as is the case with C++ extensions), we
    # will get multiple copies of libtorch in our address space.  When UBSAN is
    # turned on, it will do a bunch of virtual pointer consistency checks which
    # won't work correctly.  When this happens, you get a violation like:
    #
    #    member call on address XXXXXX which does not point to an object of
    #    type 'std::_Sp_counted_base<__gnu_cxx::_Lock_policy::_S_atomic>'
    #    XXXXXX note: object is of type
    #    'std::_Sp_counted_ptr<torch::nn::LinearImpl*, (__gnu_cxx::_Lock_policy)2>'
    #
    # (NB: the textual types of the objects here are misleading, because
    # they actually line up; it just so happens that there's two copies
    # of the type info floating around in the address space, so they
    # don't pointer compare equal.  See also
    #   https://github.com/google/sanitizers/issues/1175
    #
    # UBSAN is kind of right here: if we relied on RTTI across C++ extension
    # modules they would indeed do the wrong thing;  but in our codebase, we
    # don't use RTTI (because it doesn't work in mobile).  To appease
    # UBSAN, however, it's better if we ensure all the copies agree!
    #
    # By the way, an earlier version of this code attempted to load
    # libtorch_python.so with LD_PRELOAD, which has a similar effect of causing
    # it to be loaded globally.  This isn't really a good idea though, because
    # it depends on a ton of dynamic libraries that most programs aren't gonna
    # have, and it applies to child processes.

    LD_PRELOAD=$(clang --print-file-name=libclang_rt.asan-x86_64.so)
    export LD_PRELOAD
    # Disable valgrind for asan
    export VALGRIND=OFF

    (cd test && python -c "import torch; print(torch.__version__, torch.version.git_version)")
    echo "The next four invocations are expected to crash; if they don't that means ASAN/UBSAN is misconfigured"
    (cd test && ! get_exit_code python -c "import torch; torch._C._crash_if_csrc_asan(3)")
    #(cd test && ! get_exit_code python -c "import torch; torch._C._crash_if_csrc_ubsan(0)")
    (cd test && ! get_exit_code python -c "import torch; torch._C._crash_if_vptr_ubsan()")
    (cd test && ! get_exit_code python -c "import torch; torch._C._crash_if_aten_asan(3)")
fi

# The torch._C._crash_if_debug_asserts_fail() function should only fail if both of the following are true:
# 1. The build is in debug mode
# 2. The value 424242 is passed in
# This tests that the debug asserts are working correctly.
if [[ "$BUILD_ENVIRONMENT" == *-debug* ]]; then
    echo "We are in debug mode: $BUILD_ENVIRONMENT. Expect the python assertion to fail"
    (cd test && ! get_exit_code python -c "import torch; torch._C._crash_if_debug_asserts_fail(424242)")
elif [[ "$BUILD_ENVIRONMENT" != *-bazel-* ]]; then
    # Noop when debug is disabled. Skip bazel jobs because torch isn't available there yet.
    echo "We are not in debug mode: $BUILD_ENVIRONMENT. Expect the assertion to pass"
    (cd test && python -c "import torch; torch._C._crash_if_debug_asserts_fail(424242)")
fi

if [[ $TEST_CONFIG == 'nogpu_NO_AVX2' ]]; then
  export ATEN_CPU_CAPABILITY=default
elif [[ $TEST_CONFIG == 'nogpu_AVX512' ]]; then
  export ATEN_CPU_CAPABILITY=avx2
fi

test_python_legacy_jit() {
  time python test/run_test.py --include test_jit_legacy test_jit_fuser_legacy --verbose
  assert_git_not_dirty
}

test_python_shard() {
  if [[ -z "$NUM_TEST_SHARDS" ]]; then
    echo "NUM_TEST_SHARDS must be defined to run a Python test shard"
    exit 1
  fi

  # Bare --include flag is not supported and quoting for lint ends up with flag not being interpreted correctly
  # shellcheck disable=SC2086

  # modify LD_LIBRARY_PATH to ensure it has the conda env.
  # This set of tests has been shown to be buggy without it for the split-build
  time python test/run_test.py --exclude-jit-executor --exclude-distributed-tests $INCLUDE_CLAUSE --shard "$1" "$NUM_TEST_SHARDS" --verbose $PYTHON_TEST_EXTRA_OPTION --upload-artifacts-while-running

  assert_git_not_dirty
}

test_python() {
  # shellcheck disable=SC2086
  time python test/run_test.py --exclude-jit-executor --exclude-distributed-tests $INCLUDE_CLAUSE --verbose $PYTHON_TEST_EXTRA_OPTION
  assert_git_not_dirty
}

test_python_smoke() {
  # Smoke tests for H100
  time python test/run_test.py --include test_matmul_cuda inductor/test_fp8 inductor/test_max_autotune $PYTHON_TEST_EXTRA_OPTION --upload-artifacts-while-running
  assert_git_not_dirty
}

test_h100_distributed() {
  # Distributed tests at H100
  time python test/run_test.py --include distributed/_composable/test_composability/test_pp_composability.py  $PYTHON_TEST_EXTRA_OPTION --upload-artifacts-while-running
  # This test requires multicast support
  time python test/run_test.py --include distributed/_composable/fsdp/test_fully_shard_comm.py -k TestFullyShardAllocFromPG $PYTHON_TEST_EXTRA_OPTION --upload-artifacts-while-running
  assert_git_not_dirty
}

test_h100_symm_mem() {
  # symmetric memory test
  time python test/run_test.py --include distributed/test_symmetric_memory.py  $PYTHON_TEST_EXTRA_OPTION --upload-artifacts-while-running
  time python test/run_test.py --include distributed/test_nvshmem.py $PYTHON_TEST_EXTRA_OPTION --upload-artifacts-while-running
  time python test/run_test.py --include distributed/test_nvshmem_triton.py $PYTHON_TEST_EXTRA_OPTION --upload-artifacts-while-running
  time python test/run_test.py --include distributed/test_nccl.py $PYTHON_TEST_EXTRA_OPTION --upload-artifacts-while-running
  assert_git_not_dirty
}

test_lazy_tensor_meta_reference_disabled() {
  export TORCH_DISABLE_FUNCTIONALIZATION_META_REFERENCE=1
  echo "Testing lazy tensor operations without meta reference"
  time python test/run_test.py --include lazy/test_ts_opinfo.py --verbose
  export -n TORCH_DISABLE_FUNCTIONALIZATION_META_REFERENCE
}


test_dynamo_wrapped_shard() {
  if [[ -z "$NUM_TEST_SHARDS" ]]; then
    echo "NUM_TEST_SHARDS must be defined to run a Python test shard"
    exit 1
  fi
  python tools/dynamo/verify_dynamo.py
  python tools/dynamo/gb_id_mapping.py verify
  # PLEASE DO NOT ADD ADDITIONAL EXCLUDES HERE.
  # Instead, use @skipIfTorchDynamo on your tests.
  time python test/run_test.py --dynamo \
    --exclude-inductor-tests \
    --exclude-jit-executor \
    --exclude-distributed-tests \
    --exclude-torch-export-tests \
    --exclude-aot-dispatch-tests \
    --shard "$1" "$NUM_TEST_SHARDS" \
    --verbose \
    --upload-artifacts-while-running
  assert_git_not_dirty
}

test_einops() {
  pip install einops==0.6.1
  time python test/run_test.py --einops --verbose --upload-artifacts-while-running
  pip install einops==0.7.0
  time python test/run_test.py --einops --verbose --upload-artifacts-while-running
  pip install einops==0.8.1
  time python test/run_test.py --einops --verbose --upload-artifacts-while-running
  assert_git_not_dirty
}


test_inductor_distributed() {
  # Smuggle a few multi-gpu tests here so that we don't have to request another large node
  echo "Testing multi_gpu tests in test_torchinductor"
  python test/run_test.py -i inductor/test_torchinductor.py -k test_multi_gpu --verbose
  python test/run_test.py -i inductor/test_aot_inductor.py -k test_non_default_cuda_device --verbose
  python test/run_test.py -i inductor/test_aot_inductor.py -k test_replicate_on_devices --verbose
  python test/run_test.py -i distributed/test_c10d_functional_native.py --verbose
  python test/run_test.py -i distributed/tensor/test_dtensor_compile.py --verbose
  python test/run_test.py -i distributed/tensor/parallel/test_micro_pipeline_tp.py --verbose
  python test/run_test.py -i distributed/_composable/test_replicate_with_compiler.py --verbose
  python test/run_test.py -i distributed/_composable/fsdp/test_fully_shard_comm.py --verbose
  python test/run_test.py -i distributed/_composable/fsdp/test_fully_shard_training.py -k test_train_parity_multi_group --verbose
  python test/run_test.py -i distributed/_composable/fsdp/test_fully_shard_training.py -k test_train_parity_with_activation_checkpointing --verbose
  python test/run_test.py -i distributed/_composable/fsdp/test_fully_shard_training.py -k test_train_parity_hsdp --verbose
  python test/run_test.py -i distributed/_composable/fsdp/test_fully_shard_training.py -k test_train_parity_2d_transformer_checkpoint_resume --verbose
  python test/run_test.py -i distributed/_composable/fsdp/test_fully_shard_training.py -k test_gradient_accumulation --verbose
  python test/run_test.py -i distributed/_composable/fsdp/test_fully_shard_state_dict.py -k test_dp_state_dict_save_load --verbose
  python test/run_test.py -i distributed/_composable/fsdp/test_fully_shard_frozen.py --verbose
  python test/run_test.py -i distributed/_composable/fsdp/test_fully_shard_mixed_precision.py -k test_compute_dtype --verbose
  python test/run_test.py -i distributed/_composable/fsdp/test_fully_shard_mixed_precision.py -k test_reduce_dtype --verbose
  python test/run_test.py -i distributed/_composable/fsdp/test_fully_shard_clip_grad_norm_.py -k test_clip_grad_norm_2d --verbose
  python test/run_test.py -i distributed/_composable/fsdp/test_fully_shard_compile.py --verbose
  python test/run_test.py -i distributed/fsdp/test_fsdp_tp_integration.py -k test_fsdp_tp_integration --verbose

  # this runs on both single-gpu and multi-gpu instance. It should be smart about skipping tests that aren't supported
  # with if required # gpus aren't available
  python test/run_test.py --include distributed/test_dynamo_distributed distributed/test_inductor_collectives distributed/test_compute_comm_reordering --verbose
  assert_git_not_dirty
}

test_inductor_shard() {
  if [[ -z "$NUM_TEST_SHARDS" ]]; then
    echo "NUM_TEST_SHARDS must be defined to run a Python test shard"
    exit 1
  fi

  python tools/dynamo/verify_dynamo.py
  python test/run_test.py --inductor \
    --include test_modules test_ops test_ops_gradients test_torch \
    --shard "$1" "$NUM_TEST_SHARDS" \
    --verbose

  # Do not add --inductor for the following inductor unit tests, otherwise we will fail because of nested dynamo state
  python test/run_test.py \
    --include inductor/test_torchinductor inductor/test_torchinductor_opinfo inductor/test_aot_inductor \
    --shard "$1" "$NUM_TEST_SHARDS" \
    --verbose
}

test_inductor_aoti() {
  # docker build uses bdist_wheel which does not work with test_aot_inductor
  # TODO: need a faster way to build
  if [[ "$BUILD_ENVIRONMENT" == *rocm* ]]; then
    # We need to hipify before building again
    python3 tools/amd_build/build_amd.py
  fi
  if [[ "$BUILD_ENVIRONMENT" == *sm86* ]]; then
<<<<<<< HEAD
    BUILD_COMMAND=(TORCH_CUDA_ARCH_LIST=8.6 USE_FLASH_ATTENTION=OFF python -m pip install --no-build-isolation -v -e .)
    # TODO: Replace me completely, as one should not use conda libstdc++, nor need special path to TORCH_LIB
    TEST_ENVS=(CPP_TESTS_DIR="${BUILD_BIN_DIR}" LD_LIBRARY_PATH="/opt/conda/envs/py_3.10/lib:${TORCH_LIB_DIR}:${LD_LIBRARY_PATH}")
  else
    BUILD_COMMAND=(python -m pip install --no-build-isolation -v -e .)
=======
    BUILD_COMMAND=(TORCH_CUDA_ARCH_LIST=8.6 USE_FLASH_ATTENTION=OFF python setup.py develop)
    # TODO: Replace me completely, as one should not use conda libstdc++, nor need special path to TORCH_LIB
    TEST_ENVS=(CPP_TESTS_DIR="${BUILD_BIN_DIR}" LD_LIBRARY_PATH="/opt/conda/envs/py_3.10/lib:${TORCH_LIB_DIR}:${LD_LIBRARY_PATH}")
  else
    BUILD_COMMAND=(python setup.py develop)
>>>>>>> 1b58e7ad
    TEST_ENVS=(CPP_TESTS_DIR="${BUILD_BIN_DIR}" LD_LIBRARY_PATH="${TORCH_LIB_DIR}")
  fi

  # aoti cmake custom command requires `torch` to be installed
  # initialize the cmake build cache and install torch
  /usr/bin/env "${BUILD_COMMAND[@]}"
  # rebuild with the build cache with `BUILD_AOT_INDUCTOR_TEST` enabled
  /usr/bin/env CMAKE_FRESH=1 BUILD_AOT_INDUCTOR_TEST=1 "${BUILD_COMMAND[@]}"

  /usr/bin/env "${TEST_ENVS[@]}" python test/run_test.py --cpp --verbose -i cpp/test_aoti_abi_check cpp/test_aoti_inference -dist=loadfile
}

test_inductor_cpp_wrapper_shard() {
  if [[ -z "$NUM_TEST_SHARDS" ]]; then
    echo "NUM_TEST_SHARDS must be defined to run a Python test shard"
    exit 1
  fi

  export TORCHINDUCTOR_CPP_WRAPPER=1
  TEST_REPORTS_DIR=$(pwd)/test/test-reports
  mkdir -p "$TEST_REPORTS_DIR"

  # Run certain inductor unit tests with cpp wrapper. In the end state, we
  # should be able to run all the inductor unit tests with cpp_wrapper.
  #
  # TODO: I'm pretty sure that "TestInductorOpInfoCPU" is not a valid filter,
  # but change that in another PR to more accurately monitor the increased CI
  # usage.
  python test/run_test.py \
    --include inductor/test_torchinductor_opinfo \
    -k 'linalg or to_sparse or TestInductorOpInfoCPU' \
    --shard "$1" "$NUM_TEST_SHARDS" \
    --verbose
  python test/run_test.py \
    --include inductor/test_torchinductor inductor/test_max_autotune inductor/test_cpu_repro \
    --shard "$1" "$NUM_TEST_SHARDS" \
    --verbose
  python test/run_test.py --inductor \
    --include test_torch \
    -k 'take' \
    --shard "$1" "$NUM_TEST_SHARDS" \
    --verbose
}

# "Global" flags for inductor benchmarking controlled by TEST_CONFIG
# For example 'dynamic_aot_eager_torchbench' TEST_CONFIG means we run
# the benchmark script with '--dynamic-shapes --backend aot_eager --device cuda'
# The matrix of test options is specified in .github/workflows/inductor.yml,
# .github/workflows/inductor-periodic.yml, and
# .github/workflows/inductor-perf-test-nightly.yml
DYNAMO_BENCHMARK_FLAGS=()

pr_time_benchmarks() {

  pip_install --user "fbscribelogger"

  TEST_REPORTS_DIR=$(pwd)/test/test-reports
  mkdir -p "$TEST_REPORTS_DIR"
  PYTHONPATH=$(pwd)/benchmarks/dynamo/pr_time_benchmarks source benchmarks/dynamo/pr_time_benchmarks/benchmark_runner.sh "$TEST_REPORTS_DIR/pr_time_benchmarks_results.csv" "benchmarks/dynamo/pr_time_benchmarks/benchmarks"
  echo "benchmark results on current PR: "
  cat  "$TEST_REPORTS_DIR/pr_time_benchmarks_results.csv"
  PYTHONPATH=$(pwd)/benchmarks/dynamo/pr_time_benchmarks python benchmarks/dynamo/pr_time_benchmarks/check_results.py "benchmarks/dynamo/pr_time_benchmarks/expected_results.csv" "$TEST_REPORTS_DIR/pr_time_benchmarks_results.csv" "$TEST_REPORTS_DIR/new_expected_results.csv"
}

if [[ "${TEST_CONFIG}" == *pr_time_benchmarks* ]]; then
  pr_time_benchmarks
  exit 0
elif [[ "${TEST_CONFIG}" == *dynamo_eager* ]]; then
  DYNAMO_BENCHMARK_FLAGS+=(--backend eager)
elif [[ "${TEST_CONFIG}" == *aot_eager* ]]; then
  DYNAMO_BENCHMARK_FLAGS+=(--backend aot_eager)
elif [[ "${TEST_CONFIG}" == *aot_inductor* ]]; then
  DYNAMO_BENCHMARK_FLAGS+=(--export-aot-inductor)
elif [[ "${TEST_CONFIG}" == *max_autotune_inductor* ]]; then
  DYNAMO_BENCHMARK_FLAGS+=(--inductor --inductor-compile-mode max-autotune)
elif [[ "${TEST_CONFIG}" == *inductor* && "${TEST_CONFIG}" != *perf* ]]; then
  DYNAMO_BENCHMARK_FLAGS+=(--inductor)
fi

if [[ "${TEST_CONFIG}" == *dynamic* ]]; then
  DYNAMO_BENCHMARK_FLAGS+=(--dynamic-shapes --dynamic-batch-only)
fi

if [[ "${TEST_CONFIG}" == *cpu* ]]; then
  DYNAMO_BENCHMARK_FLAGS+=(--device cpu)
else
  DYNAMO_BENCHMARK_FLAGS+=(--device cuda)
fi

test_cachebench() {
  TEST_REPORTS_DIR=$(pwd)/test/test-reports
  mkdir -p "$TEST_REPORTS_DIR"

  local BENCHMARK
  if [[ "${SHARD_NUMBER}" == 1 ]]; then
    local BENCHMARK=torchbench
  elif [[ "${SHARD_NUMBER}" == 2 ]]; then
    local BENCHMARK=huggingface
  else
    echo "invalid SHARD_NUMBER: ${SHARD_NUMBER}"
    exit 1
  fi

  local mode_options=("training" "inference")

  for mode in "${mode_options[@]}"; do
    $TASKSET python "benchmarks/dynamo/cachebench.py" \
        --mode "$mode" \
        --device cuda \
        --benchmark "$BENCHMARK" \
        --repeat 3 \
        --output "$TEST_REPORTS_DIR/cachebench_${BENCHMARK}_${mode}.json"

    $TASKSET python "benchmarks/dynamo/cachebench.py" \
        --mode "$mode" \
        --dynamic \
        --device cuda \
        --benchmark "$BENCHMARK" \
        --repeat 3 \
        --output "$TEST_REPORTS_DIR/cachebench_${BENCHMARK}_${mode}_dynamic.json"
  done
}

test_verify_cachebench() {
  TMP_TEST_REPORTS_DIR=$(mktemp -d)
  TEST_OUTPUT="$TMP_TEST_REPORTS_DIR/test.json"

  $TASKSET python "benchmarks/dynamo/cachebench.py" \
      --mode training \
      --device cpu \
      --model nanogpt \
      --benchmark torchbench \
      --output "$TEST_OUTPUT"

  # -s checks file exists and is non empty
  if [[ ! -s "$TEST_OUTPUT" ]]; then
    echo "Cachebench failed to produce an output."
    echo "Run 'python benchmarks/dynamo/cachebench.py' to make sure it works"
    exit 1
  fi
}

test_perf_for_dashboard() {
  TEST_REPORTS_DIR=$(pwd)/test/test-reports
  mkdir -p "$TEST_REPORTS_DIR"

  local suite="$1"
  shift

  local backend=inductor
  local modes=()
  if [[ "$DASHBOARD_TAG" == *training-true* ]]; then
    modes+=(training)
  fi
  if [[ "$DASHBOARD_TAG" == *inference-true* ]]; then
    modes+=(inference)
  fi
  # TODO: All the accuracy tests can be skipped once the CI accuracy checking is stable enough
  local targets=(accuracy performance)

  local device=cuda
  if [[ "${TEST_CONFIG}" == *cpu* ]]; then
    if [[ "${TEST_CONFIG}" == *cpu_x86_zen* ]]; then
      device=cpu_x86_zen
    elif [[ "${TEST_CONFIG}" == *cpu_x86* ]]; then
      device=cpu_x86
    elif [[ "${TEST_CONFIG}" == *cpu_aarch64* ]]; then
      device=cpu_aarch64
    fi
    test_inductor_set_cpu_affinity
  elif [[ "${TEST_CONFIG}" == *cuda_a10g* ]]; then
    device=cuda_a10g
  elif [[ "${TEST_CONFIG}" == *h100* ]]; then
    device=cuda_h100
  elif [[ "${TEST_CONFIG}" == *rocm* ]]; then
    device=rocm
  fi

  for mode in "${modes[@]}"; do
    if [[ "$mode" == "inference" ]]; then
      if [[ "$device" == "cpu_x86" ]]; then
        dtype=amp
      else
        dtype=bfloat16
      fi
    elif [[ "$mode" == "training" ]]; then
      dtype=amp
    fi
    for target in "${targets[@]}"; do
      local target_flag=("--${target}")
      if [[ "$target" == "performance" ]]; then
        target_flag+=( --cold-start-latency)
      elif [[ "$target" == "accuracy" ]]; then
        target_flag+=( --no-translation-validation)
      fi

      if [[ "$DASHBOARD_TAG" == *freezing-true* ]]; then
        target_flag+=( --freezing)
      fi

      if [[ "$DASHBOARD_TAG" == *default-true* ]]; then
        $TASKSET python "benchmarks/dynamo/$suite.py" \
            "${target_flag[@]}" --"$mode" --"$dtype" --backend "$backend" --disable-cudagraphs "$@" \
            --output "$TEST_REPORTS_DIR/${backend}_no_cudagraphs_${suite}_${dtype}_${mode}_${device}_${target}.csv"
      fi
      if [[ "$DASHBOARD_TAG" == *cudagraphs-true* ]]; then
        $TASKSET python "benchmarks/dynamo/$suite.py" \
            "${target_flag[@]}" --"$mode" --"$dtype" --backend "$backend" "$@" \
            --output "$TEST_REPORTS_DIR/${backend}_with_cudagraphs_${suite}_${dtype}_${mode}_${device}_${target}.csv"
      fi
      if [[ "$DASHBOARD_TAG" == *dynamic-true* ]]; then
        $TASKSET python "benchmarks/dynamo/$suite.py" \
            "${target_flag[@]}" --"$mode" --"$dtype" --backend "$backend" --dynamic-shapes \
            --dynamic-batch-only "$@" \
            --output "$TEST_REPORTS_DIR/${backend}_dynamic_${suite}_${dtype}_${mode}_${device}_${target}.csv"
      fi
      if [[ "$DASHBOARD_TAG" == *cppwrapper-true* ]]; then
        TORCHINDUCTOR_CPP_WRAPPER=1 $TASKSET python "benchmarks/dynamo/$suite.py" \
            "${target_flag[@]}" --"$mode" --"$dtype" --backend "$backend" --disable-cudagraphs "$@" \
            --output "$TEST_REPORTS_DIR/${backend}_cpp_wrapper_${suite}_${dtype}_${mode}_${device}_${target}.csv"
      fi
      if [[ "$DASHBOARD_TAG" == *freezing_cudagraphs-true* ]] && [[ "$mode" == "inference" ]]; then
        $TASKSET python "benchmarks/dynamo/$suite.py" \
            "${target_flag[@]}" --"$mode" --"$dtype" --backend "$backend" "$@" --freezing \
            --output "$TEST_REPORTS_DIR/${backend}_with_cudagraphs_freezing_${suite}_${dtype}_${mode}_${device}_${target}.csv"
      fi
      if [[ "$DASHBOARD_TAG" == *freeze_autotune_cudagraphs-true* ]] && [[ "$mode" == "inference" ]]; then
        TORCHINDUCTOR_MAX_AUTOTUNE=1 $TASKSET python "benchmarks/dynamo/$suite.py" \
            "${target_flag[@]}" --"$mode" --"$dtype" --backend "$backend" "$@" --freezing \
            --output "$TEST_REPORTS_DIR/${backend}_with_cudagraphs_freezing_autotune_${suite}_${dtype}_${mode}_${device}_${target}.csv"
      fi
      if [[ "$DASHBOARD_TAG" == *aotinductor-true* ]] && [[ "$mode" == "inference" ]]; then
        if [[ "$target" == "accuracy" ]]; then
          # Also collect Export pass rate and display as a separate row
          $TASKSET python "benchmarks/dynamo/$suite.py" \
              "${target_flag[@]}" --"$mode" --"$dtype" --export --disable-cudagraphs "$@" \
              --output "$TEST_REPORTS_DIR/${backend}_export_${suite}_${dtype}_${mode}_${device}_${target}.csv"
        fi
        $TASKSET python "benchmarks/dynamo/$suite.py" \
            "${target_flag[@]}" --"$mode" --"$dtype" --export-aot-inductor --disable-cudagraphs "$@" \
            --output "$TEST_REPORTS_DIR/${backend}_aot_inductor_${suite}_${dtype}_${mode}_${device}_${target}.csv"
      fi
      if [[ "$DASHBOARD_TAG" == *maxautotune-true* ]]; then
        TORCHINDUCTOR_MAX_AUTOTUNE=1 $TASKSET python "benchmarks/dynamo/$suite.py" \
            "${target_flag[@]}" --"$mode" --"$dtype" --backend "$backend" "$@" \
            --output "$TEST_REPORTS_DIR/${backend}_max_autotune_${suite}_${dtype}_${mode}_${device}_${target}.csv"
      fi
      if [[ "$DASHBOARD_TAG" == *cudagraphs_low_precision-true* ]] && [[ "$mode" == "inference" ]]; then
        # TODO: This has a new dtype called quant and the benchmarks script needs to be updated to support this.
        # The tentative command is as follows. It doesn't work now, but it's ok because we only need mock data
        # to fill the dashboard.
        $TASKSET python "benchmarks/dynamo/$suite.py" \
          "${target_flag[@]}" --"$mode" --quant --backend "$backend" "$@" \
          --output "$TEST_REPORTS_DIR/${backend}_cudagraphs_low_precision_${suite}_quant_${mode}_${device}_${target}.csv" || true
        # Copy cudagraph results as mock data, easiest choice?
        cp "$TEST_REPORTS_DIR/${backend}_with_cudagraphs_${suite}_${dtype}_${mode}_${device}_${target}.csv" \
          "$TEST_REPORTS_DIR/${backend}_cudagraphs_low_precision_${suite}_quant_${mode}_${device}_${target}.csv"
      fi
    done
  done
}

test_single_dynamo_benchmark() {
  # Usage: test_single_dynamo_benchmark inductor_inference huggingface 0 --args-for-script

  # Use test-reports directory under test folder will allow the CI to automatically pick up
  # the test reports and upload them to S3. Need to use full path here otherwise the script
  # will bark about file not found later on
  TEST_REPORTS_DIR=$(pwd)/test/test-reports
  mkdir -p "$TEST_REPORTS_DIR"

  local name="$1"
  shift
  local suite="$1"
  shift
  # shard id is mandatory, even if it is not passed
  local shard_id="$1"
  shift

  local partition_flags=()
  if [[ -n "$NUM_TEST_SHARDS" && -n "$shard_id" ]]; then
    partition_flags=( --total-partitions "$NUM_TEST_SHARDS" --partition-id "$shard_id" )
  fi

  if [[ "${TEST_CONFIG}" == *perf_compare* ]]; then
    python "benchmarks/dynamo/$suite.py" \
      --ci --performance --disable-cudagraphs --inductor \
      "${DYNAMO_BENCHMARK_FLAGS[@]}" "$@" "${partition_flags[@]}" \
      --output "$TEST_REPORTS_DIR/${name}_${suite}.csv"
  elif [[ "${TEST_CONFIG}" == *perf* ]]; then
    test_perf_for_dashboard "$suite" \
      "${DYNAMO_BENCHMARK_FLAGS[@]}" "$@" "${partition_flags[@]}"
  else
    if [[ "${TEST_CONFIG}" == *_avx2* ]]; then
      TEST_CONFIG=${TEST_CONFIG//_avx2/}
    fi
    if [[ "${TEST_CONFIG}" == *_avx512* ]]; then
      TEST_CONFIG=${TEST_CONFIG//_avx512/}
    fi
    python "benchmarks/dynamo/$suite.py" \
      --ci --accuracy --timing --explain --print-compilation-time \
      "${DYNAMO_BENCHMARK_FLAGS[@]}" \
      "$@" "${partition_flags[@]}" \
      --output "$TEST_REPORTS_DIR/${name}_${suite}.csv"
    python benchmarks/dynamo/check_accuracy.py \
      --actual "$TEST_REPORTS_DIR/${name}_$suite.csv" \
      --expected "benchmarks/dynamo/ci_expected_accuracy/${MAYBE_ROCM}${TEST_CONFIG}_${name}.csv"
    python benchmarks/dynamo/check_graph_breaks.py \
      --actual "$TEST_REPORTS_DIR/${name}_$suite.csv" \
      --expected "benchmarks/dynamo/ci_expected_accuracy/${MAYBE_ROCM}${TEST_CONFIG}_${name}.csv"
  fi
}

test_inductor_micro_benchmark() {
  # torchao requires cuda 8.0 or above for bfloat16 support
  if [[ "$BUILD_ENVIRONMENT" == *cuda* ]]; then
    export TORCH_CUDA_ARCH_LIST="8.0;8.6"
  fi
  install_torchao
  TEST_REPORTS_DIR=$(pwd)/test/test-reports
  if [[ "${TEST_CONFIG}" == *cpu* ]]; then
    test_inductor_set_cpu_affinity
  fi
  python benchmarks/gpt_fast/benchmark.py --output "${TEST_REPORTS_DIR}/gpt_fast_benchmark.csv"
}

test_inductor_halide() {
  python test/run_test.py --include inductor/test_halide.py --verbose
  assert_git_not_dirty
}

test_inductor_triton_cpu() {
  python test/run_test.py --include inductor/test_triton_cpu_backend.py inductor/test_torchinductor_strided_blocks.py --verbose
  assert_git_not_dirty
}

test_dynamo_benchmark() {
  # Usage: test_dynamo_benchmark huggingface 0
  TEST_REPORTS_DIR=$(pwd)/test/test-reports

  local suite="$1"
  shift
  local shard_id="$1"
  shift

  if [[ "${TEST_CONFIG}" == *perf_compare* ]]; then
    test_single_dynamo_benchmark "training" "$suite" "$shard_id" --training --amp "$@"
  elif [[ "${TEST_CONFIG}" == *perf* ]]; then
    test_single_dynamo_benchmark "dashboard" "$suite" "$shard_id" "$@"
  else
    if [[ "${TEST_CONFIG}" == *cpu* ]]; then
      local dt="float32"
      if [[ "${TEST_CONFIG}" == *amp* ]]; then
        dt="amp"
      fi
      if [[ "${TEST_CONFIG}" == *freezing* ]]; then
        test_single_dynamo_benchmark "inference" "$suite" "$shard_id" --inference --"$dt" --freezing "$@"
      else
        test_single_dynamo_benchmark "inference" "$suite" "$shard_id" --inference --"$dt" "$@"
      fi
    elif [[ "${TEST_CONFIG}" == *aot_inductor* ]]; then
      test_single_dynamo_benchmark "inference" "$suite" "$shard_id" --inference --bfloat16 "$@"
    elif [[ "${TEST_CONFIG}" == *max_autotune_inductor* ]]; then
      test_single_dynamo_benchmark "inference" "$suite" "$shard_id" --inference --bfloat16 "$@"
    else
      test_single_dynamo_benchmark "inference" "$suite" "$shard_id" --inference --bfloat16 "$@"
      test_single_dynamo_benchmark "training" "$suite" "$shard_id" --training --amp "$@"
    fi
  fi
}

test_inductor_torchbench_smoketest_perf() {
  TEST_REPORTS_DIR=$(pwd)/test/test-reports
  mkdir -p "$TEST_REPORTS_DIR"

  python benchmarks/dynamo/torchbench.py --device cuda --performance --backend inductor --float16 --training \
    --batch-size-file "$(realpath benchmarks/dynamo/torchbench_models_list.txt)" --only hf_Bert \
    --output "$TEST_REPORTS_DIR/inductor_training_smoketest.csv"
  # The threshold value needs to be actively maintained to make this check useful
  python benchmarks/dynamo/check_perf_csv.py -f "$TEST_REPORTS_DIR/inductor_training_smoketest.csv" -t 1.4

  # Check memory compression ratio for a few models
  for test in hf_Albert timm_vision_transformer; do
    python benchmarks/dynamo/torchbench.py --device cuda --performance --backend inductor --amp --training \
      --disable-cudagraphs --batch-size-file "$(realpath benchmarks/dynamo/torchbench_models_list.txt)" \
      --only $test --output "$TEST_REPORTS_DIR/inductor_training_smoketest_$test.csv"
    cat "$TEST_REPORTS_DIR/inductor_training_smoketest_$test.csv"
    python benchmarks/dynamo/check_memory_compression_ratio.py --actual \
      "$TEST_REPORTS_DIR/inductor_training_smoketest_$test.csv" \
      --expected benchmarks/dynamo/expected_ci_perf_inductor_torchbench.csv
  done

  # Perform some "warm-start" runs for a few huggingface models.
  for test in AlbertForQuestionAnswering AllenaiLongformerBase DistilBertForMaskedLM DistillGPT2 GoogleFnet YituTechConvBert; do
    python benchmarks/dynamo/huggingface.py --accuracy --training --amp --inductor --device cuda --warm-start-latency \
      --only $test --output "$TEST_REPORTS_DIR/inductor_warm_start_smoketest_$test.csv"
    python benchmarks/dynamo/check_accuracy.py \
      --actual "$TEST_REPORTS_DIR/inductor_warm_start_smoketest_$test.csv" \
      --expected "benchmarks/dynamo/ci_expected_accuracy/${MAYBE_ROCM}inductor_huggingface_training.csv"
  done
}

test_inductor_set_cpu_affinity(){
  JEMALLOC_LIB="$(find /usr/lib -name libjemalloc.so.2)"
  export LD_PRELOAD="$JEMALLOC_LIB":"$LD_PRELOAD"
  export MALLOC_CONF="oversize_threshold:1,background_thread:true,metadata_thp:auto,dirty_decay_ms:-1,muzzy_decay_ms:-1"

  if [[ "${TEST_CONFIG}" != *aarch64* ]]; then
    # Use Intel OpenMP for x86
    IOMP_LIB="$(dirname "$(which python)")/../lib/libiomp5.so"
    export LD_PRELOAD="$IOMP_LIB":"$LD_PRELOAD"
    export KMP_AFFINITY=granularity=fine,compact,1,0
    export KMP_BLOCKTIME=1
  fi

  # Use nproc here instead of lscpu because it takes into account cgroups slice
  cpus=$(nproc)
  thread_per_core=$(lscpu | grep 'Thread(s) per core:' | awk '{print $4}')
  cores=$((cpus / thread_per_core))

  # Set number of cores to 16 on aarch64 for performance runs
  if [[ "${TEST_CONFIG}" == *aarch64* && $cores -gt 16 ]]; then
    cores=16
  fi
  export OMP_NUM_THREADS=$cores

  # Handle cgroups slice start and end CPU
  start_cpu=$(python -c 'import os; print(min(os.sched_getaffinity(0)))')
  # Leaving one physical CPU for other tasks
  end_cpu=$(($(python -c 'import os; print(max(os.sched_getaffinity(0)))') - thread_per_core))
  export TASKSET="taskset -c $start_cpu-$end_cpu"
}

test_inductor_torchbench_cpu_smoketest_perf(){
  TEST_REPORTS_DIR=$(pwd)/test/test-reports
  mkdir -p "$TEST_REPORTS_DIR"

  test_inductor_set_cpu_affinity
  MODELS_SPEEDUP_TARGET=benchmarks/dynamo/expected_ci_speedup_inductor_torchbench_cpu.csv

  grep -v '^ *#' < "$MODELS_SPEEDUP_TARGET" | while IFS=',' read -r -a model_cfg
  do
    local model_name=${model_cfg[0]}
    local data_type=${model_cfg[2]}
    local speedup_target=${model_cfg[5]}
    local backend=${model_cfg[1]}
    if [[ ${model_cfg[4]} == "cpp" ]]; then
      export TORCHINDUCTOR_CPP_WRAPPER=1
    else
      unset TORCHINDUCTOR_CPP_WRAPPER
    fi
    local output_name="$TEST_REPORTS_DIR/inductor_inference_${model_cfg[0]}_${model_cfg[1]}_${model_cfg[2]}_${model_cfg[3]}_cpu_smoketest.csv"

    if [[ ${model_cfg[3]} == "dynamic" ]]; then
      $TASKSET python benchmarks/dynamo/torchbench.py \
        --inference --performance --"$data_type" -dcpu -n50 --only "$model_name" --dynamic-shapes \
        --dynamic-batch-only --freezing --timeout 9000 --"$backend" --output "$output_name"
    else
      $TASKSET python benchmarks/dynamo/torchbench.py \
        --inference --performance --"$data_type" -dcpu -n50 --only "$model_name" \
        --freezing --timeout 9000 --"$backend" --output "$output_name"
    fi
    cat "$output_name"
    # The threshold value needs to be actively maintained to make this check useful.
    # Allow 1% variance for CPU perf to accommodate perf fluctuation
    python benchmarks/dynamo/check_perf_csv.py -f "$output_name" -t "$speedup_target" -s 0.99
  done
}

test_torchbench_gcp_smoketest(){
  pushd "${TORCHBENCHPATH}"
  python test.py -v
  popd
}

test_python_gloo_with_tls() {
  source "$(dirname "${BASH_SOURCE[0]}")/run_glootls_test.sh"
  assert_git_not_dirty
}


test_aten() {
  # Test ATen
  # The following test(s) of ATen have already been skipped by caffe2 in rocm environment:
  # scalar_tensor_test, basic, native_test
  echo "Running ATen tests with pytorch lib"

  if [[ -n "$IN_WHEEL_TEST" ]]; then
    echo "Running test with the install folder"
    # Rename the build folder when running test to ensure it
    # is not depended on the folder
    mv "$BUILD_DIR" "$BUILD_RENAMED_DIR"
    TEST_BASE_DIR="$TORCH_TEST_DIR"
  else
    echo "Running test with the build folder"
    TEST_BASE_DIR="$BUILD_BIN_DIR"
  fi

  # NB: the ATen test binaries don't have RPATH set, so it's necessary to
  # put the dynamic libraries somewhere were the dynamic linker can find them.
  # This is a bit of a hack.
  ${SUDO} ln -sf "$TORCH_LIB_DIR"/libc10* "$TEST_BASE_DIR"
  ${SUDO} ln -sf "$TORCH_LIB_DIR"/libcaffe2* "$TEST_BASE_DIR"
  ${SUDO} ln -sf "$TORCH_LIB_DIR"/libmkldnn* "$TEST_BASE_DIR"
  ${SUDO} ln -sf "$TORCH_LIB_DIR"/libnccl* "$TEST_BASE_DIR"
  ${SUDO} ln -sf "$TORCH_LIB_DIR"/libtorch* "$TEST_BASE_DIR"

  ls "$TEST_BASE_DIR"
  aten/tools/run_tests.sh "$TEST_BASE_DIR"

  if [[ -n "$IN_WHEEL_TEST" ]]; then
    # Restore the build folder to avoid any impact on other tests
    mv "$BUILD_RENAMED_DIR" "$BUILD_DIR"
  fi

  assert_git_not_dirty
}

test_without_numpy() {
  pushd "$(dirname "${BASH_SOURCE[0]}")"
  python -c "import sys;sys.path.insert(0, 'fake_numpy');from unittest import TestCase;import torch;x=torch.randn(3,3);TestCase().assertRaises(RuntimeError, lambda: x.numpy())"
  # Regression test for https://github.com/pytorch/pytorch/issues/66353
  python -c "import sys;sys.path.insert(0, 'fake_numpy');import torch;print(torch.tensor([torch.tensor(0.), torch.tensor(1.)]))"
  # Regression test for https://github.com/pytorch/pytorch/issues/109387
  if [[ "${TEST_CONFIG}" == *dynamo_wrapped* ]]; then
    python -c "import sys;sys.path.insert(0, 'fake_numpy');import torch;torch.compile(lambda x:print(x))('Hello World')"
  fi
  popd
}

test_libtorch() {
  local SHARD="$1"

  # The slow test config corresponds to a default test config that should run
  # the libtorch tests instead.
  if [[ "$TEST_CONFIG" != "slow" ]]; then
    echo "Testing libtorch"
    ln -sf "$TORCH_LIB_DIR"/libbackend_with_compiler.so "$TORCH_BIN_DIR"
    ln -sf "$TORCH_LIB_DIR"/libjitbackend_test.so "$TORCH_BIN_DIR"
    ln -sf "$TORCH_LIB_DIR"/libcaffe2_nvrtc.so "$TORCH_BIN_DIR"
    ln -sf "$TORCH_LIB_DIR"/libc10* "$TORCH_BIN_DIR"
    ln -sf "$TORCH_LIB_DIR"/libshm* "$TORCH_BIN_DIR"
    ln -sf "$TORCH_LIB_DIR"/libtorch* "$TORCH_BIN_DIR"
    ln -sf "$TORCH_LIB_DIR"/libnvfuser* "$TORCH_BIN_DIR"

    export CPP_TESTS_DIR="${TORCH_BIN_DIR}"

    if [[ -z "${SHARD}" || "${SHARD}" == "1" ]]; then
      test_libtorch_api
    fi

    if [[ -z "${SHARD}" || "${SHARD}" == "2" ]]; then
      test_libtorch_jit
    fi

    assert_git_not_dirty
  fi
}

test_libtorch_jit() {
  # Prepare the model used by test_jit, the model needs to be in the test directory
  # to get picked up by run_test
  pushd test
  python cpp/jit/tests_setup.py setup
  popd

  # Run jit and lazy tensor cpp tests together to finish them faster
  if [[ "$BUILD_ENVIRONMENT" == *cuda* && "$TEST_CONFIG" != *nogpu* ]]; then
    LTC_TS_CUDA=1 python test/run_test.py --cpp --verbose -i cpp/test_jit cpp/test_lazy
  else
    # CUDA tests have already been skipped when CUDA is not available
    python test/run_test.py --cpp --verbose -i cpp/test_jit cpp/test_lazy -k "not CUDA"
  fi

  # Cleaning up test artifacts in the test folder
  pushd test
  python cpp/jit/tests_setup.py shutdown
  popd
}

test_libtorch_api() {
  # Start background download
  MNIST_DIR="${PWD}/test/cpp/api/mnist"
  python tools/download_mnist.py --quiet -d "${MNIST_DIR}"

  if [[ "$BUILD_ENVIRONMENT" == *asan* || "$BUILD_ENVIRONMENT" == *slow-gradcheck* ]]; then
    TEST_REPORTS_DIR=test/test-reports/cpp-unittest/test_libtorch
    mkdir -p $TEST_REPORTS_DIR

    OMP_NUM_THREADS=2 TORCH_CPP_TEST_MNIST_PATH="${MNIST_DIR}" "$TORCH_BIN_DIR"/test_api --gtest_filter='-IMethodTest.*' --gtest_output=xml:$TEST_REPORTS_DIR/test_api.xml
    "$TORCH_BIN_DIR"/test_tensorexpr --gtest_output=xml:$TEST_REPORTS_DIR/test_tensorexpr.xml
  else
    # Exclude IMethodTest that relies on torch::deploy, which will instead be ran in test_deploy
    OMP_NUM_THREADS=2 TORCH_CPP_TEST_MNIST_PATH="${MNIST_DIR}" python test/run_test.py --cpp --verbose -i cpp/test_api -k "not IMethodTest"

    # On s390x, pytorch is built without llvm.
    # Even if it would be built with llvm, llvm currently doesn't support used features on s390x and
    # test fails with errors like:
    # JIT session error: Unsupported target machine architecture in ELF object pytorch-jitted-objectbuffer
    # unknown file: Failure
    # C++ exception with description "valOrErr INTERNAL ASSERT FAILED at "/var/lib/jenkins/workspace/torch/csrc/jit/tensorexpr/llvm_jit.h":34, please report a bug to PyTorch. Unexpected failure in LLVM JIT: Failed to materialize symbols: { (main, { func }) }
    if [[ "${BUILD_ENVIRONMENT}" != *s390x* ]]; then
      python test/run_test.py --cpp --verbose -i cpp/test_tensorexpr
    fi
  fi

  # quantization is not fully supported on s390x yet
  if [[ "${BUILD_ENVIRONMENT}" != *android* && "${BUILD_ENVIRONMENT}" != *cuda* && "${BUILD_ENVIRONMENT}" != *asan* && "${BUILD_ENVIRONMENT}" != *s390x* ]]; then
    # NB: This test is not under TORCH_BIN_DIR but under BUILD_BIN_DIR
    export CPP_TESTS_DIR="${BUILD_BIN_DIR}"
    python test/run_test.py --cpp --verbose -i cpp/static_runtime_test
  fi
}

test_xpu_bin(){
  TEST_REPORTS_DIR=$(pwd)/test/test-reports
  mkdir -p "$TEST_REPORTS_DIR"

  for xpu_case in "${BUILD_BIN_DIR}"/*{xpu,sycl}*; do
    if [[ "$xpu_case" != *"*"* && "$xpu_case" != *.so && "$xpu_case" != *.a ]]; then
      case_name=$(basename "$xpu_case")
      echo "Testing ${case_name} ..."
      "$xpu_case" --gtest_output=xml:"$TEST_REPORTS_DIR"/"$case_name".xml
    fi
  done
}

test_aot_compilation() {
  echo "Testing Ahead of Time compilation"
  ln -sf "$TORCH_LIB_DIR"/libc10* "$TORCH_BIN_DIR"
  ln -sf "$TORCH_LIB_DIR"/libtorch* "$TORCH_BIN_DIR"

  if [ -f "$TORCH_BIN_DIR"/test_mobile_nnc ]; then
    CPP_TESTS_DIR="${TORCH_BIN_DIR}" python test/run_test.py --cpp --verbose -i cpp/test_mobile_nnc
  fi

  if [ -f "$TORCH_BIN_DIR"/aot_model_compiler_test ]; then
    source test/mobile/nnc/test_aot_compile.sh
  fi
}

test_vulkan() {
  if [[ "$BUILD_ENVIRONMENT" == *vulkan* ]]; then
    ln -sf "$TORCH_LIB_DIR"/libtorch* "$TORCH_TEST_DIR"
    ln -sf "$TORCH_LIB_DIR"/libc10* "$TORCH_TEST_DIR"
    export VK_ICD_FILENAMES=/var/lib/jenkins/swiftshader/swiftshader/build/Linux/vk_swiftshader_icd.json
    CPP_TESTS_DIR="${TORCH_TEST_DIR}" LD_LIBRARY_PATH=/var/lib/jenkins/swiftshader/swiftshader/build/Linux/ python test/run_test.py --cpp --verbose -i cpp/vulkan_api_test
  fi
}

test_distributed() {
  echo "Testing distributed python tests"
  # shellcheck disable=SC2086
  time python test/run_test.py --distributed-tests --shard "$SHARD_NUMBER" "$NUM_TEST_SHARDS" $INCLUDE_CLAUSE --verbose
  assert_git_not_dirty

  if [[ ("$BUILD_ENVIRONMENT" == *cuda* || "$BUILD_ENVIRONMENT" == *rocm*) && "$SHARD_NUMBER" == 1 ]]; then
    echo "Testing distributed C++ tests"
    ln -sf "$TORCH_LIB_DIR"/libtorch* "$TORCH_BIN_DIR"
    ln -sf "$TORCH_LIB_DIR"/libc10* "$TORCH_BIN_DIR"

    export CPP_TESTS_DIR="${TORCH_BIN_DIR}"
    # These are distributed tests, so let's continue running them sequentially here to avoid
    # any surprise
    python test/run_test.py --cpp --verbose -i cpp/FileStoreTest
    python test/run_test.py --cpp --verbose -i cpp/HashStoreTest
    python test/run_test.py --cpp --verbose -i cpp/TCPStoreTest

    echo "Testing multi-GPU linalg tests"
    python test/run_test.py -i test_linalg.py -k test_matmul_offline_mgpu_tunable --verbose

    if [[ "$BUILD_ENVIRONMENT" == *cuda* ]]; then
      MPIEXEC=$(command -v mpiexec)
      if [[ -n "$MPIEXEC" ]]; then
        # NB: mpiexec only works directly with the C++ test binary here
        MPICMD="${MPIEXEC} -np 2 $TORCH_BIN_DIR/ProcessGroupMPITest"
        eval "$MPICMD"
      fi

      python test/run_test.py --cpp --verbose -i cpp/ProcessGroupGlooTest
      python test/run_test.py --cpp --verbose -i cpp/ProcessGroupNCCLTest
      python test/run_test.py --cpp --verbose -i cpp/ProcessGroupNCCLErrorsTest
    fi
  fi
}

test_rpc() {
  echo "Testing RPC C++ tests"
  # NB: the ending test_rpc must match the current function name for the current
  # test reporting process to function as expected.
  ln -sf "$TORCH_LIB_DIR"/libtorch* "$TORCH_BIN_DIR"
  ln -sf "$TORCH_LIB_DIR"/libc10* "$TORCH_BIN_DIR"

  CPP_TESTS_DIR="${TORCH_BIN_DIR}" python test/run_test.py --cpp --verbose -i cpp/test_cpp_rpc
}

test_custom_backend() {
  echo "Testing custom backends"
  CUSTOM_BACKEND_BUILD="${CUSTOM_TEST_ARTIFACT_BUILD_DIR}/custom-backend-build"
  pushd test/custom_backend
  cp -a "$CUSTOM_BACKEND_BUILD" build
  # Run tests Python-side and export a lowered module.
  python test_custom_backend.py -v
  python backend.py --export-module-to=model.pt
  # Run tests C++-side and load the exported lowered module.
  build/test_custom_backend ./model.pt
  rm -f ./model.pt
  popd
  assert_git_not_dirty
}

test_custom_script_ops() {
  echo "Testing custom script operators"

  if [[ "$BUILD_ENVIRONMENT" == *s390x* ]]; then
    echo "Skipping custom script operators until it's fixed"
    return 0
  fi

  CUSTOM_OP_BUILD="${CUSTOM_TEST_ARTIFACT_BUILD_DIR}/custom-op-build"
  pushd test/custom_operator
  cp -a "$CUSTOM_OP_BUILD" build
  # Run tests Python-side and export a script module.
  python test_custom_ops.py -v
  python model.py --export-script-module=model.pt
  # Run tests C++-side and load the exported script module.
  build/test_custom_ops ./model.pt
  popd
  assert_git_not_dirty
}

test_jit_hooks() {
  echo "Testing jit hooks in cpp"
  HOOK_BUILD="${CUSTOM_TEST_ARTIFACT_BUILD_DIR}/jit-hook-build"
  pushd test/jit_hooks
  cp -a "$HOOK_BUILD" build
  # Run tests Python-side and export the script modules with hooks
  python model.py --export-script-module=model
  # Run tests C++-side and load the exported script modules
  build/test_jit_hooks ./model
  popd
  assert_git_not_dirty
}

test_torch_function_benchmark() {
  echo "Testing __torch_function__ benchmarks"
  pushd benchmarks/overrides_benchmark
  python bench.py -n 1 -m 2
  python pyspybench.py Tensor -n 1
  python pyspybench.py SubTensor -n 1
  python pyspybench.py WithTorchFunction -n 1
  python pyspybench.py SubWithTorchFunction -n 1
  popd
  assert_git_not_dirty
}

build_xla() {
  # xla test needs pytorch headers in torch/include
  pushd ..
  python -c "import os, torch, shutil; shutil.copytree(os.path.join(os.path.dirname(torch.__file__), 'include'), 'workspace/torch/include', dirs_exist_ok=True)"
  popd

  # xla test needs sccache setup.
  # shellcheck source=./common-build.sh
  source "$(dirname "${BASH_SOURCE[0]}")/common-build.sh"

  XLA_DIR=xla
  USE_CACHE=1
  clone_pytorch_xla
  # shellcheck disable=SC1091
  source "xla/.circleci/common.sh"

  # TODO: The torch pin #73164 is involved in the sev https://github.com/pytorch/pytorch/issues/86093
  # so this is temporarily removed until XLA fixes the weird logic in https://github.com/pytorch/xla/blob/master/scripts/apply_patches.sh#L17-L18
  rm "${XLA_DIR}/torch_patches/.torch_pin" || true

  apply_patches
  SITE_PACKAGES="$(python -c 'from distutils.sysconfig import get_python_lib; print(get_python_lib())')"
  # These functions are defined in .circleci/common.sh in pytorch/xla repo
  retry install_pre_deps_pytorch_xla $XLA_DIR $USE_CACHE
  CMAKE_PREFIX_PATH="${SITE_PACKAGES}/torch:${CMAKE_PREFIX_PATH}" XLA_SANDBOX_BUILD=1 build_torch_xla $XLA_DIR
  assert_git_not_dirty
}

test_xla() {
  # xla test needs sccache setup.
  # shellcheck source=./common-build.sh
  source "$(dirname "${BASH_SOURCE[0]}")/common-build.sh"

  clone_pytorch_xla
  # shellcheck disable=SC1091
  source "./xla/.circleci/common.sh"
  SITE_PACKAGES="$(python -c 'from distutils.sysconfig import get_python_lib; print(get_python_lib())')"
  # Set LD_LIBRARY_PATH for C++ tests
  export LD_LIBRARY_PATH="/opt/conda/lib/:${LD_LIBRARY_PATH}"
  CMAKE_PREFIX_PATH="${SITE_PACKAGES}/torch:${CMAKE_PREFIX_PATH}" XLA_SKIP_MP_OP_TESTS=1 run_torch_xla_tests "$(pwd)" "$(pwd)/xla"
  assert_git_not_dirty
}

function check_public_api_test_fails {
    test_name=$1
    invalid_item_name=$2
    invalid_item_desc=$3

    echo "Running public API test '${test_name}'..."
    test_output=$(python test/test_public_bindings.py -k "${test_name}" 2>&1) && ret=$? || ret=$?

    # Ensure test fails correctly.
    if [ "$ret" -eq 0 ]; then
        cat << EOF
Expected the public API test '${test_name}' to fail after introducing
${invalid_item_desc}, but it succeeded! Check test/test_public_bindings.py
for any changes that may have broken the test.
EOF
        return 1
    fi

    # Ensure invalid item is in the test output.
    echo "${test_output}" | grep -q "${invalid_item_name}" && ret=$? || ret=$?

    if [ $ret -ne 0 ]; then
        cat << EOF
Expected the public API test '${test_name}' to identify ${invalid_item_desc}, but
it didn't! It's possible the test may not have run. Check test/test_public_bindings.py
for any changes that may have broken the test.
EOF
        return 1
    fi

    echo "Success! '${test_name}' identified ${invalid_item_desc} ${invalid_item_name}."
    return 0
}

# Do NOT run this test before any other tests, like test_python_shard, etc.
# Because this function uninstalls the torch built from branch and installs
# the torch built on its base commit.
test_forward_backward_compatibility() {
  set -x

  # First, validate public API tests in the torch built from branch.
  # Step 1. Make sure the public API test "test_correct_module_names" fails when a new file
  # introduces an invalid public API function.
  new_filename=$(mktemp XXXXXXXX.py -p "${TORCH_INSTALL_DIR}")

  BAD_PUBLIC_FUNC=$(
  cat << 'EOF'
def new_public_func():
  pass

# valid public API functions have __module__ set correctly
new_public_func.__module__ = None
EOF
  )

  echo "${BAD_PUBLIC_FUNC}" >> "${new_filename}"
  invalid_api="torch.$(basename -s '.py' "${new_filename}").new_public_func"
  echo "Created an invalid public API function ${invalid_api}..."

  check_public_api_test_fails \
      "test_correct_module_names" \
      "${invalid_api}" \
      "an invalid public API function" && ret=$? || ret=$?

  rm -v "${new_filename}"

  if [ "$ret" -ne 0 ]; then
      exit 1
  fi

  # Step 2. Make sure that the public API test "test_correct_module_names" fails when an existing
  # file is modified to introduce an invalid public API function.
  EXISTING_FILEPATH="${TORCH_INSTALL_DIR}/nn/parameter.py"
  cp -v "${EXISTING_FILEPATH}" "${EXISTING_FILEPATH}.orig"
  echo "${BAD_PUBLIC_FUNC}" >> "${EXISTING_FILEPATH}"
  invalid_api="torch.nn.parameter.new_public_func"
  echo "Appended an invalid public API function to existing file ${EXISTING_FILEPATH}..."

  check_public_api_test_fails \
      "test_correct_module_names" \
      "${invalid_api}" \
      "an invalid public API function" && ret=$? || ret=$?

  mv -v "${EXISTING_FILEPATH}.orig" "${EXISTING_FILEPATH}"

  if [ "$ret" -ne 0 ]; then
      exit 1
  fi

  # Step 3. Make sure that the public API test "test_modules_can_be_imported" fails when a module
  # cannot be imported.
  new_module_dir=$(mktemp XXXXXXXX -d -p "${TORCH_INSTALL_DIR}")
  echo "invalid syntax garbage" > "${new_module_dir}/__init__.py"
  invalid_module_name="torch.$(basename "${new_module_dir}")"

  check_public_api_test_fails \
      "test_modules_can_be_imported" \
      "${invalid_module_name}" \
      "a non-importable module" && ret=$? || ret=$?

  rm -rv "${new_module_dir}"

  if [ "$ret" -ne 0 ]; then
      exit 1
  fi

  # Next, build torch from the merge base.
  REPO_DIR=$(pwd)
  if [[ "${BASE_SHA}" == "${SHA1}" ]]; then
    echo "On trunk, we should compare schemas with torch built from the parent commit"
    SHA_TO_COMPARE=$(git rev-parse "${SHA1}"^)
  else
    echo "On pull, we should compare schemas with torch built from the merge base"
    SHA_TO_COMPARE=$(git merge-base "${SHA1}" "${BASE_SHA}")
  fi
  export SHA_TO_COMPARE

  # create a dummy ts model at this version
  python test/create_dummy_torchscript_model.py /tmp/model_new.pt
  python -m venv venv
  # shellcheck disable=SC1091
  . venv/bin/activate

  # build torch at the base commit to generate a base function schema for comparison
  git reset --hard "${SHA_TO_COMPARE}"
  git submodule sync && git submodule update --init --recursive
  echo "::group::Installing Torch From Base Commit"
  pip3 install -r requirements.txt
  # shellcheck source=./common-build.sh
  source "$(dirname "${BASH_SOURCE[0]}")/common-build.sh"
  python setup.py bdist_wheel --bdist-dir="base_bdist_tmp" --dist-dir="base_dist"
  python -mpip install base_dist/*.whl
  echo "::endgroup::"

  pushd test/forward_backward_compatibility
  pip show torch
  python dump_all_function_schemas.py --filename nightly_schemas.txt

  git reset --hard "${SHA1}"
  git submodule sync && git submodule update --init --recursive
  # FC: verify new model can be load with old code.
  if ! python ../load_torchscript_model.py /tmp/model_new.pt; then
      echo "FC check failed: new model cannot be load in old code"
      return 1
  fi
  python ../create_dummy_torchscript_model.py /tmp/model_old.pt
  deactivate
  rm -r "${REPO_DIR}/venv" "${REPO_DIR}/base_dist"
  pip show torch
  python check_forward_backward_compatibility.py --existing-schemas nightly_schemas.txt
  # BC: verify old model can be load with new code
  if ! python ../load_torchscript_model.py /tmp/model_old.pt; then
      echo "BC check failed: old model cannot be load in new code"
      return 1
  fi
  popd
  set +x
  assert_git_not_dirty
}

test_bazel() {
  set -e -o pipefail

  # bazel test needs sccache setup.
  # shellcheck source=./common-build.sh
  source "$(dirname "${BASH_SOURCE[0]}")/common-build.sh"

  get_bazel

  if [[ "$CUDA_VERSION" == "cpu" ]]; then
    # Test //c10/... without Google flags and logging libraries. The
    # :all_tests target in the subsequent Bazel invocation tests
    # //c10/... with the Google libraries.
    tools/bazel test --config=cpu-only --test_timeout=480 --test_output=all --test_tag_filters=-gpu-required --test_filter=-*CUDA \
      --no//c10:use_gflags --no//c10:use_glog //c10/...

    tools/bazel test --config=cpu-only --test_timeout=480 --test_output=all --test_tag_filters=-gpu-required --test_filter=-*CUDA :all_tests
  else
    # Increase the test timeout to 480 like CPU tests because modules_test frequently timeout
    tools/bazel test --test_timeout=480 --test_output=errors \
      //:any_test \
      //:autograd_test \
      //:dataloader_test \
      //:dispatch_test \
      //:enum_test \
      //:expanding_array_test \
      //:fft_test \
      //:functional_test \
      //:grad_mode_test \
      //:inference_mode_test \
      //:init_test \
      //:jit_test \
      //:memory_test \
      //:meta_tensor_test \
      //:misc_test \
      //:moduledict_test \
      //:modulelist_test \
      //:modules_test \
      //:namespace_test \
      //:nested_test \
      //:nn_utils_test \
      //:operations_test \
      //:ordered_dict_test \
      //:parallel_benchmark_test \
      //:parameterdict_test \
      //:parameterlist_test \
      //:sequential_test \
      //:serialize_test \
      //:special_test \
      //:static_test \
      //:support_test \
      //:tensor_flatten_test \
      //:tensor_indexing_test \
      //:tensor_options_cuda_test \
      //:tensor_options_test \
      //:tensor_test \
      //:torch_dist_autograd_test \
      //:torch_include_test \
      //:transformer_test \
      //:test_bazel \
      //c10/cuda/test:test \
      //c10/test:core_tests \
      //c10/test:typeid_test \
      //c10/test:util/ssize_test \
      //c10/test:util_base_tests
  fi
}

test_benchmarks() {
  if [[ "$BUILD_ENVIRONMENT" == *cuda* && $TEST_CONFIG != *nogpu* ]]; then
    pip_install --user "pytest-benchmark==3.2.3"
    pip_install --user "requests"
    BENCHMARK_DATA="benchmarks/.data"
    mkdir -p ${BENCHMARK_DATA}
    pytest benchmarks/fastrnns/test_bench.py --benchmark-sort=Name --benchmark-json=${BENCHMARK_DATA}/fastrnns_default.json --fuser=default --executor=default
    pytest benchmarks/fastrnns/test_bench.py --benchmark-sort=Name --benchmark-json=${BENCHMARK_DATA}/fastrnns_legacy_old.json --fuser=old --executor=legacy
    pytest benchmarks/fastrnns/test_bench.py --benchmark-sort=Name --benchmark-json=${BENCHMARK_DATA}/fastrnns_profiling_te.json --fuser=te --executor=profiling
    # TODO: Enable these for GHA once we have credentials for forked pull requests
    if [[ -z "${GITHUB_ACTIONS}" ]]; then
      python benchmarks/upload_scribe.py --pytest_bench_json ${BENCHMARK_DATA}/fastrnns_default.json
      python benchmarks/upload_scribe.py --pytest_bench_json ${BENCHMARK_DATA}/fastrnns_legacy_old.json
      python benchmarks/upload_scribe.py --pytest_bench_json ${BENCHMARK_DATA}/fastrnns_profiling_te.json
    fi
    assert_git_not_dirty
  fi
}

test_cpp_extensions() {
  # This is to test whether cpp extension build is compatible with current env. No need to test both ninja and no-ninja build
  time python test/run_test.py --include test_cpp_extensions_aot_ninja --verbose
  assert_git_not_dirty
}

test_vec256() {
  # This is to test vec256 instructions DEFAULT/AVX/AVX2 (platform dependent, some platforms might not support AVX/AVX2)
  if [[ "$BUILD_ENVIRONMENT" != *rocm* ]]; then
    echo "Testing vec256 instructions"
    mkdir -p test/test-reports/vec256
    pushd build/bin
    vec256_tests=$(find . -maxdepth 1 -executable -name 'vec256_test*')
    for vec256_exec in $vec256_tests
    do
      $vec256_exec --gtest_output=xml:test/test-reports/vec256/"$vec256_exec".xml
    done
    popd
    assert_git_not_dirty
  fi
}

test_docs_test() {
  .ci/pytorch/docs-test.sh
}

test_executorch() {
  echo "Install torchvision and torchaudio"
  install_torchvision
  install_torchaudio

  pushd /executorch

  export PYTHON_EXECUTABLE=python
  export CMAKE_ARGS="-DEXECUTORCH_BUILD_PYBIND=ON -DEXECUTORCH_BUILD_XNNPACK=ON -DEXECUTORCH_BUILD_KERNELS_QUANTIZED=ON"

  # NB: We need to rebuild ExecuTorch runner here because it depends on PyTorch
  # from the PR
  bash .ci/scripts/setup-linux.sh --build-tool cmake

  echo "Run ExecuTorch unit tests"
  pytest -v -n auto
  # shellcheck disable=SC1091
  LLVM_PROFDATA=llvm-profdata-12 LLVM_COV=llvm-cov-12 bash test/run_oss_cpp_tests.sh

  echo "Run ExecuTorch regression tests for some models"
  # TODO(huydhn): Add more coverage here using ExecuTorch's gather models script
  # shellcheck disable=SC1091
  source .ci/scripts/test_model.sh mv3 cmake xnnpack-quantization-delegation ''

  popd

  # Test torchgen generated code for Executorch.
  echo "Testing ExecuTorch op registration"
  "$BUILD_BIN_DIR"/test_edge_op_registration

  assert_git_not_dirty
}

test_linux_aarch64() {
  python test/run_test.py --include test_modules test_mkldnn test_mkldnn_fusion test_openmp test_torch test_dynamic_shapes \
        test_transformers test_multiprocessing test_numpy_interop test_autograd test_binary_ufuncs test_complex test_spectral_ops \
        test_foreach test_reductions test_unary_ufuncs test_tensor_creation_ops test_ops test_cpp_extensions_open_device_registration \
        --shard "$SHARD_NUMBER" "$NUM_TEST_SHARDS" --verbose

  # Dynamo tests
  python test/run_test.py --include dynamo/test_compile dynamo/test_backends dynamo/test_comptime dynamo/test_config \
       dynamo/test_functions dynamo/test_fx_passes_pre_grad dynamo/test_interop dynamo/test_model_output dynamo/test_modules \
       dynamo/test_optimizers dynamo/test_recompile_ux dynamo/test_recompiles \
       --shard "$SHARD_NUMBER" "$NUM_TEST_SHARDS" --verbose

  # Inductor tests
  python test/run_test.py --include inductor/test_torchinductor inductor/test_benchmark_fusion inductor/test_codecache \
       inductor/test_config inductor/test_control_flow inductor/test_coordinate_descent_tuner inductor/test_fx_fusion \
       inductor/test_group_batch_fusion inductor/test_inductor_freezing inductor/test_inductor_utils \
       inductor/test_inplacing_pass inductor/test_kernel_benchmark inductor/test_layout_optim \
       inductor/test_max_autotune inductor/test_memory_planning inductor/test_metrics inductor/test_multi_kernel inductor/test_pad_mm \
       inductor/test_pattern_matcher inductor/test_perf inductor/test_profiler inductor/test_select_algorithm inductor/test_smoke \
       inductor/test_split_cat_fx_passes inductor/test_compile inductor/test_torchinductor \
       inductor/test_torchinductor_codegen_dynamic_shapes inductor/test_torchinductor_dynamic_shapes inductor/test_memory \
       inductor/test_triton_cpu_backend inductor/test_triton_extension_backend inductor/test_mkldnn_pattern_matcher inductor/test_cpu_cpp_wrapper \
       --shard "$SHARD_NUMBER" "$NUM_TEST_SHARDS" --verbose
}

test_operator_benchmark() {
  TEST_REPORTS_DIR=$(pwd)/test/test-reports
  mkdir -p "$TEST_REPORTS_DIR"
  TEST_DIR=$(pwd)

  test_inductor_set_cpu_affinity

  cd benchmarks/operator_benchmark/pt_extension
  python -m pip install .

  cd "${TEST_DIR}"/benchmarks/operator_benchmark
  $TASKSET python -m benchmark_all_test --device "$1" --tag-filter "$2" \
      --output-csv "${TEST_REPORTS_DIR}/operator_benchmark_eager_float32_cpu.csv" \
      --output-json-for-dashboard "${TEST_REPORTS_DIR}/operator_benchmark_eager_float32_cpu.json" \

  pip_install pandas
  python check_perf_csv.py \
      --actual "${TEST_REPORTS_DIR}/operator_benchmark_eager_float32_cpu.csv" \
      --expected "expected_ci_operator_benchmark_eager_float32_cpu.csv"
}


if ! [[ "${BUILD_ENVIRONMENT}" == *libtorch* || "${BUILD_ENVIRONMENT}" == *-bazel-* ]]; then
  (cd test && python -c "import torch; print(torch.__config__.show())")
  (cd test && python -c "import torch; print(torch.__config__.parallel_info())")
fi
if [[ "${TEST_CONFIG}" == *numpy_2* ]]; then
  # Install numpy-2.0.2 and compatible scipy & numba versions
  python -mpip install --pre numpy==2.0.2 scipy==1.13.1 numba==0.60.0
  python test/run_test.py --include dynamo/test_functions.py dynamo/test_unspec.py test_binary_ufuncs.py test_fake_tensor.py test_linalg.py test_numpy_interop.py test_tensor_creation_ops.py test_torch.py torch_np/test_basic.py
elif [[ "${BUILD_ENVIRONMENT}" == *aarch64* && "${TEST_CONFIG}" != *perf_cpu_aarch64* ]]; then
  test_linux_aarch64
elif [[ "${TEST_CONFIG}" == *backward* ]]; then
  test_forward_backward_compatibility
  # Do NOT add tests after bc check tests, see its comment.
elif [[ "${TEST_CONFIG}" == *xla* ]]; then
  install_torchvision
  build_xla
  test_xla
elif [[ "${TEST_CONFIG}" == *executorch* ]]; then
  test_executorch
elif [[ "$TEST_CONFIG" == 'jit_legacy' ]]; then
  test_python_legacy_jit
elif [[ "${BUILD_ENVIRONMENT}" == *libtorch* ]]; then
  # TODO: run some C++ tests
  echo "no-op at the moment"
elif [[ "$TEST_CONFIG" == distributed ]]; then
  test_distributed
  # Only run RPC C++ tests on the first shard
  if [[ "${SHARD_NUMBER}" == 1 ]]; then
    test_rpc
  fi
elif [[ "${TEST_CONFIG}" == *operator_benchmark* ]]; then
  TEST_MODE="short"

  if [[ "${TEST_CONFIG}" == *cpu* ]]; then
    if [[ "${TEST_CONFIG}" == *long* ]]; then
      TEST_MODE="long"
    elif [[ "${TEST_CONFIG}" == *all* ]]; then
      TEST_MODE="all"
    fi

    test_operator_benchmark cpu ${TEST_MODE}

  fi
elif [[ "${TEST_CONFIG}" == *inductor_distributed* ]]; then
  test_inductor_distributed
elif [[ "${TEST_CONFIG}" == *inductor-halide* ]]; then
  test_inductor_halide
elif [[ "${TEST_CONFIG}" == *inductor-triton-cpu* ]]; then
  test_inductor_triton_cpu
elif [[ "${TEST_CONFIG}" == *inductor-micro-benchmark* ]]; then
  test_inductor_micro_benchmark
elif [[ "${TEST_CONFIG}" == *huggingface* ]]; then
  install_torchvision
  id=$((SHARD_NUMBER-1))
  test_dynamo_benchmark huggingface "$id"
elif [[ "${TEST_CONFIG}" == *timm* ]]; then
  install_torchvision
  id=$((SHARD_NUMBER-1))
  test_dynamo_benchmark timm_models "$id"
elif [[ "${TEST_CONFIG}" == cachebench ]]; then
  install_torchaudio cuda
  install_torchvision
  checkout_install_torchbench nanogpt BERT_pytorch resnet50 hf_T5 llama moco
  PYTHONPATH=$(pwd)/torchbench test_cachebench
elif [[ "${TEST_CONFIG}" == verify_cachebench ]]; then
  install_torchaudio cpu
  install_torchvision
  checkout_install_torchbench nanogpt
  PYTHONPATH=$(pwd)/torchbench test_verify_cachebench
elif [[ "${TEST_CONFIG}" == *torchbench* ]]; then
  if [[ "${TEST_CONFIG}" == *cpu* ]]; then
    install_torchaudio cpu
  else
    install_torchaudio cuda
  fi
  install_torchvision
  TORCH_CUDA_ARCH_LIST="8.0;8.6" install_torchao
  id=$((SHARD_NUMBER-1))
  # https://github.com/opencv/opencv-python/issues/885
  pip_install opencv-python==4.8.0.74
  if [[ "${TEST_CONFIG}" == *inductor_torchbench_smoketest_perf* ]]; then
    checkout_install_torchbench hf_Bert hf_Albert timm_vision_transformer
    PYTHONPATH=$(pwd)/torchbench test_inductor_torchbench_smoketest_perf
  elif [[ "${TEST_CONFIG}" == *inductor_torchbench_cpu_smoketest_perf* ]]; then
    checkout_install_torchbench timm_vision_transformer phlippe_densenet basic_gnn_edgecnn \
      llama_v2_7b_16h resnet50 timm_efficientnet mobilenet_v3_large timm_resnest \
      functorch_maml_omniglot yolov3 mobilenet_v2 resnext50_32x4d densenet121 mnasnet1_0
    PYTHONPATH=$(pwd)/torchbench test_inductor_torchbench_cpu_smoketest_perf
  elif [[ "${TEST_CONFIG}" == *torchbench_gcp_smoketest* ]]; then
    checkout_install_torchbench
    TORCHBENCHPATH=$(pwd)/torchbench test_torchbench_gcp_smoketest
  else
    checkout_install_torchbench
    # Do this after checkout_install_torchbench to ensure we clobber any
    # nightlies that torchbench may pull in
    if [[ "${TEST_CONFIG}" != *cpu* ]]; then
      install_torchrec_and_fbgemm
    fi
    PYTHONPATH=$(pwd)/torchbench test_dynamo_benchmark torchbench "$id"
  fi
elif [[ "${TEST_CONFIG}" == *inductor_cpp_wrapper* ]]; then
  install_torchvision
  PYTHONPATH=$(pwd)/torchbench test_inductor_cpp_wrapper_shard "$SHARD_NUMBER"
  if [[ "$SHARD_NUMBER" -eq "1" ]]; then
    test_inductor_aoti
  fi
elif [[ "${TEST_CONFIG}" == *inductor* ]]; then
  install_torchvision
  test_inductor_shard "${SHARD_NUMBER}"
  if [[ "${SHARD_NUMBER}" == 1 ]]; then
    if [[ "${BUILD_ENVIRONMENT}" != linux-jammy-py3.9-gcc11-build ]]; then
      test_inductor_distributed
    fi
  fi
elif [[ "${TEST_CONFIG}" == *einops* ]]; then
  test_einops
elif [[ "${TEST_CONFIG}" == *dynamo_wrapped* ]]; then
  install_torchvision
  test_dynamo_wrapped_shard "${SHARD_NUMBER}"
  if [[ "${SHARD_NUMBER}" == 1 ]]; then
    test_aten
  fi
elif [[ "${BUILD_ENVIRONMENT}" == *rocm* && -n "$TESTS_TO_INCLUDE" ]]; then
  install_torchvision
  test_python_shard "$SHARD_NUMBER"
  test_aten
elif [[ "${SHARD_NUMBER}" == 1 && $NUM_TEST_SHARDS -gt 1 ]]; then
  test_lazy_tensor_meta_reference_disabled
  test_without_numpy
  install_torchvision
  test_python_shard 1
  test_aten
  test_libtorch 1
  if [[ "${BUILD_ENVIRONMENT}" == *xpu* ]]; then
    test_xpu_bin
  fi
elif [[ "${SHARD_NUMBER}" == 2 && $NUM_TEST_SHARDS -gt 1 ]]; then
  install_torchvision
  test_python_shard 2
  test_libtorch 2
  test_aot_compilation
  test_custom_script_ops
  test_custom_backend
  test_torch_function_benchmark
elif [[ "${SHARD_NUMBER}" -gt 2 ]]; then
  # Handle arbitrary number of shards
  install_torchvision
  test_python_shard "$SHARD_NUMBER"
elif [[ "${BUILD_ENVIRONMENT}" == *vulkan* ]]; then
  test_vulkan
elif [[ "${BUILD_ENVIRONMENT}" == *-bazel-* ]]; then
  test_bazel
elif [[ "${BUILD_ENVIRONMENT}" == *-mobile-lightweight-dispatch* ]]; then
  test_libtorch
elif [[ "${TEST_CONFIG}" = docs_test ]]; then
  test_docs_test
elif [[ "${BUILD_ENVIRONMENT}" == *xpu* ]]; then
  install_torchvision
  test_python
  test_aten
  test_xpu_bin
elif [[ "${TEST_CONFIG}" == smoke ]]; then
  test_python_smoke
elif [[ "${TEST_CONFIG}" == h100_distributed ]]; then
  test_h100_distributed
elif [[ "${TEST_CONFIG}" == "h100-symm-mem" ]]; then
  test_h100_symm_mem
else
  install_torchvision
  install_monkeytype
  test_python
  test_aten
  test_vec256
  test_libtorch
  test_aot_compilation
  test_custom_script_ops
  test_custom_backend
  test_torch_function_benchmark
  test_benchmarks
fi<|MERGE_RESOLUTION|>--- conflicted
+++ resolved
@@ -436,19 +436,11 @@
     python3 tools/amd_build/build_amd.py
   fi
   if [[ "$BUILD_ENVIRONMENT" == *sm86* ]]; then
-<<<<<<< HEAD
     BUILD_COMMAND=(TORCH_CUDA_ARCH_LIST=8.6 USE_FLASH_ATTENTION=OFF python -m pip install --no-build-isolation -v -e .)
     # TODO: Replace me completely, as one should not use conda libstdc++, nor need special path to TORCH_LIB
     TEST_ENVS=(CPP_TESTS_DIR="${BUILD_BIN_DIR}" LD_LIBRARY_PATH="/opt/conda/envs/py_3.10/lib:${TORCH_LIB_DIR}:${LD_LIBRARY_PATH}")
   else
     BUILD_COMMAND=(python -m pip install --no-build-isolation -v -e .)
-=======
-    BUILD_COMMAND=(TORCH_CUDA_ARCH_LIST=8.6 USE_FLASH_ATTENTION=OFF python setup.py develop)
-    # TODO: Replace me completely, as one should not use conda libstdc++, nor need special path to TORCH_LIB
-    TEST_ENVS=(CPP_TESTS_DIR="${BUILD_BIN_DIR}" LD_LIBRARY_PATH="/opt/conda/envs/py_3.10/lib:${TORCH_LIB_DIR}:${LD_LIBRARY_PATH}")
-  else
-    BUILD_COMMAND=(python setup.py develop)
->>>>>>> 1b58e7ad
     TEST_ENVS=(CPP_TESTS_DIR="${BUILD_BIN_DIR}" LD_LIBRARY_PATH="${TORCH_LIB_DIR}")
   fi
 
