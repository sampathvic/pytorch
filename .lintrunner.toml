[[linter]]
code = 'FLAKE8'
include_patterns = ['**/*.py']
exclude_patterns = [
    '.git/**',
    'build_test_custom_build/**',
    'build/**',
    'caffe2/**',
    'docs/caffe2/**',
    'docs/cpp/src/**',
    'docs/src/**',
    'fb/**',
    '**/fb/**',
    'functorch/docs/**',
    'functorch/examples/**',
    'functorch/notebooks/**',
    'torch/_inductor/fx_passes/serialized_patterns/**',
    'torch/_inductor/autoheuristic/artifacts/**',
    'scripts/**',
    'test/generated_type_hints_smoketest.py',
    # CPython tests
    'test/dynamo/cpython/**',
    # Tests from the NumPy test suite
    'test/torch_np/numpy_test/**/*.py',
    'third_party/**',
    'torch/include/**',
    'torch/lib/**',
    'venv/**',
    '**/*.pyi',
    'tools/test/test_selective_build.py',
]
command = [
    'python3',
    'tools/linter/adapters/flake8_linter.py',
    '--',
    '@{{PATHSFILE}}'
]
init_command = [
    'python3',
    'tools/linter/adapters/pip_init.py',
    '--dry-run={{DRYRUN}}',
    'flake8==6.1.0',
    'flake8-bugbear==23.3.23',
    'flake8-comprehensions==3.15.0',
    'flake8-executable==2.1.3',
    'flake8-logging-format==0.9.0',
    'flake8-pyi==23.3.1',
    'flake8-simplify==0.19.3',
    'mccabe==0.7.0',
    'pycodestyle==2.11.1',
    'pyflakes==3.1.0',
    'torchfix==0.4.0 ; python_version >= "3.9" and python_version < "3.13"',
]


[[linter]]
code = 'CLANGFORMAT'
include_patterns = [
    'aten/src/ATen/*.h',
    'aten/src/ATen/cpu/vec/**/*.h',
    'aten/src/ATen/mps/**/*.mm',
    'aten/src/ATen/mps/**/*.h',
    'aten/src/ATen/xpu/**/*.h',
    'aten/src/ATen/xpu/**/*.cpp',
    'aten/src/ATen/core/boxing/**/*.h',
    'aten/src/ATen/core/dispatch/**/*.h',
    'aten/src/ATen/core/Formatting.cpp',
    'aten/src/ATen/native/mps/**/*.metal',
    'aten/src/ATen/native/mps/**/*.mm',
    'aten/src/ATen/native/mps/**/*.h',
    'aten/src/ATen/native/vulkan/**/*.h',
    'aten/src/ATen/native/vulkan/**/*.cpp',
    'aten/src/ATen/native/cuda/MultiTensorApply.cuh',
    'aten/src/ATen/native/**/Foreach*.*',
    'aten/src/ATen/native/cuda/fused*.*',
    'aten/src/ATen/native/cuda/Fused*.cu',
    'aten/src/ATen/native/cudnn/*.h',
    'aten/src/ATen/native/cudnn/*.cpp',
    'aten/src/ATen/native/mkldnn/xpu/**/*.h',
    'aten/src/ATen/native/mkldnn/xpu/**/*.cpp',
    'aten/src/ATen/native/Tensor*.h',
    'aten/src/ATen/native/Tensor*.cpp',
    'c10/**/*.h',
    'c10/**/*.cpp',
    'torch/csrc/**/*.h',
    'torch/csrc/**/*.hpp',
    'torch/csrc/**/*.cpp',
    'torch/nativert/**/*.h',
    'torch/nativert/**/*.cpp',
    'torch/headeronly/**/*.h',
    'test/cpp/**/*.h',
    'test/cpp/**/*.cpp',
]
exclude_patterns = [
    'aten/src/ATen/native/vulkan/api/vk_mem_alloc.h',
    'aten/src/ATen/native/mps/kernels/Quantized.metal',
    'c10/util/strong_type.h',
    '**/fb/**',
    'torch/csrc/inductor/aoti_torch/generated/**',
    'torch/csrc/jit/serialization/mobile_bytecode_generated.h',
    'torch/csrc/utils/pythoncapi_compat.h',
    'aten/src/ATen/dlpack.h',
]
init_command = [
    'python3',
    'tools/linter/adapters/s3_init.py',
    '--config-json=tools/linter/adapters/s3_init_config.json',
    '--linter=clang-format',
    '--dry-run={{DRYRUN}}',
    '--output-dir=.lintbin',
    '--output-name=clang-format',
]
command = [
    'python3',
    'tools/linter/adapters/clangformat_linter.py',
    '--binary=.lintbin/clang-format',
    '--',
    '@{{PATHSFILE}}'
]
is_formatter = true

[[linter]]
code = 'MYPY'
include_patterns = [
    'setup.py',
    'torch/**/*.py',
    'torch/**/*.pyi',
    'caffe2/**/*.py',
    'caffe2/**/*.pyi',
    'test/test_bundled_images.py',
    'test/test_bundled_inputs.py',
    'test/test_complex.py',
    'test/test_datapipe.py',
    'test/test_futures.py',
    # 'test/test_numpy_interop.py',
    'test/test_torch.py',
    'test/test_type_hints.py',
    'test/test_type_info.py',
    'test/test_utils.py',
]
exclude_patterns = [
    '**/fb/**',
]
command = [
    'python3',
    'tools/linter/adapters/mypy_linter.py',
    '--config=mypy.ini',
    '--',
    '@{{PATHSFILE}}'
]
init_command = [
    'python3',
    'tools/linter/adapters/pip_init.py',
    '--dry-run={{DRYRUN}}',
    'numpy==1.26.4 ; python_version >= "3.9" and python_version <= "3.11"',
    'numpy==2.1.0 ; python_version >= "3.12"',
    'expecttest==0.3.0',
    'mypy==1.16.0',
    'sympy==1.13.3',
    'types-requests==2.27.25',
    'types-pyyaml==6.0.1',
    'types-tabulate==0.8.8',
    'types-protobuf==5.29.1.20250403',
    'types-setuptools==79.0.0.20250422',
    'types-jinja2==2.11.9',
    'types-colorama==0.4.6',
    'filelock==3.13.1',
    'junitparser==2.1.1',
    'rich==10.9.0',
    'pyyaml==6.0.1',
    'optree==0.13.0',
    'dataclasses-json==0.6.7',
    'pandas==2.2.3',
]

[[linter]]
code = 'MYPYSTRICT'
include_patterns = [
    '.github/**/*.py',
    'benchmarks/instruction_counts/**/*.py',
    'tools/**/*.py',
    'torchgen/**/*.py',
    'torch/utils/_pytree.py',
    'torch/utils/_cxx_pytree.py',
    'torch/utils/benchmark/utils/common.py',
    'torch/utils/benchmark/utils/timer.py',
    'torch/utils/benchmark/utils/valgrind_wrapper/**/*.py',
]
exclude_patterns = [
    # (linbinyu) copied from internal repo
    '**/fb/**',
    'tools/code_analyzer/gen_operators_yaml.py',
    'tools/dynamo/verify_dynamo.py',
    'tools/gen_vulkan_spv.py',
    'tools/test/gen_operators_yaml_test.py',
    'tools/test/gen_oplist_test.py',
    'tools/test/test_selective_build.py',
]
command = [
    'python3',
    'tools/linter/adapters/mypy_linter.py',
    '--config=mypy-strict.ini',
    '--code=MYPYSTRICT',
    '--',
    '@{{PATHSFILE}}'
]

[[linter]]
code = 'CLANGTIDY'
include_patterns = [
    # Enable coverage of headers in aten/src/ATen
    # and excluding most sub-directories for now.
    'aten/src/ATen/*.h',
    'aten/src/ATen/*.cpp',
    'aten/src/ATen/cuda/*.cpp',
    'aten/src/ATen/cpu/*.h',
    'aten/src/ATen/cpu/*.cpp',
    'aten/src/ATen/core/*.h',
    'aten/src/ATen/core/*.cpp',
    'aten/src/ATen/cudnn/*.h',
    'aten/src/ATen/cudnn/*.cpp',
    'aten/src/ATen/native/mkldnn/xpu/**/*.h',
    'aten/src/ATen/native/mkldnn/xpu/**/*.cpp',
    'aten/src/ATen/detail/*',
    'aten/src/ATen/functorch/*.h',
    'aten/src/ATen/functorch/*.cpp',
    'aten/src/ATen/native/nested/cuda/*.cpp',
    'aten/src/ATen/native/nested/cuda/*.h',
    'aten/src/ATen/native/nested/*.cpp',
    'aten/src/ATen/native/nested/*.h',
    'c10/**/*.cpp',
    'c10/**/*.h',
    'torch/*.h',
    'torch/_inductor/codegen/aoti_runtime/*.h',
    'torch/_inductor/codegen/aoti_runtime/*.cpp',
    'torch/csrc/*.h',
    'torch/csrc/*.cpp',
    'torch/csrc/**/*.h',
    'torch/csrc/**/*.cpp',
    'torch/csrc/jit/serialization/*.h',
    'torch/csrc/jit/serialization/*.cpp',
    'torch/nativert/*.h',
    'torch/nativert/*.cpp',
    'torch/nativert/**/*.h',
    'torch/nativert/**/*.cpp',
    'torch/headeronly/**/*.h',
]
exclude_patterns = [
    # The negative filters below are to exclude files that include onnx_pb.h or
    # caffe2_pb.h, otherwise we'd have to build protos as part of this CI job.
    # CUDA files are also excluded.
    '**/fb/**',
    '**/generated/**',
    '**/*pb.h',
    '**/*inl.h',
    'aten/src/ATen/cpu/FlushDenormal.cpp',
    'aten/src/ATen/cpu/Utils.cpp',
    'aten/src/ATen/cpu/vml.h',
    'aten/src/ATen/CPUFixedAllocator.h',
    'aten/src/ATen/Parallel*.h',
    'c10/xpu/**/*.h',
    'c10/xpu/**/*.cpp',
    'c10/benchmark/intrusive_ptr_benchmark.cpp',
    'c10/cuda/CUDAAlgorithm.h',
    'c10/util/complex_math.h',
    'c10/util/complex_utils.h',
    'c10/util/flat_hash_map.h',
    'c10/util/logging*.h',
    'c10/metal/*.h',
    'c10/util/hash.h',
    'c10/util/strong_type.h',
    'c10/util/SmallVector.h',
    'c10/util/win32-headers.h',
    'c10/test/**/*.h',
    'third_party/**/*',
    'torch/csrc/api/include/torch/nn/modules/common.h',
    'torch/csrc/api/include/torch/linalg.h',
    'torch/csrc/autograd/generated/**',
    'torch/csrc/distributed/**/*.cu',
    'torch/csrc/distributed/c10d/WinSockUtils.hpp',
    'torch/csrc/distributed/c10d/quantization/quantization_gpu.h',
    'torch/csrc/dynamo/eval_frame.h',
    'torch/csrc/inductor/aoti_torch/c/shim.h',
    'torch/csrc/jit/**/*',
    'torch/csrc/jit/serialization/mobile_bytecode_generated.h',
    'torch/csrc/utils/generated_serialization_types.h',
    'torch/csrc/utils/pythoncapi_compat.h',
    'torch/csrc/inductor/aoti_runtime/sycl_runtime_wrappers.h',
    'aten/src/ATen/ExpandBase.h',
]
init_command = [
    'python3',
    'tools/linter/adapters/s3_init.py',
    '--config-json=tools/linter/adapters/s3_init_config.json',
    '--linter=clang-tidy',
    '--dry-run={{DRYRUN}}',
    '--output-dir=.lintbin',
    '--output-name=clang-tidy',
]
command = [
    'python3',
    'tools/linter/adapters/clangtidy_linter.py',
    '--binary=.lintbin/clang-tidy',
    '--build_dir=./build',
    '--',
    '@{{PATHSFILE}}'
]

[[linter]]
code = 'TYPEIGNORE'
include_patterns = ['**/*.py', '**/*.pyi']
exclude_patterns = [
    'fb/**',
    '**/fb/**',
    'test/test_jit.py',
]
command = [
    'python3',
    'tools/linter/adapters/grep_linter.py',
    '--pattern=# type:\s*ignore([^\[]|$)',
    '--linter-name=TYPEIGNORE',
    '--error-name=unqualified type: ignore',
    """--error-description=\
        This line has an unqualified `type: ignore`; \
        please convert it to `type: ignore[xxxx]`\
    """,
    '--',
    '@{{PATHSFILE}}'
]

[[linter]]
code = 'TYPENOSKIP'
include_patterns = ['mypy.ini']
command = [
    'python3',
    'tools/linter/adapters/grep_linter.py',
    '--pattern=follow_imports\s*=\s*skip',
    '--linter-name=TYPENOSKIP',
    '--error-name=use of follow_imports = skip',
    """--error-description=\
        follow_imports = skip is forbidden from mypy.ini configuration as it \
        is extremely easy to accidentally turn off type checking unintentionally.  If \
        you need to suppress type errors, use a top level # mypy: ignore-errors.  \
        Do not rely on automatic Any substitution; instead, manually # type: ignore \
        at use sites or define a pyi type stub with more relaxed types. \
    """,
    '--',
    '@{{PATHSFILE}}'
]

[[linter]]
code = 'NOQA'
include_patterns = ['**/*.py', '**/*.pyi']
exclude_patterns = [
    'caffe2/**',
    'fb/**',
    '**/fb/**'
    ]
command = [
    'python3',
    'tools/linter/adapters/grep_linter.py',
    '--pattern=# noqa([^:]|$)',
    '--linter-name=NOQA',
    '--error-name=unqualified noqa',
    """--error-description=\
        This line has an unqualified `noqa`; \
        please convert it to `noqa: XXXX`\
    """,
    '--',
    '@{{PATHSFILE}}'
]

[[linter]]
code = 'NATIVEFUNCTIONS'
include_patterns=['aten/src/ATen/native/native_functions.yaml']
command = [
    'python3',
    'tools/linter/adapters/nativefunctions_linter.py',
    '--native-functions-yml=aten/src/ATen/native/native_functions.yaml',
]
init_command = [
    'python3',
    'tools/linter/adapters/pip_init.py',
    '--dry-run={{DRYRUN}}',
    'ruamel.yaml==0.18.10',
]
is_formatter = true

[[linter]]
code = 'GHA'
include_patterns=['.github/workflows/**/*.yml']
command = [
    'python3',
    'tools/linter/adapters/gha_linter.py',
    '--',
    '@{{PATHSFILE}}'
]
init_command = [
    'python3',
    'tools/linter/adapters/pip_init.py',
    '--dry-run={{DRYRUN}}',
    'ruamel.yaml==0.18.10',
]

[[linter]]
code = 'NEWLINE'
include_patterns=['**']
exclude_patterns=[
    '**/contrib/**',
    'third_party/**',
    '**/*.bat',
    '**/*.expect',
    '**/*.ipynb',
    '**/*.ps1',
    '**/*.ptl',
    'fb/**',
    '**/fb/**',
    'tools/clang_format_hash/**',
    'test/cpp/jit/upgrader_models/*.ptl',
    'test/cpp/jit/upgrader_models/*.ptl.ff',
    'test/dynamo/cpython/**',
    '**/*.png',
    '**/*.gz',
    '**/*.patch',
]
command = [
    'python3',
    'tools/linter/adapters/newlines_linter.py',
    '--',
    '@{{PATHSFILE}}',
]
is_formatter = true

[[linter]]
code = 'SPACES'
include_patterns = ['**']
exclude_patterns = [
    '**/contrib/**',
    '**/*.diff',
    '**/*.patch',
    'third_party/**',
    'aten/src/ATen/native/vulkan/api/vk_mem_alloc.h',
    'fb/**',
    '**/fb/**',
    'test/cpp/jit/upgrader_models/*.ptl',
    'test/cpp/jit/upgrader_models/*.ptl.ff',
]
command = [
    'python3',
    'tools/linter/adapters/grep_linter.py',
    '--pattern=[[:blank:]]$',
    '--linter-name=SPACES',
    '--error-name=trailing spaces',
    '--replace-pattern=s/[[:blank:]]+$//',
    """--error-description=\
        This line has trailing spaces; please remove them.\
    """,
    '--',
    '@{{PATHSFILE}}'
]

[[linter]]
code = 'TABS'
include_patterns = ['**']
exclude_patterns = [
    '**/*.svg',
    '**/*Makefile',
    '**/contrib/**',
    'third_party/**',
    '**/.gitattributes',
    '**/.gitmodules',
    'fb/**',
    '**/fb/**',
    'aten/src/ATen/native/vulkan/api/vk_mem_alloc.h',
    'test/cpp/jit/upgrader_models/*.ptl',
    'test/cpp/jit/upgrader_models/*.ptl.ff',
    '.ci/docker/common/install_rocm_drm.sh',
    '.lintrunner.toml',
    '**/*.patch',
]
command = [
    'python3',
    'tools/linter/adapters/grep_linter.py',
    # @lint-ignore TXT2
    '--pattern=	',
    '--linter-name=TABS',
    '--error-name=saw some tabs',
    '--replace-pattern=s/\t/    /',
    """--error-description=\
        This line has tabs; please replace them with spaces.\
    """,
    '--',
    '@{{PATHSFILE}}'
]

[[linter]]
code = 'C10_UNUSED'
include_patterns = [
    '**/*.cpp',
    '**/*.h',
]
exclude_patterns = [
    'c10/macros/Macros.h',
]
command = [
    'python3',
    'tools/linter/adapters/grep_linter.py',
    '--pattern=C10_UNUSED',
    '--linter-name=C10_UNUSED',
    '--error-name=deprecated C10_UNUSED macro',
    '--replace-pattern=s/C10_UNUSED/[[maybe_unused]]/',
    """--error-description=\
        Deprecated macro, use [[maybe_unused]] directly\
    """,
    '--',
    '@{{PATHSFILE}}'
]

[[linter]]
code = 'C10_NODISCARD'
include_patterns = [
    '**/*.cpp',
    '**/*.h',
]
exclude_patterns = [
    'c10/macros/Macros.h',
]
command = [
    'python3',
    'tools/linter/adapters/grep_linter.py',
    '--pattern=C10_NODISCARD',
    '--linter-name=C10_NODISCARD',
    '--error-name=deprecated C10_NODISCARD macro',
    '--replace-pattern=s/C10_NODISCARD/[[nodiscard]]/',
    """--error-description=\
        Deprecated macro, use [[nodiscard]] directly\
    """,
    '--',
    '@{{PATHSFILE}}'
]

[[linter]]
code = 'INCLUDE'
include_patterns = [
    'c10/**',
    'aten/**',
    'torch/csrc/**',
    'torch/nativert/**',
]
exclude_patterns = [
    'aten/src/ATen/native/quantized/cpu/qnnpack/**',
    'aten/src/ATen/native/vulkan/api/vk_mem_alloc.h',
    'aten/src/ATen/native/vulkan/glsl/**',
    '**/fb/**',
    'torch/csrc/jit/serialization/mobile_bytecode_generated.h',
    'torch/csrc/utils/pythoncapi_compat.h',
]
command = [
    'python3',
    'tools/linter/adapters/grep_linter.py',
    '--pattern=#include "',
    '--linter-name=INCLUDE',
    '--error-name=quoted include',
    '--replace-pattern=s/#include "(.*)"$/#include <\1>/',
    """--error-description=\
        This #include uses quotes; please convert it to #include <xxxx>\
    """,
    '--',
    '@{{PATHSFILE}}'
]

[[linter]]
code = 'PYBIND11_INCLUDE'
include_patterns = [
    '**/*.cpp',
    '**/*.h',
]
exclude_patterns = [
    'torch/csrc/utils/pybind.h',
    'torch/utils/benchmark/utils/valgrind_wrapper/compat_bindings.cpp',
    'caffe2/**/*',
]
command = [
    'python3',
    'tools/linter/adapters/grep_linter.py',
    '--pattern=#include <pybind11\/(^|[^(gil\.h)])',
    '--allowlist-pattern=#include <torch\/csrc\/utils\/pybind.h>',
    '--linter-name=PYBIND11_INCLUDE',
    '--match-first-only',
    '--error-name=direct include of pybind11',
    # https://stackoverflow.com/a/33416489/23845
    # NB: this won't work if the pybind11 include is on the first line;
    # but that's fine because it will just mean the lint will still fail
    # after applying the change and you will have to fix it manually
    '--replace-pattern=1,/(#include <pybind11\/)/ s/(#include <pybind11\/)/#include <torch\/csrc\/utils\/pybind.h>\n\1/',
    """--error-description=\
        This #include directly includes pybind11 without also including \
        #include <torch/csrc/utils/pybind.h>;  this means some important \
        specializations may not be included.\
    """,
    '--',
    '@{{PATHSFILE}}'
]

[[linter]]
code = 'ERROR_PRONE_ISINSTANCE'
include_patterns = [
    'torch/_refs/**/*.py',
    'torch/_prims/**/*.py',
    'torch/_prims_common/**/*.py',
    'torch/_decomp/**/*.py',
    'torch/_meta_registrations.py',
]
exclude_patterns = [
    '**/fb/**',
]
command = [
    'python3',
    'tools/linter/adapters/grep_linter.py',
    '--pattern=isinstance\([^)]+(int|float)\)',
    '--linter-name=ERROR_PRONE_ISINSTANCE',
    '--error-name=error prone isinstance',
    """--error-description=\
        This line has an isinstance call that directly refers to \
        int or float.  This is error-prone because you may also \
        have wanted to allow SymInt or SymFloat in your test.  \
        To suppress this lint, use an appropriate type alias defined \
        in torch._prims_common; use IntLike/FloatLike when you would accept \
        both regular and symbolic numbers, Dim for ints representing \
        dimensions, or IntWithoutSymInt/FloatWithoutSymFloat if you really \
        meant to exclude symbolic numbers.
    """,
    '--',
    '@{{PATHSFILE}}'
]

[[linter]]
code = 'PYBIND11_SPECIALIZATION'
include_patterns = [
    '**/*.cpp',
    '**/*.h',
]
exclude_patterns = [
    # The place for all orphan specializations
    'torch/csrc/utils/pybind.h',
    # These specializations are non-orphan
    'torch/csrc/distributed/c10d/init.cpp',
    'torch/csrc/jit/python/pybind.h',
    'fb/**',
    '**/fb/**',
    # These are safe to exclude as they do not have Python
    'c10/**/*',
]
command = [
    'python3',
    'tools/linter/adapters/grep_linter.py',
    '--pattern=PYBIND11_DECLARE_HOLDER_TYPE',
    '--linter-name=PYBIND11_SPECIALIZATION',
    '--error-name=pybind11 specialization in non-standard location',
    """--error-description=\
        This pybind11 specialization (PYBIND11_DECLARE_HOLDER_TYPE) should \
        be placed in torch/csrc/utils/pybind.h so that it is guaranteed to be \
        included at any site that may potentially make use of it via py::cast. \
        If your specialization is in the same header file as the definition \
        of the holder type, you can ignore this lint by adding your header to \
        the exclude_patterns for this lint in .lintrunner.toml.  For more \
        information see https://github.com/pybind/pybind11/issues/4099 \
    """,
    '--',
    '@{{PATHSFILE}}'
]

[[linter]]
code = 'PYPIDEP'
include_patterns = ['.github/**']
exclude_patterns = [
    '**/*.rst',
    '**/*.py',
    '**/*.md',
    '**/*.diff',
    '**/fb/**',
]
command = [
    'python3',
    'tools/linter/adapters/grep_linter.py',
    """--pattern=\
    (pip|pip3|python -m pip|python3 -m pip|python3 -mpip|python -mpip) \
    install ([a-zA-Z0-9][A-Za-z0-9\\._\\-]+)([^/=<>~!]+)[A-Za-z0-9\\._\\-\\*\\+\\!]*$\
    """,
    '--linter-name=PYPIDEP',
    '--error-name=unpinned PyPI install',
    """--error-description=\
        This line has unpinned PyPi installs; \
        please pin them to a specific version: e.g. 'thepackage==1.2'\
    """,
    '--',
    '@{{PATHSFILE}}'
]

[[linter]]
code = 'EXEC'
include_patterns = ['**']
exclude_patterns = [
    'third_party/**',
    'torch/bin/**',
    '**/*.so',
    '**/*.py',
    '**/*.sh',
    '**/*.bash',
    '**/git-pre-commit',
    '**/git-clang-format',
    '**/gradlew',
    'fb/**',
    '**/fb/**',
]
command = [
    'python3',
    'tools/linter/adapters/exec_linter.py',
    '--',
    '@{{PATHSFILE}}',
]

[[linter]]
code = 'CUBINCLUDE'
include_patterns = ['aten/**']
exclude_patterns = [
    'aten/src/ATen/cuda/cub*.cuh',
    '**/fb/**',
]
command = [
    'python3',
    'tools/linter/adapters/grep_linter.py',
    '--pattern=#include <cub/',
    '--linter-name=CUBINCLUDE',
    '--error-name=direct cub include',
    """--error-description=\
        This line has a direct cub include; please include \
        ATen/cuda/cub.cuh instead and wrap your cub calls in \
        at::native namespace if necessary.
    """,
    '--',
    '@{{PATHSFILE}}'
]

[[linter]]
code = 'RAWCUDA'
include_patterns = [
    'aten/**',
    'c10/**',
]
exclude_patterns = [
    'aten/src/ATen/test/**',
    'c10/cuda/CUDAFunctions.h',
    'c10/cuda/CUDACachingAllocator.cpp',
    '**/fb/**',
]
command = [
    'python3',
    'tools/linter/adapters/grep_linter.py',
    '--pattern=cudaStreamSynchronize',
    '--linter-name=RAWCUDA',
    '--error-name=raw CUDA API usage',
    """--error-description=\
        This line calls raw CUDA APIs directly; please use at::cuda wrappers instead.
    """,
    '--',
    '@{{PATHSFILE}}'
]

[[linter]]
code = 'RAWCUDADEVICE'
include_patterns = [
    'aten/**',
    'c10/**',
    'torch/csrc/**',
    'torch/nativert/**',
]
exclude_patterns = [
    'aten/src/ATen/cuda/CUDAContext.cpp',
    'aten/src/ATen/cuda/CUDAGeneratorImpl.cpp',
    'aten/src/ATen/test/**',
    'c10/core/impl/InlineDeviceGuard.h',
    'c10/cuda/CUDAFunctions.cpp',
    'c10/cuda/CUDAGuard.h',
    'c10/cuda/impl/CUDATest.cpp',
    'torch/csrc/cuda/nccl.cpp',
    '**/fb/**',
]
command = [
    'python3',
    'tools/linter/adapters/grep_linter.py',
    '--pattern=cudaSetDevice(',
    '--pattern=cudaGetDevice(',
    '--linter-name=RAWCUDADEVICE',
    '--error-name=raw CUDA API usage',
    """--error-description=\
        This line calls raw CUDA APIs directly; please use c10::cuda wrappers instead.
    """,
    '--',
    '@{{PATHSFILE}}'
]

[[linter]]
code = 'ROOT_LOGGING'
include_patterns = [
    '**/*.py',
]
# These are not library code, but scripts in their own right, and so
# therefore are permitted to use logging
exclude_patterns = [
    'tools/**',
    'test/**',
    'benchmarks/**',
    'torch/distributed/run.py',
    'functorch/benchmarks/**',
    # Grandfathered in
    'caffe2/**',
    'fb/**',
    '**/fb/**',
]
command = [
    'python3',
    'tools/linter/adapters/grep_linter.py',
    '--pattern=logging\.(debug|info|warn|warning|error|critical|log|exception)\(',
    '--replace-pattern=s/logging\.(debug|info|warn|warning|error|critical|log|exception)\(/log.\1(/',
    '--linter-name=ROOT_LOGGING',
    '--error-name=use of root logger',
    """--error-description=\
        Do not use root logger (logging.info, etc) directly; instead \
        define 'log = logging.getLogger(__name__)' and call, e.g., log.info().
    """,
    '--',
    '@{{PATHSFILE}}'
]

[[linter]]
code = 'DEPLOY_DETECTION'
include_patterns = [
    '**/*.py',
]
command = [
    'python3',
    'tools/linter/adapters/grep_linter.py',
    '--pattern=sys\.executable == .torch_deploy.',
    '--replace-pattern=s/sys\.executable == .torch_deploy./torch._running_with_deploy\(\)/',
    '--linter-name=DEPLOY_DETECTION',
    '--error-name=properly detect deploy runner',
    """--error-description=\
        Do not use sys.executable to detect if running within deploy/multipy, use torch._running_with_deploy().
    """,
    '--',
    '@{{PATHSFILE}}'
]

[[linter]]
code = 'CMAKE'
include_patterns = [
    "**/*.cmake",
    "**/*.cmake.in",
    "**/CMakeLists.txt",
]
exclude_patterns = [
    'cmake/Modules/**',
    'cmake/Modules_CUDA_fix/**',
    'cmake/Caffe2Config.cmake.in',
    'aten/src/ATen/ATenConfig.cmake.in',
    'cmake/TorchConfig.cmake.in',
    'cmake/TorchConfigVersion.cmake.in',
    'cmake/cmake_uninstall.cmake.i',
    'fb/**',
    '**/fb/**',
]
command = [
    'python3',
    'tools/linter/adapters/cmake_linter.py',
    '--config=.cmakelintrc',
    '--',
    '@{{PATHSFILE}}',
]
init_command = [
    'python3',
    'tools/linter/adapters/pip_init.py',
    '--dry-run={{DRYRUN}}',
    'cmakelint==1.4.1',
]

[[linter]]
code = 'SHELLCHECK'
include_patterns = [
    '.ci/pytorch/**/*.sh'
]
exclude_patterns = [
    '**/fb/**',
]
command = [
    'python3',
    'tools/linter/adapters/shellcheck_linter.py',
    '--',
    '@{{PATHSFILE}}',
]
init_command = [
    'python3',
    'tools/linter/adapters/pip_init.py',
    '--dry-run={{DRYRUN}}',
    'shellcheck-py==0.7.2.1',
]

[[linter]]
code = 'ACTIONLINT'
include_patterns = [
    '.github/workflows/*.yml',
    '.github/workflows/*.yaml',
    # actionlint does not support composite actions yet
    # '.github/actions/**/*.yml',
    # '.github/actions/**/*.yaml',
]
exclude_patterns = [
    '**/fb/**',
]
command = [
    'python3',
    'tools/linter/adapters/actionlint_linter.py',
    '--binary=.lintbin/actionlint',
    '--',
    '@{{PATHSFILE}}',
]
init_command = [
    'python3',
    'tools/linter/adapters/s3_init.py',
    '--config-json=tools/linter/adapters/s3_init_config.json',
    '--linter=actionlint',
    '--dry-run={{DRYRUN}}',
    '--output-dir=.lintbin',
    '--output-name=actionlint',
]

[[linter]]
code = 'TESTOWNERS'
include_patterns = [
    'test/**/test_*.py',
    'test/**/*_test.py',
]
exclude_patterns = [
    'test/run_test.py',
    '**/fb/**',
]
command = [
    'python3',
    'tools/linter/adapters/testowners_linter.py',
    '--',
    '@{{PATHSFILE}}',
]

[[linter]]
code = 'TEST_HAS_MAIN'
include_patterns = [
    'test/**/test_*.py',
]
exclude_patterns = [
    'test/run_test.py',
    '**/fb/**',
    'test/dynamo/cpython/3.13/**',
    'test/quantization/**',  # should be run through test/test_quantization.py
    'test/jit/**',  # should be run through test/test_jit.py
    'test/ao/sparsity/**',  # should be run through test/test_ao_sparsity.py
    'test/fx/**',  # should be run through test/test_fx.py
    'test/bottleneck_test/**',  # excluded by test/run_test.py
    'test/package/**',  # excluded by test/run_test.py
    'test/distributed/argparse_util_test.py',
    'test/distributed/bin/test_script.py',
    'test/distributed/elastic/agent/server/test/local_elastic_agent_test.py',
    'test/distributed/elastic/multiprocessing/bin/test_script.py',
    'test/distributed/elastic/multiprocessing/bin/zombie_test.py',
    'test/distributed/elastic/multiprocessing/errors/api_test.py',
    'test/distributed/elastic/multiprocessing/errors/error_handler_test.py',
    'test/distributed/elastic/multiprocessing/redirects_test.py',
    'test/distributed/elastic/multiprocessing/tail_log_test.py',
    'test/distributed/elastic/rendezvous/api_test.py',
    'test/distributed/elastic/rendezvous/c10d_rendezvous_backend_test.py',
    'test/distributed/elastic/rendezvous/dynamic_rendezvous_test.py',
    'test/distributed/elastic/rendezvous/etcd_rendezvous_backend_test.py',
    'test/distributed/elastic/rendezvous/etcd_rendezvous_test.py',
    'test/distributed/elastic/rendezvous/etcd_server_test.py',
    'test/distributed/elastic/rendezvous/rendezvous_backend_test.py',
    'test/distributed/elastic/rendezvous/static_rendezvous_test.py',
    'test/distributed/elastic/rendezvous/utils_test.py',
    'test/distributed/elastic/timer/api_test.py',
    'test/distributed/elastic/utils/data/cycling_iterator_test.py',
    'test/distributed/launcher/api_test.py',
    'test/distributed/launcher/bin/test_script.py',
    'test/distributed/launcher/bin/test_script_init_method.py',
    'test/distributed/launcher/bin/test_script_is_torchelastic_launched.py',
    'test/distributed/launcher/bin/test_script_local_rank.py',
    'test/distributed/launcher/launch_test.py',
    'test/distributed/launcher/run_test.py',
    'test/distributed/optim/test_apply_optimizer_in_backward.py',
    'test/distributed/optim/test_named_optimizer.py',
    'test/distributed/test_c10d_spawn.py',
    'test/distributed/test_collective_utils.py',
    'test/distributions/test_distributions.py',
    'test/inductor/test_aot_inductor_utils.py',
    'test/lazy/test_bindings.py',
    'test/lazy/test_extract_compiled_graph.py',
    'test/lazy/test_meta_kernel.py',
    'test/nn/test_init.py',
    'test/onnx/model_defs/op_test.py',
    'test/onnx/test_models_quantized_onnxruntime.py',
    'test/onnx/test_onnxscript_no_runtime.py',
    'test/onnx_caffe2/test_caffe2_common.py',
    'test/optim/test_lrscheduler.py',
    'test/optim/test_optim.py',
    'test/optim/test_swa_utils.py',
    'test/run_test.py',
    'test/test_bundled_images.py',
    'test/test_cuda_expandable_segments.py',
    'test/test_hub.py',
]
command = [
    'python3',
    'tools/linter/adapters/test_has_main_linter.py',
    '--',
    '@{{PATHSFILE}}',
]

[[linter]]
code = 'CALL_ONCE'
include_patterns = [
    'c10/**',
    'aten/**',
    'torch/csrc/**',
    'torch/nativert/**',
]
exclude_patterns = [
    'c10/util/CallOnce.h',
    '**/fb/**',
]
command = [
    'python3',
    'tools/linter/adapters/grep_linter.py',
    '--pattern=std::call_once',
    '--linter-name=CALL_ONCE',
    '--error-name=invalid call_once',
    '--replace-pattern=s/std::call_once/c10::call_once/',
    """--error-description=\
        Use of std::call_once is forbidden and should be replaced with c10::call_once\
    """,
    '--',
    '@{{PATHSFILE}}'
]

[[linter]]
code = 'CONTEXT_DECORATOR'
include_patterns = [
    'torch/**',
]
command = [
    'python3',
    'tools/linter/adapters/grep_linter.py',
    '--pattern=@.*(dynamo_timed|preserve_rng_state|clear_frame|with_fresh_cache_if_config|use_lazy_graph_module|_disable_current_modes)',
    '--linter-name=CONTEXT_DECORATOR',
    '--error-name=avoid context decorator',
    """--error-description=\
        Do not use context manager as decorator as it breaks cProfile traces.  Use it as \
        a context manager instead\
    """,
    '--',
    '@{{PATHSFILE}}'
]

[[linter]]
code = 'ONCE_FLAG'
include_patterns = [
    'c10/**',
    'aten/**',
    'torch/csrc/**',
    'torch/nativert/**',
]
exclude_patterns = [
    '**/fb/**',
]
command = [
    'python3',
    'tools/linter/adapters/grep_linter.py',
    '--pattern=std::once_flag',
    '--linter-name=ONCE_FLAG',
    '--error-name=invalid once_flag',
    '--replace-pattern=s/std::once_flag/c10::once_flag/',
    """--error-description=\
        Use of std::once_flag is forbidden and should be replaced with c10::once_flag\
    """,
    '--',
    '@{{PATHSFILE}}'
]

[[linter]]
code = 'WORKFLOWSYNC'
include_patterns = [
    '.github/workflows/pull.yml',
    '.github/workflows/trunk.yml',
    '.github/workflows/periodic.yml',
    '.github/workflows/mac-mps.yml',
    '.github/workflows/slow.yml',
]
command = [
    'python3',
    'tools/linter/adapters/workflow_consistency_linter.py',
    '--',
    '@{{PATHSFILE}}'
]
init_command = [
    'python3',
    'tools/linter/adapters/pip_init.py',
    '--dry-run={{DRYRUN}}',
    'PyYAML==6.0.1',
]

[[linter]]
code = 'NO_WORKFLOWS_ON_FORK'
include_patterns = [
    '.github/**/*.yml',
    '.github/**/*.yaml',
]
exclude_patterns = [
    '**/fb/**',
]
command = [
    'python3',
    'tools/linter/adapters/no_workflows_on_fork.py',
    '--',
    '@{{PATHSFILE}}',
]
init_command = [
    'python3',
    'tools/linter/adapters/pip_init.py',
    '--dry-run={{DRYRUN}}',
    'PyYAML==6.0.1',
]

[[linter]]
code = 'CODESPELL'
command = [
    'python3',
    'tools/linter/adapters/codespell_linter.py',
    '--',
    '@{{PATHSFILE}}'
]
include_patterns = [
    '**',
]
exclude_patterns = [
    # We don't care too much about files in this directory, don't enforce
    # spelling on them
    'caffe2/**',
    'fb/**',
    '**/fb/**',
    'third_party/**',
    'test/dynamo/cpython/**',
    'torch/_vendor/**',
    'torch/_inductor/fx_passes/serialized_patterns/**',
    'torch/_inductor/autoheuristic/artifacts/**',
    'torch/utils/model_dump/preact.mjs',
    # These files are all grandfathered in, feel free to remove from this list
    # as necessary
    # NOTE: remove the patterns in the order they are listed
    'aten/**',
    'aten/src/ATen/native/**',
    'aten/src/ATen/native/q*/**',
    'aten/src/ATen/native/[a-pA-P]*/**',
    'aten/src/ATen/[a-mA-M]*/**',
    'test/**',
    'test/[a-hA-h]*/**',
<<<<<<< HEAD
=======
    'test/distributed/**',
>>>>>>> fca7013f
    'torch/_*/**',
    'torch/distributed/tensor/**',
]
init_command = [
    'python3',
    'tools/linter/adapters/pip_init.py',
    '--dry-run={{DRYRUN}}',
    'codespell[toml]==2.4.1',
]
is_formatter = true

# usort + ruff-format
[[linter]]
code = 'PYFMT'
include_patterns = [
    '**/*.py',
    '**/*.pyi',
]
command = [
    'python3',
    'tools/linter/adapters/pyfmt_linter.py',
    '--',
    '@{{PATHSFILE}}'
]
exclude_patterns = [
    'tools/gen_vulkan_spv.py',
    # We don't care too much about files in this directory, don't enforce
    # formatting on them
    'caffe2/**/*.py',
    'caffe2/**/*.pyi',
    'fb/**',
    '**/fb/**',
    'test/dynamo/cpython/**',
    'third_party/**/*.py',
    'third_party/**/*.pyi',
    'torch/_vendor/**',
    'torch/_inductor/fx_passes/serialized_patterns/**',
    'torch/_inductor/autoheuristic/artifacts/**',
    # These files are all grandfathered in, feel free to remove from this list
    # as necessary
    'test/quantization/__init__.py',
    'test/quantization/core/__init__.py',
    'test/quantization/core/experimental/apot_fx_graph_mode_ptq.py',
    'test/quantization/core/experimental/apot_fx_graph_mode_qat.py',
    'test/quantization/core/experimental/quantization_util.py',
    'test/quantization/core/experimental/test_bits.py',
    'test/quantization/core/experimental/test_fake_quantize.py',
    'test/quantization/core/experimental/test_linear.py',
    'test/quantization/core/experimental/test_nonuniform_observer.py',
    'test/quantization/core/experimental/test_quantized_tensor.py',
    'test/quantization/core/experimental/test_quantizer.py',
    'test/quantization/core/test_backend_config.py',
    'test/quantization/core/test_docs.py',
    'test/quantization/core/test_quantized_functional.py',
    'test/quantization/core/test_quantized_module.py',
    'test/quantization/core/test_quantized_op.py',
    'test/quantization/core/test_quantized_tensor.py',
    'test/quantization/core/test_top_level_apis.py',
    'test/quantization/core/test_utils.py',
    'test/quantization/core/test_workflow_module.py',
    'test/quantization/core/test_workflow_ops.py',
    'test/quantization/fx/__init__.py',
    'test/quantization/fx/test_equalize_fx.py',
    'test/quantization/fx/test_model_report_fx.py',
    'test/quantization/fx/test_numeric_suite_fx.py',
    'test/quantization/fx/test_quantize_fx.py',
    'test/quantization/fx/test_subgraph_rewriter.py',
    'test/test_function_schema.py',
    'test/test_functional_autograd_benchmark.py',
    'test/test_functional_optim.py',
    'test/test_functionalization_of_rng_ops.py',
    'test/test_datapipe.py',
    'test/test_futures.py',
    'test/test_fx.py',
    'test/test_fx_experimental.py',
    'test/test_fx_passes.py',
    'test/test_fx_reinplace_pass.py',
    'test/test_import_stats.py',
    'test/test_itt.py',
    'test/test_jit.py',
    'test/test_jit_autocast.py',
    'test/test_jit_cuda_fuser.py',
    'test/test_jit_disabled.py',
    'test/test_jit_fuser.py',
    'test/test_jit_fuser_legacy.py',
    'test/test_jit_legacy.py',
    'test/test_jit_llga_fuser.py',
    'test/test_jit_profiling.py',
    'test/test_jit_simple.py',
    'test/test_jit_string.py',
    'test/test_jiterator.py',
    'test/test_kernel_launch_checks.py',
    'test/test_linalg.py',
    'test/test_masked.py',
    'test/test_maskedtensor.py',
    'test/test_matmul_cuda.py',
    'test/test_meta.py',
    'test/test_metal.py',
    'test/test_mkl_verbose.py',
    'test/test_mkldnn.py',
    'test/test_mkldnn_fusion.py',
    'test/test_mkldnn_verbose.py',
    'test/test_mobile_optimizer.py',
    'test/test_model_dump.py',
    'test/test_modules.py',
    'test/test_monitor.py',
    'test/test_mps.py',
    'test/test_multiprocessing_spawn.py',
    'test/test_namedtensor.py',
    'test/test_namedtuple_return_api.py',
    'test/test_native_functions.py',
    'test/test_native_mha.py',
    'test/test_nn.py',
    'test/test_out_dtype_op.py',
    'test/test_overrides.py',
    'test/test_prims.py',
    'test/test_proxy_tensor.py',
    'test/test_pruning_op.py',
    'test/test_quantization.py',
    'test/test_reductions.py',
    'test/test_scatter_gather_ops.py',
    'test/test_schema_check.py',
    'test/test_segment_reductions.py',
    'test/test_serialization.py',
    'test/test_set_default_mobile_cpu_allocator.py',
    'test/test_sparse.py',
    'test/test_sparse_csr.py',
    'test/test_sparse_semi_structured.py',
    'test/test_spectral_ops.py',
    'test/test_stateless.py',
    'test/test_static_runtime.py',
    'test/test_subclass.py',
    'test/test_sympy_utils.py',
    'test/test_tensor_creation_ops.py',
    'test/test_tensorboard.py',
    'test/test_tensorexpr.py',
    'test/test_tensorexpr_pybind.py',
    'test/test_testing.py',
    'test/test_torch.py',
    'test/test_transformers.py',
    'test/test_type_promotion.py',
    'test/test_unary_ufuncs.py',
    'test/test_vulkan.py',
    'torch/_awaits/__init__.py',
    'torch/_export/__init__.py',
    'torch/_export/constraints.py',
    'torch/_export/db/__init__.py',
    'torch/_export/db/case.py',
    'torch/_export/db/examples/__init__.py',
    'torch/_export/db/examples/assume_constant_result.py',
    'torch/_export/db/examples/autograd_function.py',
    'torch/_export/db/examples/class_method.py',
    'torch/_export/db/examples/cond_branch_class_method.py',
    'torch/_export/db/examples/cond_branch_nested_function.py',
    'torch/_export/db/examples/cond_branch_nonlocal_variables.py',
    'torch/_export/db/examples/cond_closed_over_variable.py',
    'torch/_export/db/examples/cond_operands.py',
    'torch/_export/db/examples/cond_predicate.py',
    'torch/_export/db/examples/decorator.py',
    'torch/_export/db/examples/dictionary.py',
    'torch/_export/db/examples/dynamic_shape_assert.py',
    'torch/_export/db/examples/dynamic_shape_constructor.py',
    'torch/_export/db/examples/dynamic_shape_if_guard.py',
    'torch/_export/db/examples/dynamic_shape_map.py',
    'torch/_export/db/examples/dynamic_shape_round.py',
    'torch/_export/db/examples/dynamic_shape_slicing.py',
    'torch/_export/db/examples/dynamic_shape_view.py',
    'torch/_export/db/examples/fn_with_kwargs.py',
    'torch/_export/db/examples/list_contains.py',
    'torch/_export/db/examples/list_unpack.py',
    'torch/_export/db/examples/nested_function.py',
    'torch/_export/db/examples/null_context_manager.py',
    'torch/_export/db/examples/pytree_flatten.py',
    'torch/_export/db/examples/scalar_output.py',
    'torch/_export/db/examples/specialized_attribute.py',
    'torch/_export/db/examples/static_for_loop.py',
    'torch/_export/db/examples/static_if.py',
    'torch/_export/db/examples/tensor_setattr.py',
    'torch/_export/db/examples/type_reflection_method.py',
    'torch/_export/db/gen_example.py',
    'torch/_export/db/logging.py',
    'torch/testing/_internal/__init__.py',
    'torch/testing/_internal/autocast_test_lists.py',
    'torch/testing/_internal/autograd_function_db.py',
    'torch/testing/_internal/check_kernel_launches.py',
    'torch/testing/_internal/codegen/__init__.py',
    'torch/testing/_internal/codegen/random_topo_test.py',
    'torch/testing/_internal/common_cuda.py',
    'torch/testing/_internal/common_jit.py',
    'torch/testing/_internal/common_methods_invocations.py',
    'torch/testing/_internal/common_modules.py',
    'torch/testing/_internal/common_nn.py',
    'torch/testing/_internal/common_pruning.py',
    'torch/testing/_internal/common_quantization.py',
    'torch/testing/_internal/common_quantized.py',
    'torch/testing/_internal/common_subclass.py',
    'torch/testing/_internal/common_utils.py',
    'torch/testing/_internal/composite_compliance.py',
    'torch/testing/_internal/hop_db.py',
    'torch/testing/_internal/custom_op_db.py',
    'torch/testing/_internal/data/__init__.py',
    'torch/testing/_internal/data/network1.py',
    'torch/testing/_internal/data/network2.py',
    'torch/testing/_internal/dist_utils.py',
    'torch/testing/_internal/generated/__init__.py',
    'torch/testing/_internal/hypothesis_utils.py',
    'torch/testing/_internal/inductor_utils.py',
    'torch/testing/_internal/jit_metaprogramming_utils.py',
    'torch/testing/_internal/jit_utils.py',
    'torch/testing/_internal/logging_tensor.py',
    'torch/testing/_internal/logging_utils.py',
    'torch/testing/_internal/optests/__init__.py',
    'torch/testing/_internal/optests/aot_autograd.py',
    'torch/testing/_internal/optests/compile_check.py',
    'torch/testing/_internal/optests/fake_tensor.py',
    'torch/testing/_internal/optests/make_fx.py',
    'torch/testing/_internal/quantization_torch_package_models.py',
    'torch/testing/_internal/test_module/__init__.py',
    'torch/testing/_internal/test_module/future_div.py',
    'torch/testing/_internal/test_module/no_future_div.py',
    'torch/utils/benchmark/__init__.py',
    'torch/utils/benchmark/examples/__init__.py',
    'torch/utils/benchmark/examples/compare.py',
    'torch/utils/benchmark/examples/fuzzer.py',
    'torch/utils/benchmark/examples/op_benchmark.py',
    'torch/utils/benchmark/examples/simple_timeit.py',
    'torch/utils/benchmark/examples/sparse/compare.py',
    'torch/utils/benchmark/examples/sparse/fuzzer.py',
    'torch/utils/benchmark/examples/sparse/op_benchmark.py',
    'torch/utils/benchmark/examples/spectral_ops_fuzz_test.py',
    'torch/utils/benchmark/op_fuzzers/__init__.py',
    'torch/utils/benchmark/op_fuzzers/binary.py',
    'torch/utils/benchmark/op_fuzzers/sparse_binary.py',
    'torch/utils/benchmark/op_fuzzers/sparse_unary.py',
    'torch/utils/benchmark/op_fuzzers/spectral.py',
    'torch/utils/benchmark/op_fuzzers/unary.py',
    'torch/utils/benchmark/utils/__init__.py',
    'torch/utils/benchmark/utils/_stubs.py',
    'torch/utils/benchmark/utils/common.py',
    'torch/utils/benchmark/utils/compare.py',
    'torch/utils/benchmark/utils/compile.py',
    'torch/utils/benchmark/utils/cpp_jit.py',
    'torch/utils/benchmark/utils/fuzzer.py',
    'torch/utils/benchmark/utils/sparse_fuzzer.py',
    'torch/utils/benchmark/utils/timer.py',
    'torch/utils/benchmark/utils/valgrind_wrapper/__init__.py',
    'torch/utils/benchmark/utils/valgrind_wrapper/timer_interface.py',
    'torch/utils/bottleneck/__init__.py',
    'torch/utils/bottleneck/__main__.py',
    'torch/utils/bundled_inputs.py',
    'torch/utils/checkpoint.py',
    'torch/utils/collect_env.py',
    'torch/utils/cpp_backtrace.py',
    'torch/utils/cpp_extension.py',
    'torch/utils/dlpack.py',
    'torch/utils/file_baton.py',
    'torch/utils/flop_counter.py',
    'torch/utils/hipify/__init__.py',
    'torch/utils/hipify/constants.py',
    'torch/utils/hipify/cuda_to_hip_mappings.py',
    'torch/utils/hipify/hipify_python.py',
    'torch/utils/hipify/version.py',
    'torch/utils/hooks.py',
    'torch/utils/jit/__init__.py',
    'torch/utils/jit/log_extract.py',
    'torch/utils/mkldnn.py',
    'torch/utils/mobile_optimizer.py',
    'torch/utils/model_dump/__init__.py',
    'torch/utils/model_dump/__main__.py',
    'torch/utils/model_zoo.py',
    'torch/utils/show_pickle.py',
    'torch/utils/tensorboard/__init__.py',
    'torch/utils/tensorboard/_caffe2_graph.py',
    'torch/utils/tensorboard/_convert_np.py',
    'torch/utils/tensorboard/_embedding.py',
    'torch/utils/tensorboard/_onnx_graph.py',
    'torch/utils/tensorboard/_proto_graph.py',
    'torch/utils/tensorboard/_pytorch_graph.py',
    'torch/utils/tensorboard/_utils.py',
    'torch/utils/tensorboard/summary.py',
    'torch/utils/tensorboard/writer.py',
    'torch/utils/throughput_benchmark.py',
    'torch/utils/viz/__init__.py',
    'torch/utils/viz/_cycles.py',
]
init_command = [
    'python3',
    'tools/linter/adapters/pip_init.py',
    '--dry-run={{DRYRUN}}',
    '--no-black-binary',
    'black==23.12.1',
    'usort==1.0.8.post1',
    'isort==6.0.1',
    'ruff==0.11.13',  # sync with RUFF
]
is_formatter = true

[[linter]]
code = 'PYPROJECT'
command = [
    'python3',
    'tools/linter/adapters/pyproject_linter.py',
    '--',
    '@{{PATHSFILE}}'
]
include_patterns = [
    "**/pyproject.toml",
]
init_command = [
    'python3',
    'tools/linter/adapters/pip_init.py',
    '--dry-run={{DRYRUN}}',
    'packaging==25.0',
    'tomli==2.2.1 ; python_version < "3.11"',
]

[[linter]]
code = 'CMAKE_MINIMUM_REQUIRED'
command = [
    'python3',
    'tools/linter/adapters/cmake_minimum_required_linter.py',
    '--',
    '@{{PATHSFILE}}'
]
include_patterns = [
    "**/pyproject.toml",
    "**/CMakeLists.txt",
    "**/CMakeLists.txt.in",
    "**/*.cmake",
    "**/*.cmake.in",
    "**/*requirements*.txt",
    "**/*requirements*.in",
]
init_command = [
    'python3',
    'tools/linter/adapters/pip_init.py',
    '--dry-run={{DRYRUN}}',
    'packaging==25.0',
    'tomli==2.2.1 ; python_version < "3.11"',
]

[[linter]]
code = 'COPYRIGHT'
include_patterns = ['**']
exclude_patterns = [
    '.lintrunner.toml',
    'fb/**',
    '**/fb/**',
]
command = [
    'python3',
    'tools/linter/adapters/grep_linter.py',
    '--pattern=Confidential and proprietary',
    '--linter-name=COPYRIGHT',
    '--error-name=Confidential Code',
    """--error-description=\
        Proprietary and confidential source code\
        should not be contributed to PyTorch codebase\
    """,
    '--',
    '@{{PATHSFILE}}'
]

[[linter]]
code = 'BAZEL_LINTER'
include_patterns = ['WORKSPACE']
command = [
    'python3',
    'tools/linter/adapters/bazel_linter.py',
    '--binary=.lintbin/bazel',
    '--',
    '@{{PATHSFILE}}'
]
init_command = [
    'python3',
    'tools/linter/adapters/s3_init.py',
    '--config-json=tools/linter/adapters/s3_init_config.json',
    '--linter=bazel',
    '--dry-run={{DRYRUN}}',
    '--output-dir=.lintbin',
    '--output-name=bazel',
]
is_formatter = true

[[linter]]
code = 'LINTRUNNER_VERSION'
include_patterns = ['**']
exclude_patterns = [
    'fb/**',
    '**/fb/**',
]
command = [
    'python3',
    'tools/linter/adapters/lintrunner_version_linter.py'
]

[[linter]]
code = 'RUFF'
include_patterns = [
    '**/*.py',
    '**/*.pyi',
    '**/*.ipynb',
    'pyproject.toml',
]
exclude_patterns = [
    'caffe2/**',
    'functorch/docs/**',
    'functorch/notebooks/**',
    'torch/_inductor/fx_passes/serialized_patterns/**',
    'torch/_inductor/autoheuristic/artifacts/**',
    'test/dynamo/cpython/**',
    'scripts/**',
    'third_party/**',
    'fb/**',
    '**/fb/**',
]
command = [
    'python3',
    'tools/linter/adapters/ruff_linter.py',
    '--config=pyproject.toml',
    '--show-disable',
    '--',
    '@{{PATHSFILE}}'
]
init_command = [
    'python3',
    'tools/linter/adapters/pip_init.py',
    '--dry-run={{DRYRUN}}',
    'ruff==0.11.13',  # sync with PYFMT
]
is_formatter = true

# This linter prevents merge conflicts in csv files in pytorch by enforcing
# three lines of whitespace between entries such that unless people are modifying
# the same line, merge conflicts should not arise in git or hg
[[linter]]
code = 'MERGE_CONFLICTLESS_CSV'
include_patterns = ['benchmarks/dynamo/ci_expected_accuracy/*.csv']
command = [
    'python3',
    'tools/linter/adapters/no_merge_conflict_csv_linter.py',
    '--',
    '@{{PATHSFILE}}'
]
is_formatter = true


[[linter]]
code = 'META_NO_CREATE_UNBACKED'
include_patterns = [
  "torch/_meta_registrations.py"
]
command = [
    'python3',
    'tools/linter/adapters/grep_linter.py',
    '--pattern=create_unbacked',
    '--linter-name=META_NO_CREATE_UNBACKED',
    '--error-name=no create_unbacked in meta registrations',
    """--error-description=\
        Data-dependent operators should have their meta \
        registration in torch/_subclasses/fake_impls.py, \
        not torch/_meta_registrations.py
    """,
    '--',
    '@{{PATHSFILE}}'
]

[[linter]]
code = 'ATEN_CPU_GPU_AGNOSTIC'
include_patterns = [
    # aten source
    "aten/src/ATen/*.cpp",
    "aten/src/ATen/cpu/*.cpp",
    "aten/src/ATen/functorch/**/*.cpp",
    "aten/src/ATen/nnapi/*.cpp",
    "aten/src/ATen/quantized/*.cpp",
    "aten/src/ATen/vulkan/*.cpp",
    "aten/src/ATen/metal/*.cpp",
    "aten/src/ATen/detail/CPUGuardImpl.cpp",
    "aten/src/ATen/detail/MetaGuardImpl.cpp",
    # aten native source
    "aten/src/ATen/native/cpu/*.cpp",
    "aten/src/ATen/native/ao_sparse/cpu/kernels/*.cpp",
    "aten/src/ATen/native/ao_sparse/quantized/cpu/kernels/*.cpp",
    "aten/src/ATen/native/quantized/cpu/kernels/*.cpp",
    "aten/src/ATen/native/*.cpp",
    "aten/src/ATen/native/cpu/**/*.cpp",
    "aten/src/ATen/native/ao_sparse/*.cpp",
    "aten/src/ATen/native/ao_sparse/**/*.cpp",
    "aten/src/ATen/native/ao_sparse/quantized/*.cpp",
    "aten/src/ATen/native/ao_sparse/quantized/**/*.cpp",
    "aten/src/ATen/native/nested/*.cpp",
    "aten/src/ATen/native/quantized/*.cpp",
    "aten/src/ATen/native/quantized/**/*.cpp",
    "aten/src/ATen/native/sparse/*.cpp",
    "aten/src/ATen/native/transformers/*.cpp",
    "aten/src/ATen/native/utils/*.cpp",
    "aten/src/ATen/native/xnnpack/*.cpp",
    "aten/src/ATen/native/metal/MetalPrepackOpRegister.cpp",
    # aten headers
    "aten/src/ATen/*.h",
    "aten/src/ATen/functorch/**/*.h",
    "aten/src/ATen/ops/*.h",
    "aten/src/ATen/cpu/**/*.h",
    "aten/src/ATen/nnapi/*.h",
    "aten/src/ATen/quantized/*.h",
    "aten/src/ATen/vulkan/*.h",
    "aten/src/ATen/metal/*.h",
    "aten/src/ATen/mps/*.h",
    # aten native headers
    "aten/src/ATen/native/*.h",
    "aten/src/ATen/native/cpu/**/*.h",
    "aten/src/ATen/native/nested/*.h",
    "aten/src/ATen/native/sparse/*.h",
    "aten/src/ATen/native/ao_sparse/*.h",
    "aten/src/ATen/native/ao_sparse/cpu/*.h",
    "aten/src/ATen/native/ao_sparse/quantized/*.h",
    "aten/src/ATen/native/ao_sparse/quantized/cpu/*.h",
    "aten/src/ATen/native/quantized/*.h",
    "aten/src/ATen/native/quantized/cpu/*.h",
    "aten/src/ATen/native/transformers/*.h",
    "aten/src/ATen/native/quantized/cpu/qnnpack/include/*.h",
    "aten/src/ATen/native/utils/*.h",
    "aten/src/ATen/native/vulkan/ops/*.h",
    "aten/src/ATen/native/xnnpack/*.h",
    "aten/src/ATen/native/metal/MetalPrepackOpContext.h",
    "aten/src/ATen/native/mps/Copy.h",
    "aten/src/ATen/native/mkldnn/**/*.h",
]
exclude_patterns = [
    "aten/src/ATen/Context.h",
    "aten/src/ATen/Context.cpp",
    "aten/src/ATen/DLConvertor.cpp",
    "aten/src/ATen/core/Array.h",
    "aten/src/ATen/native/quantized/ConvUtils.h",
    "aten/src/ATen/native/sparse/SparseBlasImpl.cpp",  # triton implementation
    "aten/src/ATen/native/transformers/attention.cpp",
    "aten/src/ATen/native/**/cudnn/**",  # cudnn is cuda specific
]
command = [
    'python3',
    'tools/linter/adapters/grep_linter.py',
    '--pattern=(^#if.*USE_ROCM.*)|(^#if.*USE_CUDA.*)',
    '--linter-name=ATEN_CPU',
    '--error-name=aten-cpu should be gpu agnostic',
    """--error-description=\
        We strongly discourage the compile-time divergence \
        on ATen-CPU code for different GPU code. This \
        disallows sharing the same aten-cpu shared object \
        between different GPU backends \
    """,
    '--',
    '@{{PATHSFILE}}'
]
is_formatter = true

# `set_linter` detects occurrences of built-in `set` in areas of Python code like
# _inductor where the instability of iteration in `set` has proven a problem.

[[linter]]
code = 'SET_LINTER'
command = [
    'python3',
    'tools/linter/adapters/set_linter.py',
    '--lintrunner',
    '--',
    '@{{PATHSFILE}}'
]
include_patterns = [
    "torch/_inductor/**/*.py",
    "torch/_functorch/partitioners.py",
]
is_formatter = true

# `docstring_linter` reports on long Python classes, methods, and functions
# whose definitions have very small docstrings or none at all.
#
[[linter]]
code = 'DOCSTRING_LINTER'
command = [
    'python3',
    'tools/linter/adapters/docstring_linter.py',
    '--lintrunner',
    '--',
    '@{{PATHSFILE}}'
]
include_patterns = [
   'torch/_inductor/**/*.py'
]
is_formatter = false

# `import_linter` reports on importing disallowed third party libraries.
[[linter]]
code = 'IMPORT_LINTER'
command = [
    'python3',
    'tools/linter/adapters/import_linter.py',
    '--',
    '@{{PATHSFILE}}'
]
include_patterns = [
   'torch/_dynamo/**',
]
is_formatter = false

[[linter]]
code = 'TEST_DEVICE_BIAS'
command = [
    'python3',
    'tools/linter/adapters/test_device_bias_linter.py',
    '--',
    '@{{PATHSFILE}}',
]
include_patterns = [
    'test/**/test_*.py',
]

# 'header_only_linter' reports on properly testing header-only APIs.
[[linter]]
code = 'HEADER_ONLY_LINTER'
command = [
    'python3',
    'tools/linter/adapters/header_only_linter.py',
]
include_patterns = [
    'torch/header_only_apis.txt',
]
is_formatter = false<|MERGE_RESOLUTION|>--- conflicted
+++ resolved
@@ -1169,10 +1169,6 @@
     'aten/src/ATen/[a-mA-M]*/**',
     'test/**',
     'test/[a-hA-h]*/**',
-<<<<<<< HEAD
-=======
-    'test/distributed/**',
->>>>>>> fca7013f
     'torch/_*/**',
     'torch/distributed/tensor/**',
 ]
