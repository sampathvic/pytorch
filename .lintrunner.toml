[[linter]]
code = 'FLAKE8'
include_patterns = ['**/*.py']
exclude_patterns = [
    '.git/**',
    'build_test_custom_build/**',
    'build/**',
    'caffe2/**',
    'docs/caffe2/**',
    'docs/cpp/src/**',
    'docs/src/**',
    'fb/**',
    '**/fb/**',
    'functorch/docs/**',
    'functorch/examples/**',
    'functorch/notebooks/**',
    'torch/_inductor/fx_passes/serialized_patterns/**',
    'torch/_inductor/autoheuristic/artifacts/**',
    'scripts/**',
    'test/generated_type_hints_smoketest.py',
    # CPython tests
    'test/dynamo/cpython/**',
    # Tests from the NumPy test suite
    'test/torch_np/numpy_test/**/*.py',
    'third_party/**',
    'torch/include/**',
    'torch/lib/**',
    'venv/**',
    '**/*.pyi',
    'tools/test/test_selective_build.py',
]
command = [
    'python3',
    'tools/linter/adapters/flake8_linter.py',
    '--',
    '@{{PATHSFILE}}'
]
init_command = [
    'python3',
    'tools/linter/adapters/pip_init.py',
    '--dry-run={{DRYRUN}}',
    'flake8==6.1.0',
    'flake8-bugbear==23.3.23',
    'flake8-comprehensions==3.15.0',
    'flake8-executable==2.1.3',
    'flake8-logging-format==0.9.0',
    'flake8-pyi==23.3.1',
    'flake8-simplify==0.19.3',
    'mccabe==0.7.0',
    'pycodestyle==2.11.1',
    'pyflakes==3.1.0',
    'torchfix==0.4.0 ; python_version >= "3.9" and python_version < "3.13"',
]


[[linter]]
code = 'CLANGFORMAT'
include_patterns = [
    'aten/src/ATen/*.h',
    'aten/src/ATen/cpu/vec/**/*.h',
    'aten/src/ATen/mps/**/*.mm',
    'aten/src/ATen/mps/**/*.h',
    'aten/src/ATen/xpu/**/*.h',
    'aten/src/ATen/xpu/**/*.cpp',
    'aten/src/ATen/core/boxing/**/*.h',
    'aten/src/ATen/core/dispatch/**/*.h',
    'aten/src/ATen/core/Formatting.cpp',
    'aten/src/ATen/native/mps/**/*.metal',
    'aten/src/ATen/native/mps/**/*.mm',
    'aten/src/ATen/native/mps/**/*.h',
    'aten/src/ATen/native/vulkan/**/*.h',
    'aten/src/ATen/native/vulkan/**/*.cpp',
    'aten/src/ATen/native/cuda/MultiTensorApply.cuh',
    'aten/src/ATen/native/**/Foreach*.*',
    'aten/src/ATen/native/cuda/fused*.*',
    'aten/src/ATen/native/cuda/Fused*.cu',
    'aten/src/ATen/native/cudnn/*.h',
    'aten/src/ATen/native/cudnn/*.cpp',
    'aten/src/ATen/native/mkldnn/xpu/**/*.h',
    'aten/src/ATen/native/mkldnn/xpu/**/*.cpp',
    'aten/src/ATen/native/Tensor*.h',
    'aten/src/ATen/native/Tensor*.cpp',
    'c10/**/*.h',
    'c10/**/*.cpp',
    'torch/csrc/**/*.h',
    'torch/csrc/**/*.hpp',
    'torch/csrc/**/*.cpp',
    'torch/nativert/**/*.h',
    'torch/nativert/**/*.cpp',
    'torch/standalone/**/*.h',
    'test/cpp/**/*.h',
    'test/cpp/**/*.cpp',
]
exclude_patterns = [
    'aten/src/ATen/native/vulkan/api/vk_mem_alloc.h',
    'aten/src/ATen/native/mps/kernels/Quantized.metal',
    'c10/util/strong_type.h',
    '**/fb/**',
    'torch/csrc/inductor/aoti_torch/generated/**',
    'torch/csrc/jit/serialization/mobile_bytecode_generated.h',
    'torch/csrc/utils/pythoncapi_compat.h',
    'aten/src/ATen/dlpack.h',
]
init_command = [
    'python3',
    'tools/linter/adapters/s3_init.py',
    '--config-json=tools/linter/adapters/s3_init_config.json',
    '--linter=clang-format',
    '--dry-run={{DRYRUN}}',
    '--output-dir=.lintbin',
    '--output-name=clang-format',
]
command = [
    'python3',
    'tools/linter/adapters/clangformat_linter.py',
    '--binary=.lintbin/clang-format',
    '--',
    '@{{PATHSFILE}}'
]
is_formatter = true

[[linter]]
code = 'MYPY'
include_patterns = [
    'torch/**/*.py',
    'torch/**/*.pyi',
    'caffe2/**/*.py',
    'caffe2/**/*.pyi',
    'test/test_bundled_images.py',
    'test/test_bundled_inputs.py',
    'test/test_complex.py',
    'test/test_datapipe.py',
    'test/test_futures.py',
    # 'test/test_numpy_interop.py',
    'test/test_torch.py',
    'test/test_type_hints.py',
    'test/test_type_info.py',
    'test/test_utils.py',
]
exclude_patterns = [
    '**/fb/**',
]
command = [
    'python3',
    'tools/linter/adapters/mypy_linter.py',
    '--config=mypy.ini',
    '--',
    '@{{PATHSFILE}}'
]
init_command = [
    'python3',
    'tools/linter/adapters/pip_init.py',
    '--dry-run={{DRYRUN}}',
    'numpy==1.26.4 ; python_version >= "3.9" and python_version <= "3.11"',
    'numpy==2.1.0 ; python_version >= "3.12"',
    'expecttest==0.3.0',
    'mypy==1.16.0',
    'sympy==1.13.3',
    'types-requests==2.27.25',
    'types-PyYAML==6.0.7',
    'types-tabulate==0.8.8',
    'types-protobuf==5.29.1.20250403',
    'types-pkg-resources==0.1.3',
    'types-Jinja2==2.11.9',
    'types-colorama==0.4.6',
    'filelock==3.13.1',
    'junitparser==2.1.1',
    'rich==10.9.0',
    'pyyaml==6.0.1',
    'optree==0.13.0',
    'dataclasses_json==0.6.7',
    'pandas==2.2.3',
]

[[linter]]
code = 'MYPYSTRICT'
include_patterns = [
    '.github/**/*.py',
    'benchmarks/instruction_counts/**/*.py',
    'tools/**/*.py',
    'torchgen/**/*.py',
    'torch/utils/_pytree.py',
    'torch/utils/_cxx_pytree.py',
    'torch/utils/benchmark/utils/common.py',
    'torch/utils/benchmark/utils/timer.py',
    'torch/utils/benchmark/utils/valgrind_wrapper/**/*.py',
]
exclude_patterns = [
    # (linbinyu) copied from internal repo
    '**/fb/**',
    'tools/code_analyzer/gen_operators_yaml.py',
    'tools/dynamo/verify_dynamo.py',
    'tools/gen_vulkan_spv.py',
    'tools/test/gen_operators_yaml_test.py',
    'tools/test/gen_oplist_test.py',
    'tools/test/test_selective_build.py',
]
command = [
    'python3',
    'tools/linter/adapters/mypy_linter.py',
    '--config=mypy-strict.ini',
    '--code=MYPYSTRICT',
    '--',
    '@{{PATHSFILE}}'
]

[[linter]]
code = 'CLANGTIDY'
include_patterns = [
    # Enable coverage of headers in aten/src/ATen
    # and excluding most sub-directories for now.
    'aten/src/ATen/*.h',
    'aten/src/ATen/*.cpp',
    'aten/src/ATen/cuda/*.cpp',
    'aten/src/ATen/cpu/*.h',
    'aten/src/ATen/cpu/*.cpp',
    'aten/src/ATen/core/*.h',
    'aten/src/ATen/core/*.cpp',
    'aten/src/ATen/cudnn/*.h',
    'aten/src/ATen/cudnn/*.cpp',
    'aten/src/ATen/native/mkldnn/xpu/**/*.h',
    'aten/src/ATen/native/mkldnn/xpu/**/*.cpp',
    'aten/src/ATen/detail/*',
    'aten/src/ATen/functorch/*.h',
    'aten/src/ATen/functorch/*.cpp',
    'aten/src/ATen/native/nested/cuda/*.cpp',
    'aten/src/ATen/native/nested/cuda/*.h',
    'aten/src/ATen/native/nested/*.cpp',
    'aten/src/ATen/native/nested/*.h',
    'c10/**/*.cpp',
    'c10/**/*.h',
    'torch/*.h',
    'torch/_inductor/codegen/aoti_runtime/interface.cpp',
    'torch/csrc/*.h',
    'torch/csrc/*.cpp',
    'torch/csrc/**/*.h',
    'torch/csrc/**/*.cpp',
    'torch/csrc/jit/serialization/*.h',
    'torch/csrc/jit/serialization/*.cpp',
    'torch/nativert/*.h',
    'torch/nativert/*.cpp',
    'torch/nativert/**/*.h',
    'torch/nativert/**/*.cpp',
    'torch/standalone/**/*.h',
]
exclude_patterns = [
    # The negative filters below are to exclude files that include onnx_pb.h or
    # caffe2_pb.h, otherwise we'd have to build protos as part of this CI job.
    # CUDA files are also excluded.
    '**/fb/**',
    '**/generated/**',
    '**/*pb.h',
    '**/*inl.h',
    'aten/src/ATen/cpu/FlushDenormal.cpp',
    'aten/src/ATen/cpu/Utils.cpp',
    'aten/src/ATen/cpu/vml.h',
    'aten/src/ATen/CPUFixedAllocator.h',
    'aten/src/ATen/Parallel*.h',
    'c10/xpu/**/*.h',
    'c10/xpu/**/*.cpp',
    'c10/benchmark/intrusive_ptr_benchmark.cpp',
    'c10/cuda/CUDAAlgorithm.h',
    'c10/util/complex_math.h',
    'c10/util/complex_utils.h',
    'c10/util/flat_hash_map.h',
    'c10/util/logging*.h',
    'c10/metal/*.h',
    'c10/util/hash.h',
    'c10/util/strong_type.h',
    'c10/util/SmallVector.h',
    'c10/util/win32-headers.h',
    'c10/test/**/*.h',
    'third_party/**/*',
    'torch/csrc/api/include/torch/nn/modules/common.h',
    'torch/csrc/api/include/torch/linalg.h',
    'torch/csrc/autograd/generated/**',
    'torch/csrc/distributed/**/*.cu',
    'torch/csrc/distributed/c10d/WinSockUtils.hpp',
    'torch/csrc/distributed/c10d/quantization/quantization_gpu.h',
    'torch/csrc/dynamo/eval_frame.h',
    'torch/csrc/inductor/aoti_torch/c/shim.h',
    'torch/csrc/jit/**/*',
    'torch/csrc/jit/serialization/mobile_bytecode_generated.h',
    'torch/csrc/utils/generated_serialization_types.h',
    'torch/csrc/utils/pythoncapi_compat.h',
    'torch/csrc/inductor/aoti_runtime/sycl_runtime_wrappers.h',
    'aten/src/ATen/ExpandBase.h',
]
init_command = [
    'python3',
    'tools/linter/adapters/s3_init.py',
    '--config-json=tools/linter/adapters/s3_init_config.json',
    '--linter=clang-tidy',
    '--dry-run={{DRYRUN}}',
    '--output-dir=.lintbin',
    '--output-name=clang-tidy',
]
command = [
    'python3',
    'tools/linter/adapters/clangtidy_linter.py',
    '--binary=.lintbin/clang-tidy',
    '--build_dir=./build',
    '--',
    '@{{PATHSFILE}}'
]

[[linter]]
code = 'TYPEIGNORE'
include_patterns = ['**/*.py', '**/*.pyi']
exclude_patterns = [
    'fb/**',
    '**/fb/**',
    'test/test_jit.py',
]
command = [
    'python3',
    'tools/linter/adapters/grep_linter.py',
    '--pattern=# type:\s*ignore([^\[]|$)',
    '--linter-name=TYPEIGNORE',
    '--error-name=unqualified type: ignore',
    """--error-description=\
        This line has an unqualified `type: ignore`; \
        please convert it to `type: ignore[xxxx]`\
    """,
    '--',
    '@{{PATHSFILE}}'
]

[[linter]]
code = 'TYPENOSKIP'
include_patterns = ['mypy.ini']
command = [
    'python3',
    'tools/linter/adapters/grep_linter.py',
    '--pattern=follow_imports\s*=\s*skip',
    '--linter-name=TYPENOSKIP',
    '--error-name=use of follow_imports = skip',
    """--error-description=\
        follow_imports = skip is forbidden from mypy.ini configuration as it \
        is extremely easy to accidentally turn off type checking unintentionally.  If \
        you need to suppress type errors, use a top level # mypy: ignore-errors.  \
        Do not rely on automatic Any substitution; instead, manually # type: ignore \
        at use sites or define a pyi type stub with more relaxed types. \
    """,
    '--',
    '@{{PATHSFILE}}'
]

[[linter]]
code = 'NOQA'
include_patterns = ['**/*.py', '**/*.pyi']
exclude_patterns = [
    'caffe2/**',
    'fb/**',
    '**/fb/**'
    ]
command = [
    'python3',
    'tools/linter/adapters/grep_linter.py',
    '--pattern=# noqa([^:]|$)',
    '--linter-name=NOQA',
    '--error-name=unqualified noqa',
    """--error-description=\
        This line has an unqualified `noqa`; \
        please convert it to `noqa: XXXX`\
    """,
    '--',
    '@{{PATHSFILE}}'
]

[[linter]]
code = 'NATIVEFUNCTIONS'
include_patterns=['aten/src/ATen/native/native_functions.yaml']
command = [
    'python3',
    'tools/linter/adapters/nativefunctions_linter.py',
    '--native-functions-yml=aten/src/ATen/native/native_functions.yaml',
]
init_command = [
    'python3',
    'tools/linter/adapters/pip_init.py',
    '--dry-run={{DRYRUN}}',
    'ruamel.yaml==0.18.10',
]
is_formatter = true

[[linter]]
code = 'GHA'
include_patterns=['.github/workflows/**/*.yml']
command = [
    'python3',
    'tools/linter/adapters/gha_linter.py',
    '--',
    '@{{PATHSFILE}}'
]
init_command = [
    'python3',
    'tools/linter/adapters/pip_init.py',
    '--dry-run={{DRYRUN}}',
    'ruamel.yaml==0.18.10',
]

[[linter]]
code = 'NEWLINE'
include_patterns=['**']
exclude_patterns=[
    '**/contrib/**',
    'third_party/**',
    '**/*.bat',
    '**/*.expect',
    '**/*.ipynb',
    '**/*.ps1',
    '**/*.ptl',
    'fb/**',
    '**/fb/**',
    'tools/clang_format_hash/**',
    'test/cpp/jit/upgrader_models/*.ptl',
    'test/cpp/jit/upgrader_models/*.ptl.ff',
    'test/dynamo/cpython/**',
    '**/*.png',
    '**/*.gz',
    '**/*.patch',
]
command = [
    'python3',
    'tools/linter/adapters/newlines_linter.py',
    '--',
    '@{{PATHSFILE}}',
]
is_formatter = true

[[linter]]
code = 'SPACES'
include_patterns = ['**']
exclude_patterns = [
    '**/contrib/**',
    '**/*.diff',
    '**/*.patch',
    'third_party/**',
    'aten/src/ATen/native/vulkan/api/vk_mem_alloc.h',
    'fb/**',
    '**/fb/**',
    'test/cpp/jit/upgrader_models/*.ptl',
    'test/cpp/jit/upgrader_models/*.ptl.ff',
]
command = [
    'python3',
    'tools/linter/adapters/grep_linter.py',
    '--pattern=[[:blank:]]$',
    '--linter-name=SPACES',
    '--error-name=trailing spaces',
    '--replace-pattern=s/[[:blank:]]+$//',
    """--error-description=\
        This line has trailing spaces; please remove them.\
    """,
    '--',
    '@{{PATHSFILE}}'
]

[[linter]]
code = 'TABS'
include_patterns = ['**']
exclude_patterns = [
    '**/*.svg',
    '**/*Makefile',
    '**/contrib/**',
    'third_party/**',
    '**/.gitattributes',
    '**/.gitmodules',
    'fb/**',
    '**/fb/**',
    'aten/src/ATen/native/vulkan/api/vk_mem_alloc.h',
    'test/cpp/jit/upgrader_models/*.ptl',
    'test/cpp/jit/upgrader_models/*.ptl.ff',
    '.ci/docker/common/install_rocm_drm.sh',
    '.lintrunner.toml',
    '**/*.patch',
]
command = [
    'python3',
    'tools/linter/adapters/grep_linter.py',
    # @lint-ignore TXT2
    '--pattern=	',
    '--linter-name=TABS',
    '--error-name=saw some tabs',
    '--replace-pattern=s/\t/    /',
    """--error-description=\
        This line has tabs; please replace them with spaces.\
    """,
    '--',
    '@{{PATHSFILE}}'
]

[[linter]]
code = 'C10_UNUSED'
include_patterns = [
    '**/*.cpp',
    '**/*.h',
]
exclude_patterns = [
    'c10/macros/Macros.h',
]
command = [
    'python3',
    'tools/linter/adapters/grep_linter.py',
    '--pattern=C10_UNUSED',
    '--linter-name=C10_UNUSED',
    '--error-name=deprecated C10_UNUSED macro',
    '--replace-pattern=s/C10_UNUSED/[[maybe_unused]]/',
    """--error-description=\
        Deprecated macro, use [[maybe_unused]] directly\
    """,
    '--',
    '@{{PATHSFILE}}'
]

[[linter]]
code = 'C10_NODISCARD'
include_patterns = [
    '**/*.cpp',
    '**/*.h',
]
exclude_patterns = [
    'c10/macros/Macros.h',
]
command = [
    'python3',
    'tools/linter/adapters/grep_linter.py',
    '--pattern=C10_NODISCARD',
    '--linter-name=C10_NODISCARD',
    '--error-name=deprecated C10_NODISCARD macro',
    '--replace-pattern=s/C10_NODISCARD/[[nodiscard]]/',
    """--error-description=\
        Deprecated macro, use [[nodiscard]] directly\
    """,
    '--',
    '@{{PATHSFILE}}'
]

[[linter]]
code = 'INCLUDE'
include_patterns = [
    'c10/**',
    'aten/**',
    'torch/csrc/**',
    'torch/nativert/**',
]
exclude_patterns = [
    'aten/src/ATen/native/quantized/cpu/qnnpack/**',
    'aten/src/ATen/native/vulkan/api/vk_mem_alloc.h',
    'aten/src/ATen/native/vulkan/glsl/**',
    '**/fb/**',
    'torch/csrc/jit/serialization/mobile_bytecode_generated.h',
    'torch/csrc/utils/pythoncapi_compat.h',
]
command = [
    'python3',
    'tools/linter/adapters/grep_linter.py',
    '--pattern=#include "',
    '--linter-name=INCLUDE',
    '--error-name=quoted include',
    '--replace-pattern=s/#include "(.*)"$/#include <\1>/',
    """--error-description=\
        This #include uses quotes; please convert it to #include <xxxx>\
    """,
    '--',
    '@{{PATHSFILE}}'
]

[[linter]]
code = 'PYBIND11_INCLUDE'
include_patterns = [
    '**/*.cpp',
    '**/*.h',
]
exclude_patterns = [
    'torch/csrc/utils/pybind.h',
    'torch/utils/benchmark/utils/valgrind_wrapper/compat_bindings.cpp',
    'caffe2/**/*',
]
command = [
    'python3',
    'tools/linter/adapters/grep_linter.py',
    '--pattern=#include <pybind11\/(^|[^(gil\.h)])',
    '--allowlist-pattern=#include <torch\/csrc\/utils\/pybind.h>',
    '--linter-name=PYBIND11_INCLUDE',
    '--match-first-only',
    '--error-name=direct include of pybind11',
    # https://stackoverflow.com/a/33416489/23845
    # NB: this won't work if the pybind11 include is on the first line;
    # but that's fine because it will just mean the lint will still fail
    # after applying the change and you will have to fix it manually
    '--replace-pattern=1,/(#include <pybind11\/)/ s/(#include <pybind11\/)/#include <torch\/csrc\/utils\/pybind.h>\n\1/',
    """--error-description=\
        This #include directly includes pybind11 without also including \
        #include <torch/csrc/utils/pybind.h>;  this means some important \
        specializations may not be included.\
    """,
    '--',
    '@{{PATHSFILE}}'
]

[[linter]]
code = 'ERROR_PRONE_ISINSTANCE'
include_patterns = [
    'torch/_refs/**/*.py',
    'torch/_prims/**/*.py',
    'torch/_prims_common/**/*.py',
    'torch/_decomp/**/*.py',
    'torch/_meta_registrations.py',
]
exclude_patterns = [
    '**/fb/**',
]
command = [
    'python3',
    'tools/linter/adapters/grep_linter.py',
    '--pattern=isinstance\([^)]+(int|float)\)',
    '--linter-name=ERROR_PRONE_ISINSTANCE',
    '--error-name=error prone isinstance',
    """--error-description=\
        This line has an isinstance call that directly refers to \
        int or float.  This is error-prone because you may also \
        have wanted to allow SymInt or SymFloat in your test.  \
        To suppress this lint, use an appropriate type alias defined \
        in torch._prims_common; use IntLike/FloatLike when you would accept \
        both regular and symbolic numbers, Dim for ints representing \
        dimensions, or IntWithoutSymInt/FloatWithoutSymFloat if you really \
        meant to exclude symbolic numbers.
    """,
    '--',
    '@{{PATHSFILE}}'
]

[[linter]]
code = 'PYBIND11_SPECIALIZATION'
include_patterns = [
    '**/*.cpp',
    '**/*.h',
]
exclude_patterns = [
    # The place for all orphan specializations
    'torch/csrc/utils/pybind.h',
    # These specializations are non-orphan
    'torch/csrc/distributed/c10d/init.cpp',
    'torch/csrc/jit/python/pybind.h',
    'fb/**',
    '**/fb/**',
    # These are safe to exclude as they do not have Python
    'c10/**/*',
]
command = [
    'python3',
    'tools/linter/adapters/grep_linter.py',
    '--pattern=PYBIND11_DECLARE_HOLDER_TYPE',
    '--linter-name=PYBIND11_SPECIALIZATION',
    '--error-name=pybind11 specialization in non-standard location',
    """--error-description=\
        This pybind11 specialization (PYBIND11_DECLARE_HOLDER_TYPE) should \
        be placed in torch/csrc/utils/pybind.h so that it is guaranteed to be \
        included at any site that may potentially make use of it via py::cast. \
        If your specialization is in the same header file as the definition \
        of the holder type, you can ignore this lint by adding your header to \
        the exclude_patterns for this lint in .lintrunner.toml.  For more \
        information see https://github.com/pybind/pybind11/issues/4099 \
    """,
    '--',
    '@{{PATHSFILE}}'
]

[[linter]]
code = 'PYPIDEP'
include_patterns = ['.github/**']
exclude_patterns = [
    '**/*.rst',
    '**/*.py',
    '**/*.md',
    '**/*.diff',
    '**/fb/**',
]
command = [
    'python3',
    'tools/linter/adapters/grep_linter.py',
    """--pattern=\
    (pip|pip3|python -m pip|python3 -m pip|python3 -mpip|python -mpip) \
    install ([a-zA-Z0-9][A-Za-z0-9\\._\\-]+)([^/=<>~!]+)[A-Za-z0-9\\._\\-\\*\\+\\!]*$\
    """,
    '--linter-name=PYPIDEP',
    '--error-name=unpinned PyPI install',
    """--error-description=\
        This line has unpinned PyPi installs; \
        please pin them to a specific version: e.g. 'thepackage==1.2'\
    """,
    '--',
    '@{{PATHSFILE}}'
]

[[linter]]
code = 'EXEC'
include_patterns = ['**']
exclude_patterns = [
    'third_party/**',
    'torch/bin/**',
    '**/*.so',
    '**/*.py',
    '**/*.sh',
    '**/*.bash',
    '**/git-pre-commit',
    '**/git-clang-format',
    '**/gradlew',
    'fb/**',
    '**/fb/**',
]
command = [
    'python3',
    'tools/linter/adapters/exec_linter.py',
    '--',
    '@{{PATHSFILE}}',
]

[[linter]]
code = 'CUBINCLUDE'
include_patterns = ['aten/**']
exclude_patterns = [
    'aten/src/ATen/cuda/cub*.cuh',
    '**/fb/**',
]
command = [
    'python3',
    'tools/linter/adapters/grep_linter.py',
    '--pattern=#include <cub/',
    '--linter-name=CUBINCLUDE',
    '--error-name=direct cub include',
    """--error-description=\
        This line has a direct cub include; please include \
        ATen/cuda/cub.cuh instead and wrap your cub calls in \
        at::native namespace if necessary.
    """,
    '--',
    '@{{PATHSFILE}}'
]

[[linter]]
code = 'RAWCUDA'
include_patterns = [
    'aten/**',
    'c10/**',
]
exclude_patterns = [
    'aten/src/ATen/test/**',
    'c10/cuda/CUDAFunctions.h',
    'c10/cuda/CUDACachingAllocator.cpp',
    '**/fb/**',
]
command = [
    'python3',
    'tools/linter/adapters/grep_linter.py',
    '--pattern=cudaStreamSynchronize',
    '--linter-name=RAWCUDA',
    '--error-name=raw CUDA API usage',
    """--error-description=\
        This line calls raw CUDA APIs directly; please use at::cuda wrappers instead.
    """,
    '--',
    '@{{PATHSFILE}}'
]

[[linter]]
code = 'RAWCUDADEVICE'
include_patterns = [
    'aten/**',
    'c10/**',
    'torch/csrc/**',
    'torch/nativert/**',
]
exclude_patterns = [
    'aten/src/ATen/cuda/CUDAContext.cpp',
    'aten/src/ATen/cuda/CUDAGeneratorImpl.cpp',
    'aten/src/ATen/test/**',
    'c10/core/impl/InlineDeviceGuard.h',
    'c10/cuda/CUDAFunctions.cpp',
    'c10/cuda/CUDAGuard.h',
    'c10/cuda/impl/CUDATest.cpp',
    'torch/csrc/cuda/nccl.cpp',
    '**/fb/**',
]
command = [
    'python3',
    'tools/linter/adapters/grep_linter.py',
    '--pattern=cudaSetDevice(',
    '--pattern=cudaGetDevice(',
    '--linter-name=RAWCUDADEVICE',
    '--error-name=raw CUDA API usage',
    """--error-description=\
        This line calls raw CUDA APIs directly; please use c10::cuda wrappers instead.
    """,
    '--',
    '@{{PATHSFILE}}'
]

[[linter]]
code = 'ROOT_LOGGING'
include_patterns = [
    '**/*.py',
]
# These are not library code, but scripts in their own right, and so
# therefore are permitted to use logging
exclude_patterns = [
    'tools/**',
    'test/**',
    'benchmarks/**',
    'torch/distributed/run.py',
    'functorch/benchmarks/**',
    # Grandfathered in
    'caffe2/**',
    'fb/**',
    '**/fb/**',
]
command = [
    'python3',
    'tools/linter/adapters/grep_linter.py',
    '--pattern=logging\.(debug|info|warn|warning|error|critical|log|exception)\(',
    '--replace-pattern=s/logging\.(debug|info|warn|warning|error|critical|log|exception)\(/log.\1(/',
    '--linter-name=ROOT_LOGGING',
    '--error-name=use of root logger',
    """--error-description=\
        Do not use root logger (logging.info, etc) directly; instead \
        define 'log = logging.getLogger(__name__)' and call, e.g., log.info().
    """,
    '--',
    '@{{PATHSFILE}}'
]

[[linter]]
code = 'DEPLOY_DETECTION'
include_patterns = [
    '**/*.py',
]
command = [
    'python3',
    'tools/linter/adapters/grep_linter.py',
    '--pattern=sys\.executable == .torch_deploy.',
    '--replace-pattern=s/sys\.executable == .torch_deploy./torch._running_with_deploy\(\)/',
    '--linter-name=DEPLOY_DETECTION',
    '--error-name=properly detect deploy runner',
    """--error-description=\
        Do not use sys.executable to detect if running within deploy/multipy, use torch._running_with_deploy().
    """,
    '--',
    '@{{PATHSFILE}}'
]

[[linter]]
code = 'CMAKE'
include_patterns = [
    "**/*.cmake",
    "**/*.cmake.in",
    "**/CMakeLists.txt",
]
exclude_patterns = [
    'cmake/Modules/**',
    'cmake/Modules_CUDA_fix/**',
    'cmake/Caffe2Config.cmake.in',
    'aten/src/ATen/ATenConfig.cmake.in',
    'cmake/TorchConfig.cmake.in',
    'cmake/TorchConfigVersion.cmake.in',
    'cmake/cmake_uninstall.cmake.i',
    'fb/**',
    '**/fb/**',
]
command = [
    'python3',
    'tools/linter/adapters/cmake_linter.py',
    '--config=.cmakelintrc',
    '--',
    '@{{PATHSFILE}}',
]
init_command = [
    'python3',
    'tools/linter/adapters/pip_init.py',
    '--dry-run={{DRYRUN}}',
    'cmakelint==1.4.1',
]

[[linter]]
code = 'SHELLCHECK'
include_patterns = [
    '.ci/pytorch/**/*.sh'
]
exclude_patterns = [
    '**/fb/**',
]
command = [
    'python3',
    'tools/linter/adapters/shellcheck_linter.py',
    '--',
    '@{{PATHSFILE}}',
]
init_command = [
    'python3',
    'tools/linter/adapters/pip_init.py',
    '--dry-run={{DRYRUN}}',
    'shellcheck-py==0.7.2.1',
]

[[linter]]
code = 'ACTIONLINT'
include_patterns = [
    '.github/workflows/*.yml',
    '.github/workflows/*.yaml',
    # actionlint does not support composite actions yet
    # '.github/actions/**/*.yml',
    # '.github/actions/**/*.yaml',
]
exclude_patterns = [
    '**/fb/**',
]
command = [
    'python3',
    'tools/linter/adapters/actionlint_linter.py',
    '--binary=.lintbin/actionlint',
    '--',
    '@{{PATHSFILE}}',
]
init_command = [
    'python3',
    'tools/linter/adapters/s3_init.py',
    '--config-json=tools/linter/adapters/s3_init_config.json',
    '--linter=actionlint',
    '--dry-run={{DRYRUN}}',
    '--output-dir=.lintbin',
    '--output-name=actionlint',
]

[[linter]]
code = 'TESTOWNERS'
include_patterns = [
    'test/**/test_*.py',
    'test/**/*_test.py',
]
exclude_patterns = [
    'test/run_test.py',
    '**/fb/**',
]
command = [
    'python3',
    'tools/linter/adapters/testowners_linter.py',
    '--',
    '@{{PATHSFILE}}',
]

[[linter]]
code = 'TEST_HAS_MAIN'
include_patterns = [
    'test/**/test_*.py',
]
exclude_patterns = [
    'test/run_test.py',
    '**/fb/**',
    'test/dynamo/cpython/3.13/**',
    'test/quantization/**',  # should be run through test/test_quantization.py
    'test/jit/**',  # should be run through test/test_jit.py
    'test/ao/sparsity/**',  # should be run through test/test_ao_sparsity.py
    'test/fx/**',  # should be run through test/test_fx.py
    'test/bottleneck_test/**',  # excluded by test/run_test.py
    'test/package/**',  # excluded by test/run_test.py
    'test/distributed/argparse_util_test.py',
    'test/distributed/bin/test_script.py',
    'test/distributed/elastic/agent/server/test/local_elastic_agent_test.py',
    'test/distributed/elastic/multiprocessing/bin/test_script.py',
    'test/distributed/elastic/multiprocessing/bin/zombie_test.py',
    'test/distributed/elastic/multiprocessing/errors/api_test.py',
    'test/distributed/elastic/multiprocessing/errors/error_handler_test.py',
    'test/distributed/elastic/multiprocessing/redirects_test.py',
    'test/distributed/elastic/multiprocessing/tail_log_test.py',
    'test/distributed/elastic/rendezvous/api_test.py',
    'test/distributed/elastic/rendezvous/c10d_rendezvous_backend_test.py',
    'test/distributed/elastic/rendezvous/dynamic_rendezvous_test.py',
    'test/distributed/elastic/rendezvous/etcd_rendezvous_backend_test.py',
    'test/distributed/elastic/rendezvous/etcd_rendezvous_test.py',
    'test/distributed/elastic/rendezvous/etcd_server_test.py',
    'test/distributed/elastic/rendezvous/rendezvous_backend_test.py',
    'test/distributed/elastic/rendezvous/static_rendezvous_test.py',
    'test/distributed/elastic/rendezvous/utils_test.py',
    'test/distributed/elastic/timer/api_test.py',
    'test/distributed/elastic/utils/data/cycling_iterator_test.py',
    'test/distributed/launcher/api_test.py',
    'test/distributed/launcher/bin/test_script.py',
    'test/distributed/launcher/bin/test_script_init_method.py',
    'test/distributed/launcher/bin/test_script_is_torchelastic_launched.py',
    'test/distributed/launcher/bin/test_script_local_rank.py',
    'test/distributed/launcher/launch_test.py',
    'test/distributed/launcher/run_test.py',
    'test/distributed/optim/test_apply_optimizer_in_backward.py',
    'test/distributed/optim/test_named_optimizer.py',
    'test/distributed/test_c10d_spawn.py',
    'test/distributed/test_collective_utils.py',
    'test/distributions/test_distributions.py',
    'test/inductor/test_aot_inductor_utils.py',
    'test/lazy/test_bindings.py',
    'test/lazy/test_extract_compiled_graph.py',
    'test/lazy/test_meta_kernel.py',
    'test/nn/test_init.py',
    'test/onnx/model_defs/op_test.py',
    'test/onnx/test_models_quantized_onnxruntime.py',
    'test/onnx/test_onnxscript_no_runtime.py',
    'test/onnx_caffe2/test_caffe2_common.py',
    'test/optim/test_lrscheduler.py',
    'test/optim/test_optim.py',
    'test/optim/test_swa_utils.py',
    'test/run_test.py',
    'test/test_bundled_images.py',
    'test/test_cuda_expandable_segments.py',
    'test/test_hub.py',
]
command = [
    'python3',
    'tools/linter/adapters/test_has_main_linter.py',
    '--',
    '@{{PATHSFILE}}',
]

[[linter]]
code = 'CALL_ONCE'
include_patterns = [
    'c10/**',
    'aten/**',
    'torch/csrc/**',
    'torch/nativert/**',
]
exclude_patterns = [
    'c10/util/CallOnce.h',
    '**/fb/**',
]
command = [
    'python3',
    'tools/linter/adapters/grep_linter.py',
    '--pattern=std::call_once',
    '--linter-name=CALL_ONCE',
    '--error-name=invalid call_once',
    '--replace-pattern=s/std::call_once/c10::call_once/',
    """--error-description=\
        Use of std::call_once is forbidden and should be replaced with c10::call_once\
    """,
    '--',
    '@{{PATHSFILE}}'
]

[[linter]]
code = 'CONTEXT_DECORATOR'
include_patterns = [
    'torch/**',
]
command = [
    'python3',
    'tools/linter/adapters/grep_linter.py',
    '--pattern=@.*(dynamo_timed|preserve_rng_state|clear_frame|with_fresh_cache_if_config|use_lazy_graph_module|_disable_current_modes)',
    '--linter-name=CONTEXT_DECORATOR',
    '--error-name=avoid context decorator',
    """--error-description=\
        Do not use context manager as decorator as it breaks cProfile traces.  Use it as \
        a context manager instead\
    """,
    '--',
    '@{{PATHSFILE}}'
]

[[linter]]
code = 'ONCE_FLAG'
include_patterns = [
    'c10/**',
    'aten/**',
    'torch/csrc/**',
    'torch/nativert/**',
]
exclude_patterns = [
    '**/fb/**',
]
command = [
    'python3',
    'tools/linter/adapters/grep_linter.py',
    '--pattern=std::once_flag',
    '--linter-name=ONCE_FLAG',
    '--error-name=invalid once_flag',
    '--replace-pattern=s/std::once_flag/c10::once_flag/',
    """--error-description=\
        Use of std::once_flag is forbidden and should be replaced with c10::once_flag\
    """,
    '--',
    '@{{PATHSFILE}}'
]

[[linter]]
code = 'WORKFLOWSYNC'
include_patterns = [
    '.github/workflows/pull.yml',
    '.github/workflows/trunk.yml',
    '.github/workflows/periodic.yml',
    '.github/workflows/mac-mps.yml',
    '.github/workflows/slow.yml',
]
command = [
    'python3',
    'tools/linter/adapters/workflow_consistency_linter.py',
    '--',
    '@{{PATHSFILE}}'
]
init_command = [
    'python3',
    'tools/linter/adapters/pip_init.py',
    '--dry-run={{DRYRUN}}',
    'PyYAML==6.0.1',
]

[[linter]]
code = 'NO_WORKFLOWS_ON_FORK'
include_patterns = [
    '.github/**/*.yml',
    '.github/**/*.yaml',
]
exclude_patterns = [
    '**/fb/**',
]
command = [
    'python3',
    'tools/linter/adapters/no_workflows_on_fork.py',
    '--',
    '@{{PATHSFILE}}',
]
init_command = [
    'python3',
    'tools/linter/adapters/pip_init.py',
    '--dry-run={{DRYRUN}}',
    'PyYAML==6.0.1',
]

[[linter]]
code = 'CODESPELL'
command = [
    'python3',
    'tools/linter/adapters/codespell_linter.py',
    '--',
    '@{{PATHSFILE}}'
]
include_patterns = [
    '**',
]
exclude_patterns = [
    # We don't care too much about files in this directory, don't enforce
    # spelling on them
    'caffe2/**',
    'fb/**',
    '**/fb/**',
    'third_party/**',
    'test/dynamo/cpython/**',
    'torch/_vendor/**',
    'torch/_inductor/fx_passes/serialized_patterns/**',
    'torch/_inductor/autoheuristic/artifacts/**',
    # These files are all grandfathered in, feel free to remove from this list
    # as necessary
    'aten/**',
<<<<<<< HEAD
=======
    'c10/**',
    'cmake/**',
>>>>>>> d083841c
    'docs/**',
    'functorch/**',
    'scripts/**',
    'test/**',
    'tools/**',
    'torch/**',
    'torchgen/**',
]
init_command = [
    'python3',
    'tools/linter/adapters/pip_init.py',
    '--dry-run={{DRYRUN}}',
    'codespell[toml]==2.4.1',
]
is_formatter = true

# usort + ruff-format
[[linter]]
code = 'PYFMT'
include_patterns = [
    '**/*.py',
    '**/*.pyi',
]
command = [
    'python3',
    'tools/linter/adapters/pyfmt_linter.py',
    '--',
    '@{{PATHSFILE}}'
]
exclude_patterns = [
    'tools/gen_vulkan_spv.py',
    # We don't care too much about files in this directory, don't enforce
    # formatting on them
    'caffe2/**/*.py',
    'caffe2/**/*.pyi',
    'fb/**',
    '**/fb/**',
    'test/dynamo/cpython/**',
    'third_party/**/*.py',
    'third_party/**/*.pyi',
    'torch/_vendor/**',
    'torch/_inductor/fx_passes/serialized_patterns/**',
    'torch/_inductor/autoheuristic/artifacts/**',
    # These files are all grandfathered in, feel free to remove from this list
    # as necessary
    'test/quantization/__init__.py',
    'test/quantization/core/__init__.py',
    'test/quantization/core/experimental/apot_fx_graph_mode_ptq.py',
    'test/quantization/core/experimental/apot_fx_graph_mode_qat.py',
    'test/quantization/core/experimental/quantization_util.py',
    'test/quantization/core/experimental/test_bits.py',
    'test/quantization/core/experimental/test_fake_quantize.py',
    'test/quantization/core/experimental/test_linear.py',
    'test/quantization/core/experimental/test_nonuniform_observer.py',
    'test/quantization/core/experimental/test_quantized_tensor.py',
    'test/quantization/core/experimental/test_quantizer.py',
    'test/quantization/core/test_backend_config.py',
    'test/quantization/core/test_docs.py',
    'test/quantization/core/test_quantized_functional.py',
    'test/quantization/core/test_quantized_module.py',
    'test/quantization/core/test_quantized_op.py',
    'test/quantization/core/test_quantized_tensor.py',
    'test/quantization/core/test_top_level_apis.py',
    'test/quantization/core/test_utils.py',
    'test/quantization/core/test_workflow_module.py',
    'test/quantization/core/test_workflow_ops.py',
    'test/quantization/fx/__init__.py',
    'test/quantization/fx/test_equalize_fx.py',
    'test/quantization/fx/test_model_report_fx.py',
    'test/quantization/fx/test_numeric_suite_fx.py',
    'test/quantization/fx/test_quantize_fx.py',
    'test/quantization/fx/test_subgraph_rewriter.py',
    'test/test_function_schema.py',
    'test/test_functional_autograd_benchmark.py',
    'test/test_functional_optim.py',
    'test/test_functionalization_of_rng_ops.py',
    'test/test_datapipe.py',
    'test/test_futures.py',
    'test/test_fx.py',
    'test/test_fx_experimental.py',
    'test/test_fx_passes.py',
    'test/test_fx_reinplace_pass.py',
    'test/test_import_stats.py',
    'test/test_itt.py',
    'test/test_jit.py',
    'test/test_jit_autocast.py',
    'test/test_jit_cuda_fuser.py',
    'test/test_jit_disabled.py',
    'test/test_jit_fuser.py',
    'test/test_jit_fuser_legacy.py',
    'test/test_jit_legacy.py',
    'test/test_jit_llga_fuser.py',
    'test/test_jit_profiling.py',
    'test/test_jit_simple.py',
    'test/test_jit_string.py',
    'test/test_jiterator.py',
    'test/test_kernel_launch_checks.py',
    'test/test_linalg.py',
    'test/test_masked.py',
    'test/test_maskedtensor.py',
    'test/test_matmul_cuda.py',
    'test/test_meta.py',
    'test/test_metal.py',
    'test/test_mkl_verbose.py',
    'test/test_mkldnn.py',
    'test/test_mkldnn_fusion.py',
    'test/test_mkldnn_verbose.py',
    'test/test_mobile_optimizer.py',
    'test/test_model_dump.py',
    'test/test_modules.py',
    'test/test_monitor.py',
    'test/test_mps.py',
    'test/test_multiprocessing_spawn.py',
    'test/test_namedtensor.py',
    'test/test_namedtuple_return_api.py',
    'test/test_native_functions.py',
    'test/test_native_mha.py',
    'test/test_nn.py',
    'test/test_out_dtype_op.py',
    'test/test_overrides.py',
    'test/test_prims.py',
    'test/test_proxy_tensor.py',
    'test/test_pruning_op.py',
    'test/test_quantization.py',
    'test/test_reductions.py',
    'test/test_scatter_gather_ops.py',
    'test/test_schema_check.py',
    'test/test_segment_reductions.py',
    'test/test_serialization.py',
    'test/test_set_default_mobile_cpu_allocator.py',
    'test/test_sparse.py',
    'test/test_sparse_csr.py',
    'test/test_sparse_semi_structured.py',
    'test/test_spectral_ops.py',
    'test/test_stateless.py',
    'test/test_static_runtime.py',
    'test/test_subclass.py',
    'test/test_sympy_utils.py',
    'test/test_tensor_creation_ops.py',
    'test/test_tensorboard.py',
    'test/test_tensorexpr.py',
    'test/test_tensorexpr_pybind.py',
    'test/test_testing.py',
    'test/test_torch.py',
    'test/test_transformers.py',
    'test/test_type_promotion.py',
    'test/test_unary_ufuncs.py',
    'test/test_vulkan.py',
    'torch/_awaits/__init__.py',
    'torch/_export/__init__.py',
    'torch/_export/constraints.py',
    'torch/_export/db/__init__.py',
    'torch/_export/db/case.py',
    'torch/_export/db/examples/__init__.py',
    'torch/_export/db/examples/assume_constant_result.py',
    'torch/_export/db/examples/autograd_function.py',
    'torch/_export/db/examples/class_method.py',
    'torch/_export/db/examples/cond_branch_class_method.py',
    'torch/_export/db/examples/cond_branch_nested_function.py',
    'torch/_export/db/examples/cond_branch_nonlocal_variables.py',
    'torch/_export/db/examples/cond_closed_over_variable.py',
    'torch/_export/db/examples/cond_operands.py',
    'torch/_export/db/examples/cond_predicate.py',
    'torch/_export/db/examples/decorator.py',
    'torch/_export/db/examples/dictionary.py',
    'torch/_export/db/examples/dynamic_shape_assert.py',
    'torch/_export/db/examples/dynamic_shape_constructor.py',
    'torch/_export/db/examples/dynamic_shape_if_guard.py',
    'torch/_export/db/examples/dynamic_shape_map.py',
    'torch/_export/db/examples/dynamic_shape_round.py',
    'torch/_export/db/examples/dynamic_shape_slicing.py',
    'torch/_export/db/examples/dynamic_shape_view.py',
    'torch/_export/db/examples/fn_with_kwargs.py',
    'torch/_export/db/examples/list_contains.py',
    'torch/_export/db/examples/list_unpack.py',
    'torch/_export/db/examples/nested_function.py',
    'torch/_export/db/examples/null_context_manager.py',
    'torch/_export/db/examples/pytree_flatten.py',
    'torch/_export/db/examples/scalar_output.py',
    'torch/_export/db/examples/specialized_attribute.py',
    'torch/_export/db/examples/static_for_loop.py',
    'torch/_export/db/examples/static_if.py',
    'torch/_export/db/examples/tensor_setattr.py',
    'torch/_export/db/examples/type_reflection_method.py',
    'torch/_export/db/gen_example.py',
    'torch/_export/db/logging.py',
    'torch/testing/_internal/__init__.py',
    'torch/testing/_internal/autocast_test_lists.py',
    'torch/testing/_internal/autograd_function_db.py',
    'torch/testing/_internal/check_kernel_launches.py',
    'torch/testing/_internal/codegen/__init__.py',
    'torch/testing/_internal/codegen/random_topo_test.py',
    'torch/testing/_internal/common_cuda.py',
    'torch/testing/_internal/common_jit.py',
    'torch/testing/_internal/common_methods_invocations.py',
    'torch/testing/_internal/common_modules.py',
    'torch/testing/_internal/common_nn.py',
    'torch/testing/_internal/common_pruning.py',
    'torch/testing/_internal/common_quantization.py',
    'torch/testing/_internal/common_quantized.py',
    'torch/testing/_internal/common_subclass.py',
    'torch/testing/_internal/common_utils.py',
    'torch/testing/_internal/composite_compliance.py',
    'torch/testing/_internal/hop_db.py',
    'torch/testing/_internal/custom_op_db.py',
    'torch/testing/_internal/data/__init__.py',
    'torch/testing/_internal/data/network1.py',
    'torch/testing/_internal/data/network2.py',
    'torch/testing/_internal/dist_utils.py',
    'torch/testing/_internal/generated/__init__.py',
    'torch/testing/_internal/hypothesis_utils.py',
    'torch/testing/_internal/inductor_utils.py',
    'torch/testing/_internal/jit_metaprogramming_utils.py',
    'torch/testing/_internal/jit_utils.py',
    'torch/testing/_internal/logging_tensor.py',
    'torch/testing/_internal/logging_utils.py',
    'torch/testing/_internal/optests/__init__.py',
    'torch/testing/_internal/optests/aot_autograd.py',
    'torch/testing/_internal/optests/compile_check.py',
    'torch/testing/_internal/optests/fake_tensor.py',
    'torch/testing/_internal/optests/make_fx.py',
    'torch/testing/_internal/quantization_torch_package_models.py',
    'torch/testing/_internal/test_module/__init__.py',
    'torch/testing/_internal/test_module/future_div.py',
    'torch/testing/_internal/test_module/no_future_div.py',
    'torch/utils/benchmark/__init__.py',
    'torch/utils/benchmark/examples/__init__.py',
    'torch/utils/benchmark/examples/compare.py',
    'torch/utils/benchmark/examples/fuzzer.py',
    'torch/utils/benchmark/examples/op_benchmark.py',
    'torch/utils/benchmark/examples/simple_timeit.py',
    'torch/utils/benchmark/examples/sparse/compare.py',
    'torch/utils/benchmark/examples/sparse/fuzzer.py',
    'torch/utils/benchmark/examples/sparse/op_benchmark.py',
    'torch/utils/benchmark/examples/spectral_ops_fuzz_test.py',
    'torch/utils/benchmark/op_fuzzers/__init__.py',
    'torch/utils/benchmark/op_fuzzers/binary.py',
    'torch/utils/benchmark/op_fuzzers/sparse_binary.py',
    'torch/utils/benchmark/op_fuzzers/sparse_unary.py',
    'torch/utils/benchmark/op_fuzzers/spectral.py',
    'torch/utils/benchmark/op_fuzzers/unary.py',
    'torch/utils/benchmark/utils/__init__.py',
    'torch/utils/benchmark/utils/_stubs.py',
    'torch/utils/benchmark/utils/common.py',
    'torch/utils/benchmark/utils/compare.py',
    'torch/utils/benchmark/utils/compile.py',
    'torch/utils/benchmark/utils/cpp_jit.py',
    'torch/utils/benchmark/utils/fuzzer.py',
    'torch/utils/benchmark/utils/sparse_fuzzer.py',
    'torch/utils/benchmark/utils/timer.py',
    'torch/utils/benchmark/utils/valgrind_wrapper/__init__.py',
    'torch/utils/benchmark/utils/valgrind_wrapper/timer_interface.py',
    'torch/utils/bottleneck/__init__.py',
    'torch/utils/bottleneck/__main__.py',
    'torch/utils/bundled_inputs.py',
    'torch/utils/checkpoint.py',
    'torch/utils/collect_env.py',
    'torch/utils/cpp_backtrace.py',
    'torch/utils/cpp_extension.py',
    'torch/utils/dlpack.py',
    'torch/utils/file_baton.py',
    'torch/utils/flop_counter.py',
    'torch/utils/hipify/__init__.py',
    'torch/utils/hipify/constants.py',
    'torch/utils/hipify/cuda_to_hip_mappings.py',
    'torch/utils/hipify/hipify_python.py',
    'torch/utils/hipify/version.py',
    'torch/utils/hooks.py',
    'torch/utils/jit/__init__.py',
    'torch/utils/jit/log_extract.py',
    'torch/utils/mkldnn.py',
    'torch/utils/mobile_optimizer.py',
    'torch/utils/model_dump/__init__.py',
    'torch/utils/model_dump/__main__.py',
    'torch/utils/model_zoo.py',
    'torch/utils/show_pickle.py',
    'torch/utils/tensorboard/__init__.py',
    'torch/utils/tensorboard/_caffe2_graph.py',
    'torch/utils/tensorboard/_convert_np.py',
    'torch/utils/tensorboard/_embedding.py',
    'torch/utils/tensorboard/_onnx_graph.py',
    'torch/utils/tensorboard/_proto_graph.py',
    'torch/utils/tensorboard/_pytorch_graph.py',
    'torch/utils/tensorboard/_utils.py',
    'torch/utils/tensorboard/summary.py',
    'torch/utils/tensorboard/writer.py',
    'torch/utils/throughput_benchmark.py',
    'torch/utils/viz/__init__.py',
    'torch/utils/viz/_cycles.py',
]
init_command = [
    'python3',
    'tools/linter/adapters/pip_init.py',
    '--dry-run={{DRYRUN}}',
    '--no-black-binary',
    'black==23.12.1',
    'usort==1.0.8.post1',
    'isort==6.0.1',
    'ruff==0.11.13',  # sync with RUFF
]
is_formatter = true

[[linter]]
code = 'COPYRIGHT'
include_patterns = ['**']
exclude_patterns = [
    '.lintrunner.toml',
    'fb/**',
    '**/fb/**',
]
command = [
    'python3',
    'tools/linter/adapters/grep_linter.py',
    '--pattern=Confidential and proprietary',
    '--linter-name=COPYRIGHT',
    '--error-name=Confidential Code',
    """--error-description=\
        Proprietary and confidential source code\
        should not be contributed to PyTorch codebase\
    """,
    '--',
    '@{{PATHSFILE}}'
]

[[linter]]
code = 'BAZEL_LINTER'
include_patterns = ['WORKSPACE']
command = [
    'python3',
    'tools/linter/adapters/bazel_linter.py',
    '--binary=.lintbin/bazel',
    '--',
    '@{{PATHSFILE}}'
]
init_command = [
    'python3',
    'tools/linter/adapters/s3_init.py',
    '--config-json=tools/linter/adapters/s3_init_config.json',
    '--linter=bazel',
    '--dry-run={{DRYRUN}}',
    '--output-dir=.lintbin',
    '--output-name=bazel',
]
is_formatter = true

[[linter]]
code = 'LINTRUNNER_VERSION'
include_patterns = ['**']
exclude_patterns = [
    'fb/**',
    '**/fb/**',
]
command = [
    'python3',
    'tools/linter/adapters/lintrunner_version_linter.py'
]

[[linter]]
code = 'RUFF'
include_patterns = [
    '**/*.py',
    '**/*.pyi',
    '**/*.ipynb',
    'pyproject.toml',
]
exclude_patterns = [
    'caffe2/**',
    'functorch/docs/**',
    'functorch/notebooks/**',
    'torch/_inductor/fx_passes/serialized_patterns/**',
    'torch/_inductor/autoheuristic/artifacts/**',
    'test/dynamo/cpython/**',
    'scripts/**',
    'third_party/**',
    'fb/**',
    '**/fb/**',
]
command = [
    'python3',
    'tools/linter/adapters/ruff_linter.py',
    '--config=pyproject.toml',
    '--show-disable',
    '--',
    '@{{PATHSFILE}}'
]
init_command = [
    'python3',
    'tools/linter/adapters/pip_init.py',
    '--dry-run={{DRYRUN}}',
    'ruff==0.11.13',  # sync with PYFMT
]
is_formatter = true

# This linter prevents merge conflicts in csv files in pytorch by enforcing
# three lines of whitespace between entries such that unless people are modifying
# the same line, merge conflicts should not arise in git or hg
[[linter]]
code = 'MERGE_CONFLICTLESS_CSV'
include_patterns = ['benchmarks/dynamo/ci_expected_accuracy/*.csv']
command = [
    'python3',
    'tools/linter/adapters/no_merge_conflict_csv_linter.py',
    '--',
    '@{{PATHSFILE}}'
]
is_formatter = true


[[linter]]
code = 'META_NO_CREATE_UNBACKED'
include_patterns = [
  "torch/_meta_registrations.py"
]
command = [
    'python3',
    'tools/linter/adapters/grep_linter.py',
    '--pattern=create_unbacked',
    '--linter-name=META_NO_CREATE_UNBACKED',
    '--error-name=no create_unbacked in meta registrations',
    """--error-description=\
        Data-dependent operators should have their meta \
        registration in torch/_subclasses/fake_impls.py, \
        not torch/_meta_registrations.py
    """,
    '--',
    '@{{PATHSFILE}}'
]

[[linter]]
code = 'ATEN_CPU_GPU_AGNOSTIC'
include_patterns = [
    # aten source
    "aten/src/ATen/*.cpp",
    "aten/src/ATen/cpu/*.cpp",
    "aten/src/ATen/functorch/**/*.cpp",
    "aten/src/ATen/nnapi/*.cpp",
    "aten/src/ATen/quantized/*.cpp",
    "aten/src/ATen/vulkan/*.cpp",
    "aten/src/ATen/metal/*.cpp",
    "aten/src/ATen/detail/CPUGuardImpl.cpp",
    "aten/src/ATen/detail/MetaGuardImpl.cpp",
    # aten native source
    "aten/src/ATen/native/cpu/*.cpp",
    "aten/src/ATen/native/ao_sparse/cpu/kernels/*.cpp",
    "aten/src/ATen/native/ao_sparse/quantized/cpu/kernels/*.cpp",
    "aten/src/ATen/native/quantized/cpu/kernels/*.cpp",
    "aten/src/ATen/native/*.cpp",
    "aten/src/ATen/native/cpu/**/*.cpp",
    "aten/src/ATen/native/ao_sparse/*.cpp",
    "aten/src/ATen/native/ao_sparse/**/*.cpp",
    "aten/src/ATen/native/ao_sparse/quantized/*.cpp",
    "aten/src/ATen/native/ao_sparse/quantized/**/*.cpp",
    "aten/src/ATen/native/nested/*.cpp",
    "aten/src/ATen/native/quantized/*.cpp",
    "aten/src/ATen/native/quantized/**/*.cpp",
    "aten/src/ATen/native/sparse/*.cpp",
    "aten/src/ATen/native/transformers/*.cpp",
    "aten/src/ATen/native/utils/*.cpp",
    "aten/src/ATen/native/xnnpack/*.cpp",
    "aten/src/ATen/native/metal/MetalPrepackOpRegister.cpp",
    # aten headers
    "aten/src/ATen/*.h",
    "aten/src/ATen/functorch/**/*.h",
    "aten/src/ATen/ops/*.h",
    "aten/src/ATen/cpu/**/*.h",
    "aten/src/ATen/nnapi/*.h",
    "aten/src/ATen/quantized/*.h",
    "aten/src/ATen/vulkan/*.h",
    "aten/src/ATen/metal/*.h",
    "aten/src/ATen/mps/*.h",
    # aten native headers
    "aten/src/ATen/native/*.h",
    "aten/src/ATen/native/cpu/**/*.h",
    "aten/src/ATen/native/nested/*.h",
    "aten/src/ATen/native/sparse/*.h",
    "aten/src/ATen/native/ao_sparse/*.h",
    "aten/src/ATen/native/ao_sparse/cpu/*.h",
    "aten/src/ATen/native/ao_sparse/quantized/*.h",
    "aten/src/ATen/native/ao_sparse/quantized/cpu/*.h",
    "aten/src/ATen/native/quantized/*.h",
    "aten/src/ATen/native/quantized/cpu/*.h",
    "aten/src/ATen/native/transformers/*.h",
    "aten/src/ATen/native/quantized/cpu/qnnpack/include/*.h",
    "aten/src/ATen/native/utils/*.h",
    "aten/src/ATen/native/vulkan/ops/*.h",
    "aten/src/ATen/native/xnnpack/*.h",
    "aten/src/ATen/native/metal/MetalPrepackOpContext.h",
    "aten/src/ATen/native/mps/Copy.h",
    "aten/src/ATen/native/mkldnn/**/*.h",
]
exclude_patterns = [
    "aten/src/ATen/Context.h",
    "aten/src/ATen/Context.cpp",
    "aten/src/ATen/DLConvertor.cpp",
    "aten/src/ATen/core/Array.h",
    "aten/src/ATen/native/quantized/ConvUtils.h",
    "aten/src/ATen/native/sparse/SparseBlasImpl.cpp",  # triton implementation
    "aten/src/ATen/native/transformers/attention.cpp",
    "aten/src/ATen/native/**/cudnn/**",  # cudnn is cuda specific
]
command = [
    'python3',
    'tools/linter/adapters/grep_linter.py',
    '--pattern=(^#if.*USE_ROCM.*)|(^#if.*USE_CUDA.*)',
    '--linter-name=ATEN_CPU',
    '--error-name=aten-cpu should be gpu agnostic',
    """--error-description=\
        We strongly discourage the compile-time divergence \
        on ATen-CPU code for different GPU code. This \
        disallows sharing the same aten-cpu shared object \
        between different GPU backends \
    """,
    '--',
    '@{{PATHSFILE}}'
]
is_formatter = true

# `set_linter` detects occurrences of built-in `set` in areas of Python code like
# _inductor where the instability of iteration in `set` has proven a problem.

[[linter]]
code = 'SET_LINTER'
command = [
    'python3',
    'tools/linter/adapters/set_linter.py',
    '--lintrunner',
    '--',
    '@{{PATHSFILE}}'
]
include_patterns = [
    "torch/_inductor/**/*.py",
    "torch/_functorch/partitioners.py",
]
is_formatter = true

# `docstring_linter` reports on long Python classes, methods, and functions
# whose definitions have very small docstrings or none at all.
#
[[linter]]
code = 'DOCSTRING_LINTER'
command = [
    'python3',
    'tools/linter/adapters/docstring_linter.py',
    '--lintrunner',
    '--',
    '@{{PATHSFILE}}'
]
include_patterns = [
   'torch/_inductor/**/*.py'
]
is_formatter = false

# `import_linter` reports on importing disallowed third party libraries.
[[linter]]
code = 'IMPORT_LINTER'
command = [
    'python3',
    'tools/linter/adapters/import_linter.py',
    '--',
    '@{{PATHSFILE}}'
]
include_patterns = [
   'torch/_dynamo/**',
]
is_formatter = false

[[linter]]
code = 'TEST_DEVICE_BIAS'
command = [
    'python3',
    'tools/linter/adapters/test_device_bias_linter.py',
    '--',
    '@{{PATHSFILE}}',
]
include_patterns = [
    'test/**/test_*.py',
]

# 'header_only_linter' reports on properly testing header-only APIs.
[[linter]]
code = 'HEADER_ONLY_LINTER'
command = [
    'python3',
    'tools/linter/adapters/header_only_linter.py',
]
include_patterns = [
    'torch/header_only_apis.txt',
]
is_formatter = false<|MERGE_RESOLUTION|>--- conflicted
+++ resolved
@@ -1159,18 +1159,11 @@
     # These files are all grandfathered in, feel free to remove from this list
     # as necessary
     'aten/**',
-<<<<<<< HEAD
-=======
-    'c10/**',
-    'cmake/**',
->>>>>>> d083841c
     'docs/**',
     'functorch/**',
     'scripts/**',
     'test/**',
-    'tools/**',
     'torch/**',
-    'torchgen/**',
 ]
 init_command = [
     'python3',
