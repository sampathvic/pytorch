--- conflicted
+++ resolved
@@ -1167,12 +1167,7 @@
     'aten/src/ATen/native/q*/**',
     'aten/src/ATen/native/[a-pA-P]*/**',
     'aten/src/ATen/[a-mA-M]*/**',
-<<<<<<< HEAD
-=======
     'test/**',
-    'test/[a-hA-h]*/**',
-    'torch/distributed/tensor/**',
->>>>>>> bcf50636
 ]
 init_command = [
     'python3',
