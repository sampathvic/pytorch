[[linter]]
code = 'FLAKE8'
include_patterns = ['**/*.py']
exclude_patterns = [
    '.git/**',
    'build_test_custom_build/**',
    'build/**',
    'caffe2/**',
    'docs/caffe2/**',
    'docs/cpp/src/**',
    'docs/src/**',
    'fb/**',
    '**/fb/**',
    'functorch/docs/**',
    'functorch/examples/**',
    'functorch/notebooks/**',
    'torch/_inductor/fx_passes/serialized_patterns/**',
    'torch/_inductor/autoheuristic/artifacts/**',
    'scripts/**',
    'test/generated_type_hints_smoketest.py',
    # CPython tests
    'test/dynamo/cpython/**',
    # Tests from the NumPy test suite
    'test/torch_np/numpy_test/**/*.py',
    'third_party/**',
    'torch/include/**',
    'torch/lib/**',
    'venv/**',
    '**/*.pyi',
    'tools/test/test_selective_build.py',
]
command = [
    'python3',
    'tools/linter/adapters/flake8_linter.py',
    '--',
    '@{{PATHSFILE}}'
]
init_command = [
    'python3',
    'tools/linter/adapters/pip_init.py',
    '--dry-run={{DRYRUN}}',
    'flake8==6.1.0',
    'flake8-bugbear==23.3.23',
    'flake8-comprehensions==3.15.0',
    'flake8-executable==2.1.3',
    'flake8-logging-format==0.9.0',
    'flake8-pyi==23.3.1',
    'flake8-simplify==0.19.3',
    'mccabe==0.7.0',
    'pycodestyle==2.11.1',
    'pyflakes==3.1.0',
    'torchfix==0.4.0 ; python_version >= "3.9" and python_version < "3.13"',
]


[[linter]]
code = 'CLANGFORMAT'
include_patterns = [
    'aten/src/ATen/*.h',
    'aten/src/ATen/cpu/vec/**/*.h',
    'aten/src/ATen/mps/**/*.mm',
    'aten/src/ATen/mps/**/*.h',
    'aten/src/ATen/xpu/**/*.h',
    'aten/src/ATen/xpu/**/*.cpp',
    'aten/src/ATen/core/boxing/**/*.h',
    'aten/src/ATen/core/dispatch/**/*.h',
    'aten/src/ATen/core/Formatting.cpp',
    'aten/src/ATen/native/mps/**/*.metal',
    'aten/src/ATen/native/mps/**/*.mm',
    'aten/src/ATen/native/mps/**/*.h',
    'aten/src/ATen/native/vulkan/**/*.h',
    'aten/src/ATen/native/vulkan/**/*.cpp',
    'aten/src/ATen/native/cuda/MultiTensorApply.cuh',
    'aten/src/ATen/native/**/Foreach*.*',
    'aten/src/ATen/native/cuda/fused*.*',
    'aten/src/ATen/native/cuda/Fused*.cu',
    'aten/src/ATen/native/cudnn/*.h',
    'aten/src/ATen/native/cudnn/*.cpp',
    'aten/src/ATen/native/mkldnn/xpu/**/*.h',
    'aten/src/ATen/native/mkldnn/xpu/**/*.cpp',
    'aten/src/ATen/native/Tensor*.h',
    'aten/src/ATen/native/Tensor*.cpp',
    'c10/**/*.h',
    'c10/**/*.cpp',
    'torch/csrc/**/*.h',
    'torch/csrc/**/*.hpp',
    'torch/csrc/**/*.cpp',
    'torch/nativert/**/*.h',
    'torch/nativert/**/*.cpp',
    'torch/standalone/**/*.h',
    'test/cpp/**/*.h',
    'test/cpp/**/*.cpp',
]
exclude_patterns = [
    'aten/src/ATen/native/vulkan/api/vk_mem_alloc.h',
    'aten/src/ATen/native/mps/kernels/Quantized.metal',
    'c10/util/strong_type.h',
    '**/fb/**',
    'torch/csrc/inductor/aoti_torch/generated/**',
    'torch/csrc/jit/serialization/mobile_bytecode_generated.h',
    'torch/csrc/utils/pythoncapi_compat.h',
    'aten/src/ATen/dlpack.h',
]
init_command = [
    'python3',
    'tools/linter/adapters/s3_init.py',
    '--config-json=tools/linter/adapters/s3_init_config.json',
    '--linter=clang-format',
    '--dry-run={{DRYRUN}}',
    '--output-dir=.lintbin',
    '--output-name=clang-format',
]
command = [
    'python3',
    'tools/linter/adapters/clangformat_linter.py',
    '--binary=.lintbin/clang-format',
    '--',
    '@{{PATHSFILE}}'
]
is_formatter = true

[[linter]]
code = 'MYPY'
include_patterns = [
    'torch/**/*.py',
    'torch/**/*.pyi',
    'caffe2/**/*.py',
    'caffe2/**/*.pyi',
    'test/test_bundled_images.py',
    'test/test_bundled_inputs.py',
    'test/test_complex.py',
    'test/test_datapipe.py',
    'test/test_futures.py',
    # 'test/test_numpy_interop.py',
    'test/test_torch.py',
    'test/test_type_hints.py',
    'test/test_type_info.py',
    'test/test_utils.py',
]
exclude_patterns = [
    '**/fb/**',
]
command = [
    'python3',
    'tools/linter/adapters/mypy_linter.py',
    '--config=mypy.ini',
    '--',
    '@{{PATHSFILE}}'
]
init_command = [
    'python3',
    'tools/linter/adapters/pip_init.py',
    '--dry-run={{DRYRUN}}',
    'numpy==1.26.4 ; python_version >= "3.9" and python_version <= "3.11"',
    'numpy==2.1.0 ; python_version >= "3.12"',
    'expecttest==0.3.0',
    'mypy==1.16.0',
    'sympy==1.13.3',
    'types-requests==2.27.25',
    'types-pyyaml==6.0.1',
    'types-tabulate==0.8.8',
    'types-protobuf==5.29.1.20250403',
    'types-setuptools==79.0.0.20250422',
    'types-jinja2==2.11.9',
    'types-colorama==0.4.6',
    'filelock==3.13.1',
    'junitparser==2.1.1',
    'rich==10.9.0',
    'pyyaml==6.0.1',
    'optree==0.13.0',
    'dataclasses-json==0.6.7',
    'pandas==2.2.3',
]

[[linter]]
code = 'MYPYSTRICT'
include_patterns = [
    '.github/**/*.py',
    'benchmarks/instruction_counts/**/*.py',
    'tools/**/*.py',
    'torchgen/**/*.py',
    'torch/utils/_pytree.py',
    'torch/utils/_cxx_pytree.py',
    'torch/utils/benchmark/utils/common.py',
    'torch/utils/benchmark/utils/timer.py',
    'torch/utils/benchmark/utils/valgrind_wrapper/**/*.py',
]
exclude_patterns = [
    # (linbinyu) copied from internal repo
    '**/fb/**',
    'tools/code_analyzer/gen_operators_yaml.py',
    'tools/dynamo/verify_dynamo.py',
    'tools/gen_vulkan_spv.py',
    'tools/test/gen_operators_yaml_test.py',
    'tools/test/gen_oplist_test.py',
    'tools/test/test_selective_build.py',
]
command = [
    'python3',
    'tools/linter/adapters/mypy_linter.py',
    '--config=mypy-strict.ini',
    '--code=MYPYSTRICT',
    '--',
    '@{{PATHSFILE}}'
]

[[linter]]
code = 'CLANGTIDY'
include_patterns = [
    # Enable coverage of headers in aten/src/ATen
    # and excluding most sub-directories for now.
    'aten/src/ATen/*.h',
    'aten/src/ATen/*.cpp',
    'aten/src/ATen/cuda/*.cpp',
    'aten/src/ATen/cpu/*.h',
    'aten/src/ATen/cpu/*.cpp',
    'aten/src/ATen/core/*.h',
    'aten/src/ATen/core/*.cpp',
    'aten/src/ATen/cudnn/*.h',
    'aten/src/ATen/cudnn/*.cpp',
    'aten/src/ATen/native/mkldnn/xpu/**/*.h',
    'aten/src/ATen/native/mkldnn/xpu/**/*.cpp',
    'aten/src/ATen/detail/*',
    'aten/src/ATen/functorch/*.h',
    'aten/src/ATen/functorch/*.cpp',
    'aten/src/ATen/native/nested/cuda/*.cpp',
    'aten/src/ATen/native/nested/cuda/*.h',
    'aten/src/ATen/native/nested/*.cpp',
    'aten/src/ATen/native/nested/*.h',
    'c10/**/*.cpp',
    'c10/**/*.h',
    'torch/*.h',
    'torch/_inductor/codegen/aoti_runtime/interface.cpp',
    'torch/csrc/*.h',
    'torch/csrc/*.cpp',
    'torch/csrc/**/*.h',
    'torch/csrc/**/*.cpp',
    'torch/csrc/jit/serialization/*.h',
    'torch/csrc/jit/serialization/*.cpp',
    'torch/nativert/*.h',
    'torch/nativert/*.cpp',
    'torch/nativert/**/*.h',
    'torch/nativert/**/*.cpp',
    'torch/standalone/**/*.h',
]
exclude_patterns = [
    # The negative filters below are to exclude files that include onnx_pb.h or
    # caffe2_pb.h, otherwise we'd have to build protos as part of this CI job.
    # CUDA files are also excluded.
    '**/fb/**',
    '**/generated/**',
    '**/*pb.h',
    '**/*inl.h',
    'aten/src/ATen/cpu/FlushDenormal.cpp',
    'aten/src/ATen/cpu/Utils.cpp',
    'aten/src/ATen/cpu/vml.h',
    'aten/src/ATen/CPUFixedAllocator.h',
    'aten/src/ATen/Parallel*.h',
    'c10/xpu/**/*.h',
    'c10/xpu/**/*.cpp',
    'c10/benchmark/intrusive_ptr_benchmark.cpp',
    'c10/cuda/CUDAAlgorithm.h',
    'c10/util/complex_math.h',
    'c10/util/complex_utils.h',
    'c10/util/flat_hash_map.h',
    'c10/util/logging*.h',
    'c10/metal/*.h',
    'c10/util/hash.h',
    'c10/util/strong_type.h',
    'c10/util/SmallVector.h',
    'c10/util/win32-headers.h',
    'c10/test/**/*.h',
    'third_party/**/*',
    'torch/csrc/api/include/torch/nn/modules/common.h',
    'torch/csrc/api/include/torch/linalg.h',
    'torch/csrc/autograd/generated/**',
    'torch/csrc/distributed/**/*.cu',
    'torch/csrc/distributed/c10d/WinSockUtils.hpp',
    'torch/csrc/distributed/c10d/quantization/quantization_gpu.h',
    'torch/csrc/dynamo/eval_frame.h',
    'torch/csrc/inductor/aoti_torch/c/shim.h',
    'torch/csrc/jit/**/*',
    'torch/csrc/jit/serialization/mobile_bytecode_generated.h',
    'torch/csrc/utils/generated_serialization_types.h',
    'torch/csrc/utils/pythoncapi_compat.h',
    'torch/csrc/inductor/aoti_runtime/sycl_runtime_wrappers.h',
    'aten/src/ATen/ExpandBase.h',
]
init_command = [
    'python3',
    'tools/linter/adapters/s3_init.py',
    '--config-json=tools/linter/adapters/s3_init_config.json',
    '--linter=clang-tidy',
    '--dry-run={{DRYRUN}}',
    '--output-dir=.lintbin',
    '--output-name=clang-tidy',
]
command = [
    'python3',
    'tools/linter/adapters/clangtidy_linter.py',
    '--binary=.lintbin/clang-tidy',
    '--build_dir=./build',
    '--',
    '@{{PATHSFILE}}'
]

[[linter]]
code = 'TYPEIGNORE'
include_patterns = ['**/*.py', '**/*.pyi']
exclude_patterns = [
    'fb/**',
    '**/fb/**',
    'test/test_jit.py',
]
command = [
    'python3',
    'tools/linter/adapters/grep_linter.py',
    '--pattern=# type:\s*ignore([^\[]|$)',
    '--linter-name=TYPEIGNORE',
    '--error-name=unqualified type: ignore',
    """--error-description=\
        This line has an unqualified `type: ignore`; \
        please convert it to `type: ignore[xxxx]`\
    """,
    '--',
    '@{{PATHSFILE}}'
]

[[linter]]
code = 'TYPENOSKIP'
include_patterns = ['mypy.ini']
command = [
    'python3',
    'tools/linter/adapters/grep_linter.py',
    '--pattern=follow_imports\s*=\s*skip',
    '--linter-name=TYPENOSKIP',
    '--error-name=use of follow_imports = skip',
    """--error-description=\
        follow_imports = skip is forbidden from mypy.ini configuration as it \
        is extremely easy to accidentally turn off type checking unintentionally.  If \
        you need to suppress type errors, use a top level # mypy: ignore-errors.  \
        Do not rely on automatic Any substitution; instead, manually # type: ignore \
        at use sites or define a pyi type stub with more relaxed types. \
    """,
    '--',
    '@{{PATHSFILE}}'
]

[[linter]]
code = 'NOQA'
include_patterns = ['**/*.py', '**/*.pyi']
exclude_patterns = [
    'caffe2/**',
    'fb/**',
    '**/fb/**'
    ]
command = [
    'python3',
    'tools/linter/adapters/grep_linter.py',
    '--pattern=# noqa([^:]|$)',
    '--linter-name=NOQA',
    '--error-name=unqualified noqa',
    """--error-description=\
        This line has an unqualified `noqa`; \
        please convert it to `noqa: XXXX`\
    """,
    '--',
    '@{{PATHSFILE}}'
]

[[linter]]
code = 'NATIVEFUNCTIONS'
include_patterns=['aten/src/ATen/native/native_functions.yaml']
command = [
    'python3',
    'tools/linter/adapters/nativefunctions_linter.py',
    '--native-functions-yml=aten/src/ATen/native/native_functions.yaml',
]
init_command = [
    'python3',
    'tools/linter/adapters/pip_init.py',
    '--dry-run={{DRYRUN}}',
    'ruamel.yaml==0.18.10',
]
is_formatter = true

[[linter]]
code = 'GHA'
include_patterns=['.github/workflows/**/*.yml']
command = [
    'python3',
    'tools/linter/adapters/gha_linter.py',
    '--',
    '@{{PATHSFILE}}'
]
init_command = [
    'python3',
    'tools/linter/adapters/pip_init.py',
    '--dry-run={{DRYRUN}}',
    'ruamel.yaml==0.18.10',
]

[[linter]]
code = 'NEWLINE'
include_patterns=['**']
exclude_patterns=[
    '**/contrib/**',
    'third_party/**',
    '**/*.bat',
    '**/*.expect',
    '**/*.ipynb',
    '**/*.ps1',
    '**/*.ptl',
    'fb/**',
    '**/fb/**',
    'tools/clang_format_hash/**',
    'test/cpp/jit/upgrader_models/*.ptl',
    'test/cpp/jit/upgrader_models/*.ptl.ff',
    'test/dynamo/cpython/**',
    '**/*.png',
    '**/*.gz',
    '**/*.patch',
]
command = [
    'python3',
    'tools/linter/adapters/newlines_linter.py',
    '--',
    '@{{PATHSFILE}}',
]
is_formatter = true

[[linter]]
code = 'SPACES'
include_patterns = ['**']
exclude_patterns = [
    '**/contrib/**',
    '**/*.diff',
    '**/*.patch',
    'third_party/**',
    'aten/src/ATen/native/vulkan/api/vk_mem_alloc.h',
    'fb/**',
    '**/fb/**',
    'test/cpp/jit/upgrader_models/*.ptl',
    'test/cpp/jit/upgrader_models/*.ptl.ff',
]
command = [
    'python3',
    'tools/linter/adapters/grep_linter.py',
    '--pattern=[[:blank:]]$',
    '--linter-name=SPACES',
    '--error-name=trailing spaces',
    '--replace-pattern=s/[[:blank:]]+$//',
    """--error-description=\
        This line has trailing spaces; please remove them.\
    """,
    '--',
    '@{{PATHSFILE}}'
]

[[linter]]
code = 'TABS'
include_patterns = ['**']
exclude_patterns = [
    '**/*.svg',
    '**/*Makefile',
    '**/contrib/**',
    'third_party/**',
    '**/.gitattributes',
    '**/.gitmodules',
    'fb/**',
    '**/fb/**',
    'aten/src/ATen/native/vulkan/api/vk_mem_alloc.h',
    'test/cpp/jit/upgrader_models/*.ptl',
    'test/cpp/jit/upgrader_models/*.ptl.ff',
    '.ci/docker/common/install_rocm_drm.sh',
    '.lintrunner.toml',
    '**/*.patch',
]
command = [
    'python3',
    'tools/linter/adapters/grep_linter.py',
    # @lint-ignore TXT2
    '--pattern=	',
    '--linter-name=TABS',
    '--error-name=saw some tabs',
    '--replace-pattern=s/\t/    /',
    """--error-description=\
        This line has tabs; please replace them with spaces.\
    """,
    '--',
    '@{{PATHSFILE}}'
]

[[linter]]
code = 'C10_UNUSED'
include_patterns = [
    '**/*.cpp',
    '**/*.h',
]
exclude_patterns = [
    'c10/macros/Macros.h',
]
command = [
    'python3',
    'tools/linter/adapters/grep_linter.py',
    '--pattern=C10_UNUSED',
    '--linter-name=C10_UNUSED',
    '--error-name=deprecated C10_UNUSED macro',
    '--replace-pattern=s/C10_UNUSED/[[maybe_unused]]/',
    """--error-description=\
        Deprecated macro, use [[maybe_unused]] directly\
    """,
    '--',
    '@{{PATHSFILE}}'
]

[[linter]]
code = 'C10_NODISCARD'
include_patterns = [
    '**/*.cpp',
    '**/*.h',
]
exclude_patterns = [
    'c10/macros/Macros.h',
]
command = [
    'python3',
    'tools/linter/adapters/grep_linter.py',
    '--pattern=C10_NODISCARD',
    '--linter-name=C10_NODISCARD',
    '--error-name=deprecated C10_NODISCARD macro',
    '--replace-pattern=s/C10_NODISCARD/[[nodiscard]]/',
    """--error-description=\
        Deprecated macro, use [[nodiscard]] directly\
    """,
    '--',
    '@{{PATHSFILE}}'
]

[[linter]]
code = 'INCLUDE'
include_patterns = [
    'c10/**',
    'aten/**',
    'torch/csrc/**',
    'torch/nativert/**',
]
exclude_patterns = [
    'aten/src/ATen/native/quantized/cpu/qnnpack/**',
    'aten/src/ATen/native/vulkan/api/vk_mem_alloc.h',
    'aten/src/ATen/native/vulkan/glsl/**',
    '**/fb/**',
    'torch/csrc/jit/serialization/mobile_bytecode_generated.h',
    'torch/csrc/utils/pythoncapi_compat.h',
]
command = [
    'python3',
    'tools/linter/adapters/grep_linter.py',
    '--pattern=#include "',
    '--linter-name=INCLUDE',
    '--error-name=quoted include',
    '--replace-pattern=s/#include "(.*)"$/#include <\1>/',
    """--error-description=\
        This #include uses quotes; please convert it to #include <xxxx>\
    """,
    '--',
    '@{{PATHSFILE}}'
]

[[linter]]
code = 'PYBIND11_INCLUDE'
include_patterns = [
    '**/*.cpp',
    '**/*.h',
]
exclude_patterns = [
    'torch/csrc/utils/pybind.h',
    'torch/utils/benchmark/utils/valgrind_wrapper/compat_bindings.cpp',
    'caffe2/**/*',
]
command = [
    'python3',
    'tools/linter/adapters/grep_linter.py',
    '--pattern=#include <pybind11\/(^|[^(gil\.h)])',
    '--allowlist-pattern=#include <torch\/csrc\/utils\/pybind.h>',
    '--linter-name=PYBIND11_INCLUDE',
    '--match-first-only',
    '--error-name=direct include of pybind11',
    # https://stackoverflow.com/a/33416489/23845
    # NB: this won't work if the pybind11 include is on the first line;
    # but that's fine because it will just mean the lint will still fail
    # after applying the change and you will have to fix it manually
    '--replace-pattern=1,/(#include <pybind11\/)/ s/(#include <pybind11\/)/#include <torch\/csrc\/utils\/pybind.h>\n\1/',
    """--error-description=\
        This #include directly includes pybind11 without also including \
        #include <torch/csrc/utils/pybind.h>;  this means some important \
        specializations may not be included.\
    """,
    '--',
    '@{{PATHSFILE}}'
]

[[linter]]
code = 'ERROR_PRONE_ISINSTANCE'
include_patterns = [
    'torch/_refs/**/*.py',
    'torch/_prims/**/*.py',
    'torch/_prims_common/**/*.py',
    'torch/_decomp/**/*.py',
    'torch/_meta_registrations.py',
]
exclude_patterns = [
    '**/fb/**',
]
command = [
    'python3',
    'tools/linter/adapters/grep_linter.py',
    '--pattern=isinstance\([^)]+(int|float)\)',
    '--linter-name=ERROR_PRONE_ISINSTANCE',
    '--error-name=error prone isinstance',
    """--error-description=\
        This line has an isinstance call that directly refers to \
        int or float.  This is error-prone because you may also \
        have wanted to allow SymInt or SymFloat in your test.  \
        To suppress this lint, use an appropriate type alias defined \
        in torch._prims_common; use IntLike/FloatLike when you would accept \
        both regular and symbolic numbers, Dim for ints representing \
        dimensions, or IntWithoutSymInt/FloatWithoutSymFloat if you really \
        meant to exclude symbolic numbers.
    """,
    '--',
    '@{{PATHSFILE}}'
]

[[linter]]
code = 'PYBIND11_SPECIALIZATION'
include_patterns = [
    '**/*.cpp',
    '**/*.h',
]
exclude_patterns = [
    # The place for all orphan specializations
    'torch/csrc/utils/pybind.h',
    # These specializations are non-orphan
    'torch/csrc/distributed/c10d/init.cpp',
    'torch/csrc/jit/python/pybind.h',
    'fb/**',
    '**/fb/**',
    # These are safe to exclude as they do not have Python
    'c10/**/*',
]
command = [
    'python3',
    'tools/linter/adapters/grep_linter.py',
    '--pattern=PYBIND11_DECLARE_HOLDER_TYPE',
    '--linter-name=PYBIND11_SPECIALIZATION',
    '--error-name=pybind11 specialization in non-standard location',
    """--error-description=\
        This pybind11 specialization (PYBIND11_DECLARE_HOLDER_TYPE) should \
        be placed in torch/csrc/utils/pybind.h so that it is guaranteed to be \
        included at any site that may potentially make use of it via py::cast. \
        If your specialization is in the same header file as the definition \
        of the holder type, you can ignore this lint by adding your header to \
        the exclude_patterns for this lint in .lintrunner.toml.  For more \
        information see https://github.com/pybind/pybind11/issues/4099 \
    """,
    '--',
    '@{{PATHSFILE}}'
]

[[linter]]
code = 'PYPIDEP'
include_patterns = ['.github/**']
exclude_patterns = [
    '**/*.rst',
    '**/*.py',
    '**/*.md',
    '**/*.diff',
    '**/fb/**',
]
command = [
    'python3',
    'tools/linter/adapters/grep_linter.py',
    """--pattern=\
    (pip|pip3|python -m pip|python3 -m pip|python3 -mpip|python -mpip) \
    install ([a-zA-Z0-9][A-Za-z0-9\\._\\-]+)([^/=<>~!]+)[A-Za-z0-9\\._\\-\\*\\+\\!]*$\
    """,
    '--linter-name=PYPIDEP',
    '--error-name=unpinned PyPI install',
    """--error-description=\
        This line has unpinned PyPi installs; \
        please pin them to a specific version: e.g. 'thepackage==1.2'\
    """,
    '--',
    '@{{PATHSFILE}}'
]

[[linter]]
code = 'EXEC'
include_patterns = ['**']
exclude_patterns = [
    'third_party/**',
    'torch/bin/**',
    '**/*.so',
    '**/*.py',
    '**/*.sh',
    '**/*.bash',
    '**/git-pre-commit',
    '**/git-clang-format',
    '**/gradlew',
    'fb/**',
    '**/fb/**',
]
command = [
    'python3',
    'tools/linter/adapters/exec_linter.py',
    '--',
    '@{{PATHSFILE}}',
]

[[linter]]
code = 'CUBINCLUDE'
include_patterns = ['aten/**']
exclude_patterns = [
    'aten/src/ATen/cuda/cub*.cuh',
    '**/fb/**',
]
command = [
    'python3',
    'tools/linter/adapters/grep_linter.py',
    '--pattern=#include <cub/',
    '--linter-name=CUBINCLUDE',
    '--error-name=direct cub include',
    """--error-description=\
        This line has a direct cub include; please include \
        ATen/cuda/cub.cuh instead and wrap your cub calls in \
        at::native namespace if necessary.
    """,
    '--',
    '@{{PATHSFILE}}'
]

[[linter]]
code = 'RAWCUDA'
include_patterns = [
    'aten/**',
    'c10/**',
]
exclude_patterns = [
    'aten/src/ATen/test/**',
    'c10/cuda/CUDAFunctions.h',
    'c10/cuda/CUDACachingAllocator.cpp',
    '**/fb/**',
]
command = [
    'python3',
    'tools/linter/adapters/grep_linter.py',
    '--pattern=cudaStreamSynchronize',
    '--linter-name=RAWCUDA',
    '--error-name=raw CUDA API usage',
    """--error-description=\
        This line calls raw CUDA APIs directly; please use at::cuda wrappers instead.
    """,
    '--',
    '@{{PATHSFILE}}'
]

[[linter]]
code = 'RAWCUDADEVICE'
include_patterns = [
    'aten/**',
    'c10/**',
    'torch/csrc/**',
    'torch/nativert/**',
]
exclude_patterns = [
    'aten/src/ATen/cuda/CUDAContext.cpp',
    'aten/src/ATen/cuda/CUDAGeneratorImpl.cpp',
    'aten/src/ATen/test/**',
    'c10/core/impl/InlineDeviceGuard.h',
    'c10/cuda/CUDAFunctions.cpp',
    'c10/cuda/CUDAGuard.h',
    'c10/cuda/impl/CUDATest.cpp',
    'torch/csrc/cuda/nccl.cpp',
    '**/fb/**',
]
command = [
    'python3',
    'tools/linter/adapters/grep_linter.py',
    '--pattern=cudaSetDevice(',
    '--pattern=cudaGetDevice(',
    '--linter-name=RAWCUDADEVICE',
    '--error-name=raw CUDA API usage',
    """--error-description=\
        This line calls raw CUDA APIs directly; please use c10::cuda wrappers instead.
    """,
    '--',
    '@{{PATHSFILE}}'
]

[[linter]]
code = 'ROOT_LOGGING'
include_patterns = [
    '**/*.py',
]
# These are not library code, but scripts in their own right, and so
# therefore are permitted to use logging
exclude_patterns = [
    'tools/**',
    'test/**',
    'benchmarks/**',
    'torch/distributed/run.py',
    'functorch/benchmarks/**',
    # Grandfathered in
    'caffe2/**',
    'fb/**',
    '**/fb/**',
]
command = [
    'python3',
    'tools/linter/adapters/grep_linter.py',
    '--pattern=logging\.(debug|info|warn|warning|error|critical|log|exception)\(',
    '--replace-pattern=s/logging\.(debug|info|warn|warning|error|critical|log|exception)\(/log.\1(/',
    '--linter-name=ROOT_LOGGING',
    '--error-name=use of root logger',
    """--error-description=\
        Do not use root logger (logging.info, etc) directly; instead \
        define 'log = logging.getLogger(__name__)' and call, e.g., log.info().
    """,
    '--',
    '@{{PATHSFILE}}'
]

[[linter]]
code = 'DEPLOY_DETECTION'
include_patterns = [
    '**/*.py',
]
command = [
    'python3',
    'tools/linter/adapters/grep_linter.py',
    '--pattern=sys\.executable == .torch_deploy.',
    '--replace-pattern=s/sys\.executable == .torch_deploy./torch._running_with_deploy\(\)/',
    '--linter-name=DEPLOY_DETECTION',
    '--error-name=properly detect deploy runner',
    """--error-description=\
        Do not use sys.executable to detect if running within deploy/multipy, use torch._running_with_deploy().
    """,
    '--',
    '@{{PATHSFILE}}'
]

[[linter]]
code = 'CMAKE'
include_patterns = [
    "**/*.cmake",
    "**/*.cmake.in",
    "**/CMakeLists.txt",
]
exclude_patterns = [
    'cmake/Modules/**',
    'cmake/Modules_CUDA_fix/**',
    'cmake/Caffe2Config.cmake.in',
    'aten/src/ATen/ATenConfig.cmake.in',
    'cmake/TorchConfig.cmake.in',
    'cmake/TorchConfigVersion.cmake.in',
    'cmake/cmake_uninstall.cmake.i',
    'fb/**',
    '**/fb/**',
]
command = [
    'python3',
    'tools/linter/adapters/cmake_linter.py',
    '--config=.cmakelintrc',
    '--',
    '@{{PATHSFILE}}',
]
init_command = [
    'python3',
    'tools/linter/adapters/pip_init.py',
    '--dry-run={{DRYRUN}}',
    'cmakelint==1.4.1',
]

[[linter]]
code = 'SHELLCHECK'
include_patterns = [
    '.ci/pytorch/**/*.sh'
]
exclude_patterns = [
    '**/fb/**',
]
command = [
    'python3',
    'tools/linter/adapters/shellcheck_linter.py',
    '--',
    '@{{PATHSFILE}}',
]
init_command = [
    'python3',
    'tools/linter/adapters/pip_init.py',
    '--dry-run={{DRYRUN}}',
    'shellcheck-py==0.7.2.1',
]

[[linter]]
code = 'ACTIONLINT'
include_patterns = [
    '.github/workflows/*.yml',
    '.github/workflows/*.yaml',
    # actionlint does not support composite actions yet
    # '.github/actions/**/*.yml',
    # '.github/actions/**/*.yaml',
]
exclude_patterns = [
    '**/fb/**',
]
command = [
    'python3',
    'tools/linter/adapters/actionlint_linter.py',
    '--binary=.lintbin/actionlint',
    '--',
    '@{{PATHSFILE}}',
]
init_command = [
    'python3',
    'tools/linter/adapters/s3_init.py',
    '--config-json=tools/linter/adapters/s3_init_config.json',
    '--linter=actionlint',
    '--dry-run={{DRYRUN}}',
    '--output-dir=.lintbin',
    '--output-name=actionlint',
]

[[linter]]
code = 'TESTOWNERS'
include_patterns = [
    'test/**/test_*.py',
    'test/**/*_test.py',
]
exclude_patterns = [
    'test/run_test.py',
    '**/fb/**',
]
command = [
    'python3',
    'tools/linter/adapters/testowners_linter.py',
    '--',
    '@{{PATHSFILE}}',
]

[[linter]]
code = 'TEST_HAS_MAIN'
include_patterns = [
    'test/**/test_*.py',
]
exclude_patterns = [
    'test/run_test.py',
    '**/fb/**',
    'test/dynamo/cpython/3.13/**',
    'test/quantization/**',  # should be run through test/test_quantization.py
    'test/jit/**',  # should be run through test/test_jit.py
    'test/ao/sparsity/**',  # should be run through test/test_ao_sparsity.py
    'test/fx/**',  # should be run through test/test_fx.py
    'test/bottleneck_test/**',  # excluded by test/run_test.py
    'test/package/**',  # excluded by test/run_test.py
    'test/distributed/argparse_util_test.py',
    'test/distributed/bin/test_script.py',
    'test/distributed/elastic/agent/server/test/local_elastic_agent_test.py',
    'test/distributed/elastic/multiprocessing/bin/test_script.py',
    'test/distributed/elastic/multiprocessing/bin/zombie_test.py',
    'test/distributed/elastic/multiprocessing/errors/api_test.py',
    'test/distributed/elastic/multiprocessing/errors/error_handler_test.py',
    'test/distributed/elastic/multiprocessing/redirects_test.py',
    'test/distributed/elastic/multiprocessing/tail_log_test.py',
    'test/distributed/elastic/rendezvous/api_test.py',
    'test/distributed/elastic/rendezvous/c10d_rendezvous_backend_test.py',
    'test/distributed/elastic/rendezvous/dynamic_rendezvous_test.py',
    'test/distributed/elastic/rendezvous/etcd_rendezvous_backend_test.py',
    'test/distributed/elastic/rendezvous/etcd_rendezvous_test.py',
    'test/distributed/elastic/rendezvous/etcd_server_test.py',
    'test/distributed/elastic/rendezvous/rendezvous_backend_test.py',
    'test/distributed/elastic/rendezvous/static_rendezvous_test.py',
    'test/distributed/elastic/rendezvous/utils_test.py',
    'test/distributed/elastic/timer/api_test.py',
    'test/distributed/elastic/utils/data/cycling_iterator_test.py',
    'test/distributed/launcher/api_test.py',
    'test/distributed/launcher/bin/test_script.py',
    'test/distributed/launcher/bin/test_script_init_method.py',
    'test/distributed/launcher/bin/test_script_is_torchelastic_launched.py',
    'test/distributed/launcher/bin/test_script_local_rank.py',
    'test/distributed/launcher/launch_test.py',
    'test/distributed/launcher/run_test.py',
    'test/distributed/optim/test_apply_optimizer_in_backward.py',
    'test/distributed/optim/test_named_optimizer.py',
    'test/distributed/test_c10d_spawn.py',
    'test/distributed/test_collective_utils.py',
    'test/distributions/test_distributions.py',
    'test/inductor/test_aot_inductor_utils.py',
    'test/lazy/test_bindings.py',
    'test/lazy/test_extract_compiled_graph.py',
    'test/lazy/test_meta_kernel.py',
    'test/nn/test_init.py',
    'test/onnx/model_defs/op_test.py',
    'test/onnx/test_models_quantized_onnxruntime.py',
    'test/onnx/test_onnxscript_no_runtime.py',
    'test/onnx_caffe2/test_caffe2_common.py',
    'test/optim/test_lrscheduler.py',
    'test/optim/test_optim.py',
    'test/optim/test_swa_utils.py',
    'test/run_test.py',
    'test/test_bundled_images.py',
    'test/test_cuda_expandable_segments.py',
    'test/test_hub.py',
]
command = [
    'python3',
    'tools/linter/adapters/test_has_main_linter.py',
    '--',
    '@{{PATHSFILE}}',
]

[[linter]]
code = 'CALL_ONCE'
include_patterns = [
    'c10/**',
    'aten/**',
    'torch/csrc/**',
    'torch/nativert/**',
]
exclude_patterns = [
    'c10/util/CallOnce.h',
    '**/fb/**',
]
command = [
    'python3',
    'tools/linter/adapters/grep_linter.py',
    '--pattern=std::call_once',
    '--linter-name=CALL_ONCE',
    '--error-name=invalid call_once',
    '--replace-pattern=s/std::call_once/c10::call_once/',
    """--error-description=\
        Use of std::call_once is forbidden and should be replaced with c10::call_once\
    """,
    '--',
    '@{{PATHSFILE}}'
]

[[linter]]
code = 'CONTEXT_DECORATOR'
include_patterns = [
    'torch/**',
]
command = [
    'python3',
    'tools/linter/adapters/grep_linter.py',
    '--pattern=@.*(dynamo_timed|preserve_rng_state|clear_frame|with_fresh_cache_if_config|use_lazy_graph_module|_disable_current_modes)',
    '--linter-name=CONTEXT_DECORATOR',
    '--error-name=avoid context decorator',
    """--error-description=\
        Do not use context manager as decorator as it breaks cProfile traces.  Use it as \
        a context manager instead\
    """,
    '--',
    '@{{PATHSFILE}}'
]

[[linter]]
code = 'ONCE_FLAG'
include_patterns = [
    'c10/**',
    'aten/**',
    'torch/csrc/**',
    'torch/nativert/**',
]
exclude_patterns = [
    '**/fb/**',
]
command = [
    'python3',
    'tools/linter/adapters/grep_linter.py',
    '--pattern=std::once_flag',
    '--linter-name=ONCE_FLAG',
    '--error-name=invalid once_flag',
    '--replace-pattern=s/std::once_flag/c10::once_flag/',
    """--error-description=\
        Use of std::once_flag is forbidden and should be replaced with c10::once_flag\
    """,
    '--',
    '@{{PATHSFILE}}'
]

[[linter]]
code = 'WORKFLOWSYNC'
include_patterns = [
    '.github/workflows/pull.yml',
    '.github/workflows/trunk.yml',
    '.github/workflows/periodic.yml',
    '.github/workflows/mac-mps.yml',
    '.github/workflows/slow.yml',
]
command = [
    'python3',
    'tools/linter/adapters/workflow_consistency_linter.py',
    '--',
    '@{{PATHSFILE}}'
]
init_command = [
    'python3',
    'tools/linter/adapters/pip_init.py',
    '--dry-run={{DRYRUN}}',
    'PyYAML==6.0.1',
]

[[linter]]
code = 'NO_WORKFLOWS_ON_FORK'
include_patterns = [
    '.github/**/*.yml',
    '.github/**/*.yaml',
]
exclude_patterns = [
    '**/fb/**',
]
command = [
    'python3',
    'tools/linter/adapters/no_workflows_on_fork.py',
    '--',
    '@{{PATHSFILE}}',
]
init_command = [
    'python3',
    'tools/linter/adapters/pip_init.py',
    '--dry-run={{DRYRUN}}',
    'PyYAML==6.0.1',
]

[[linter]]
code = 'CODESPELL'
command = [
    'python3',
    'tools/linter/adapters/codespell_linter.py',
    '--',
    '@{{PATHSFILE}}'
]
include_patterns = [
    '**',
]
exclude_patterns = [
    # We don't care too much about files in this directory, don't enforce
    # spelling on them
    'caffe2/**',
    'fb/**',
    '**/fb/**',
    'third_party/**',
    'test/dynamo/cpython/**',
    'torch/_vendor/**',
    'torch/_inductor/fx_passes/serialized_patterns/**',
    'torch/_inductor/autoheuristic/artifacts/**',
    # These files are all grandfathered in, feel free to remove from this list
    # as necessary
    # NOTE: remove the patterns in the order they are listed
    'aten/**',
    'aten/src/ATen/native/**',
    'aten/src/ATen/native/q*/**',
    'aten/src/ATen/native/[a-pA-P]*/**',
    'aten/src/ATen/[a-mA-M]*/**',
    'test/**',
    'test/test_*',
    'test/[a-hA-h]*/**',
    'test/inductor/**',
    'test/dynamo/**',
    'test/distributed/**',
    'torch/**',
    'torch/_*/**',
    'torch/ao/**',
    'torch/fx/**',
    'torch/distributed/tensor/**',
    'torch/[j-o]*/**',
    'torch/utils/**',
<<<<<<< HEAD
=======
    'torch/csrc/jit/**',
    'torch/csrc/jit/[a-o]*/**',
    'torch/csrc/distributed/**',
>>>>>>> d3b7b7ec
]
init_command = [
    'python3',
    'tools/linter/adapters/pip_init.py',
    '--dry-run={{DRYRUN}}',
    'codespell[toml]==2.4.1',
]
is_formatter = true

# usort + ruff-format
[[linter]]
code = 'PYFMT'
include_patterns = [
    '**/*.py',
    '**/*.pyi',
]
command = [
    'python3',
    'tools/linter/adapters/pyfmt_linter.py',
    '--',
    '@{{PATHSFILE}}'
]
exclude_patterns = [
    'tools/gen_vulkan_spv.py',
    # We don't care too much about files in this directory, don't enforce
    # formatting on them
    'caffe2/**/*.py',
    'caffe2/**/*.pyi',
    'fb/**',
    '**/fb/**',
    'test/dynamo/cpython/**',
    'third_party/**/*.py',
    'third_party/**/*.pyi',
    'torch/_vendor/**',
    'torch/_inductor/fx_passes/serialized_patterns/**',
    'torch/_inductor/autoheuristic/artifacts/**',
    # These files are all grandfathered in, feel free to remove from this list
    # as necessary
    'test/quantization/__init__.py',
    'test/quantization/core/__init__.py',
    'test/quantization/core/experimental/apot_fx_graph_mode_ptq.py',
    'test/quantization/core/experimental/apot_fx_graph_mode_qat.py',
    'test/quantization/core/experimental/quantization_util.py',
    'test/quantization/core/experimental/test_bits.py',
    'test/quantization/core/experimental/test_fake_quantize.py',
    'test/quantization/core/experimental/test_linear.py',
    'test/quantization/core/experimental/test_nonuniform_observer.py',
    'test/quantization/core/experimental/test_quantized_tensor.py',
    'test/quantization/core/experimental/test_quantizer.py',
    'test/quantization/core/test_backend_config.py',
    'test/quantization/core/test_docs.py',
    'test/quantization/core/test_quantized_functional.py',
    'test/quantization/core/test_quantized_module.py',
    'test/quantization/core/test_quantized_op.py',
    'test/quantization/core/test_quantized_tensor.py',
    'test/quantization/core/test_top_level_apis.py',
    'test/quantization/core/test_utils.py',
    'test/quantization/core/test_workflow_module.py',
    'test/quantization/core/test_workflow_ops.py',
    'test/quantization/fx/__init__.py',
    'test/quantization/fx/test_equalize_fx.py',
    'test/quantization/fx/test_model_report_fx.py',
    'test/quantization/fx/test_numeric_suite_fx.py',
    'test/quantization/fx/test_quantize_fx.py',
    'test/quantization/fx/test_subgraph_rewriter.py',
    'test/test_function_schema.py',
    'test/test_functional_autograd_benchmark.py',
    'test/test_functional_optim.py',
    'test/test_functionalization_of_rng_ops.py',
    'test/test_datapipe.py',
    'test/test_futures.py',
    'test/test_fx.py',
    'test/test_fx_experimental.py',
    'test/test_fx_passes.py',
    'test/test_fx_reinplace_pass.py',
    'test/test_import_stats.py',
    'test/test_itt.py',
    'test/test_jit.py',
    'test/test_jit_autocast.py',
    'test/test_jit_cuda_fuser.py',
    'test/test_jit_disabled.py',
    'test/test_jit_fuser.py',
    'test/test_jit_fuser_legacy.py',
    'test/test_jit_legacy.py',
    'test/test_jit_llga_fuser.py',
    'test/test_jit_profiling.py',
    'test/test_jit_simple.py',
    'test/test_jit_string.py',
    'test/test_jiterator.py',
    'test/test_kernel_launch_checks.py',
    'test/test_linalg.py',
    'test/test_masked.py',
    'test/test_maskedtensor.py',
    'test/test_matmul_cuda.py',
    'test/test_meta.py',
    'test/test_metal.py',
    'test/test_mkl_verbose.py',
    'test/test_mkldnn.py',
    'test/test_mkldnn_fusion.py',
    'test/test_mkldnn_verbose.py',
    'test/test_mobile_optimizer.py',
    'test/test_model_dump.py',
    'test/test_modules.py',
    'test/test_monitor.py',
    'test/test_mps.py',
    'test/test_multiprocessing_spawn.py',
    'test/test_namedtensor.py',
    'test/test_namedtuple_return_api.py',
    'test/test_native_functions.py',
    'test/test_native_mha.py',
    'test/test_nn.py',
    'test/test_out_dtype_op.py',
    'test/test_overrides.py',
    'test/test_prims.py',
    'test/test_proxy_tensor.py',
    'test/test_pruning_op.py',
    'test/test_quantization.py',
    'test/test_reductions.py',
    'test/test_scatter_gather_ops.py',
    'test/test_schema_check.py',
    'test/test_segment_reductions.py',
    'test/test_serialization.py',
    'test/test_set_default_mobile_cpu_allocator.py',
    'test/test_sparse.py',
    'test/test_sparse_csr.py',
    'test/test_sparse_semi_structured.py',
    'test/test_spectral_ops.py',
    'test/test_stateless.py',
    'test/test_static_runtime.py',
    'test/test_subclass.py',
    'test/test_sympy_utils.py',
    'test/test_tensor_creation_ops.py',
    'test/test_tensorboard.py',
    'test/test_tensorexpr.py',
    'test/test_tensorexpr_pybind.py',
    'test/test_testing.py',
    'test/test_torch.py',
    'test/test_transformers.py',
    'test/test_type_promotion.py',
    'test/test_unary_ufuncs.py',
    'test/test_vulkan.py',
    'torch/_awaits/__init__.py',
    'torch/_export/__init__.py',
    'torch/_export/constraints.py',
    'torch/_export/db/__init__.py',
    'torch/_export/db/case.py',
    'torch/_export/db/examples/__init__.py',
    'torch/_export/db/examples/assume_constant_result.py',
    'torch/_export/db/examples/autograd_function.py',
    'torch/_export/db/examples/class_method.py',
    'torch/_export/db/examples/cond_branch_class_method.py',
    'torch/_export/db/examples/cond_branch_nested_function.py',
    'torch/_export/db/examples/cond_branch_nonlocal_variables.py',
    'torch/_export/db/examples/cond_closed_over_variable.py',
    'torch/_export/db/examples/cond_operands.py',
    'torch/_export/db/examples/cond_predicate.py',
    'torch/_export/db/examples/decorator.py',
    'torch/_export/db/examples/dictionary.py',
    'torch/_export/db/examples/dynamic_shape_assert.py',
    'torch/_export/db/examples/dynamic_shape_constructor.py',
    'torch/_export/db/examples/dynamic_shape_if_guard.py',
    'torch/_export/db/examples/dynamic_shape_map.py',
    'torch/_export/db/examples/dynamic_shape_round.py',
    'torch/_export/db/examples/dynamic_shape_slicing.py',
    'torch/_export/db/examples/dynamic_shape_view.py',
    'torch/_export/db/examples/fn_with_kwargs.py',
    'torch/_export/db/examples/list_contains.py',
    'torch/_export/db/examples/list_unpack.py',
    'torch/_export/db/examples/nested_function.py',
    'torch/_export/db/examples/null_context_manager.py',
    'torch/_export/db/examples/pytree_flatten.py',
    'torch/_export/db/examples/scalar_output.py',
    'torch/_export/db/examples/specialized_attribute.py',
    'torch/_export/db/examples/static_for_loop.py',
    'torch/_export/db/examples/static_if.py',
    'torch/_export/db/examples/tensor_setattr.py',
    'torch/_export/db/examples/type_reflection_method.py',
    'torch/_export/db/gen_example.py',
    'torch/_export/db/logging.py',
    'torch/testing/_internal/__init__.py',
    'torch/testing/_internal/autocast_test_lists.py',
    'torch/testing/_internal/autograd_function_db.py',
    'torch/testing/_internal/check_kernel_launches.py',
    'torch/testing/_internal/codegen/__init__.py',
    'torch/testing/_internal/codegen/random_topo_test.py',
    'torch/testing/_internal/common_cuda.py',
    'torch/testing/_internal/common_jit.py',
    'torch/testing/_internal/common_methods_invocations.py',
    'torch/testing/_internal/common_modules.py',
    'torch/testing/_internal/common_nn.py',
    'torch/testing/_internal/common_pruning.py',
    'torch/testing/_internal/common_quantization.py',
    'torch/testing/_internal/common_quantized.py',
    'torch/testing/_internal/common_subclass.py',
    'torch/testing/_internal/common_utils.py',
    'torch/testing/_internal/composite_compliance.py',
    'torch/testing/_internal/hop_db.py',
    'torch/testing/_internal/custom_op_db.py',
    'torch/testing/_internal/data/__init__.py',
    'torch/testing/_internal/data/network1.py',
    'torch/testing/_internal/data/network2.py',
    'torch/testing/_internal/dist_utils.py',
    'torch/testing/_internal/generated/__init__.py',
    'torch/testing/_internal/hypothesis_utils.py',
    'torch/testing/_internal/inductor_utils.py',
    'torch/testing/_internal/jit_metaprogramming_utils.py',
    'torch/testing/_internal/jit_utils.py',
    'torch/testing/_internal/logging_tensor.py',
    'torch/testing/_internal/logging_utils.py',
    'torch/testing/_internal/optests/__init__.py',
    'torch/testing/_internal/optests/aot_autograd.py',
    'torch/testing/_internal/optests/compile_check.py',
    'torch/testing/_internal/optests/fake_tensor.py',
    'torch/testing/_internal/optests/make_fx.py',
    'torch/testing/_internal/quantization_torch_package_models.py',
    'torch/testing/_internal/test_module/__init__.py',
    'torch/testing/_internal/test_module/future_div.py',
    'torch/testing/_internal/test_module/no_future_div.py',
    'torch/utils/benchmark/__init__.py',
    'torch/utils/benchmark/examples/__init__.py',
    'torch/utils/benchmark/examples/compare.py',
    'torch/utils/benchmark/examples/fuzzer.py',
    'torch/utils/benchmark/examples/op_benchmark.py',
    'torch/utils/benchmark/examples/simple_timeit.py',
    'torch/utils/benchmark/examples/sparse/compare.py',
    'torch/utils/benchmark/examples/sparse/fuzzer.py',
    'torch/utils/benchmark/examples/sparse/op_benchmark.py',
    'torch/utils/benchmark/examples/spectral_ops_fuzz_test.py',
    'torch/utils/benchmark/op_fuzzers/__init__.py',
    'torch/utils/benchmark/op_fuzzers/binary.py',
    'torch/utils/benchmark/op_fuzzers/sparse_binary.py',
    'torch/utils/benchmark/op_fuzzers/sparse_unary.py',
    'torch/utils/benchmark/op_fuzzers/spectral.py',
    'torch/utils/benchmark/op_fuzzers/unary.py',
    'torch/utils/benchmark/utils/__init__.py',
    'torch/utils/benchmark/utils/_stubs.py',
    'torch/utils/benchmark/utils/common.py',
    'torch/utils/benchmark/utils/compare.py',
    'torch/utils/benchmark/utils/compile.py',
    'torch/utils/benchmark/utils/cpp_jit.py',
    'torch/utils/benchmark/utils/fuzzer.py',
    'torch/utils/benchmark/utils/sparse_fuzzer.py',
    'torch/utils/benchmark/utils/timer.py',
    'torch/utils/benchmark/utils/valgrind_wrapper/__init__.py',
    'torch/utils/benchmark/utils/valgrind_wrapper/timer_interface.py',
    'torch/utils/bottleneck/__init__.py',
    'torch/utils/bottleneck/__main__.py',
    'torch/utils/bundled_inputs.py',
    'torch/utils/checkpoint.py',
    'torch/utils/collect_env.py',
    'torch/utils/cpp_backtrace.py',
    'torch/utils/cpp_extension.py',
    'torch/utils/dlpack.py',
    'torch/utils/file_baton.py',
    'torch/utils/flop_counter.py',
    'torch/utils/hipify/__init__.py',
    'torch/utils/hipify/constants.py',
    'torch/utils/hipify/cuda_to_hip_mappings.py',
    'torch/utils/hipify/hipify_python.py',
    'torch/utils/hipify/version.py',
    'torch/utils/hooks.py',
    'torch/utils/jit/__init__.py',
    'torch/utils/jit/log_extract.py',
    'torch/utils/mkldnn.py',
    'torch/utils/mobile_optimizer.py',
    'torch/utils/model_dump/__init__.py',
    'torch/utils/model_dump/__main__.py',
    'torch/utils/model_zoo.py',
    'torch/utils/show_pickle.py',
    'torch/utils/tensorboard/__init__.py',
    'torch/utils/tensorboard/_caffe2_graph.py',
    'torch/utils/tensorboard/_convert_np.py',
    'torch/utils/tensorboard/_embedding.py',
    'torch/utils/tensorboard/_onnx_graph.py',
    'torch/utils/tensorboard/_proto_graph.py',
    'torch/utils/tensorboard/_pytorch_graph.py',
    'torch/utils/tensorboard/_utils.py',
    'torch/utils/tensorboard/summary.py',
    'torch/utils/tensorboard/writer.py',
    'torch/utils/throughput_benchmark.py',
    'torch/utils/viz/__init__.py',
    'torch/utils/viz/_cycles.py',
]
init_command = [
    'python3',
    'tools/linter/adapters/pip_init.py',
    '--dry-run={{DRYRUN}}',
    '--no-black-binary',
    'black==23.12.1',
    'usort==1.0.8.post1',
    'isort==6.0.1',
    'ruff==0.11.13',  # sync with RUFF
]
is_formatter = true

[[linter]]
code = 'COPYRIGHT'
include_patterns = ['**']
exclude_patterns = [
    '.lintrunner.toml',
    'fb/**',
    '**/fb/**',
]
command = [
    'python3',
    'tools/linter/adapters/grep_linter.py',
    '--pattern=Confidential and proprietary',
    '--linter-name=COPYRIGHT',
    '--error-name=Confidential Code',
    """--error-description=\
        Proprietary and confidential source code\
        should not be contributed to PyTorch codebase\
    """,
    '--',
    '@{{PATHSFILE}}'
]

[[linter]]
code = 'BAZEL_LINTER'
include_patterns = ['WORKSPACE']
command = [
    'python3',
    'tools/linter/adapters/bazel_linter.py',
    '--binary=.lintbin/bazel',
    '--',
    '@{{PATHSFILE}}'
]
init_command = [
    'python3',
    'tools/linter/adapters/s3_init.py',
    '--config-json=tools/linter/adapters/s3_init_config.json',
    '--linter=bazel',
    '--dry-run={{DRYRUN}}',
    '--output-dir=.lintbin',
    '--output-name=bazel',
]
is_formatter = true

[[linter]]
code = 'LINTRUNNER_VERSION'
include_patterns = ['**']
exclude_patterns = [
    'fb/**',
    '**/fb/**',
]
command = [
    'python3',
    'tools/linter/adapters/lintrunner_version_linter.py'
]

[[linter]]
code = 'RUFF'
include_patterns = [
    '**/*.py',
    '**/*.pyi',
    '**/*.ipynb',
    'pyproject.toml',
]
exclude_patterns = [
    'caffe2/**',
    'functorch/docs/**',
    'functorch/notebooks/**',
    'torch/_inductor/fx_passes/serialized_patterns/**',
    'torch/_inductor/autoheuristic/artifacts/**',
    'test/dynamo/cpython/**',
    'scripts/**',
    'third_party/**',
    'fb/**',
    '**/fb/**',
]
command = [
    'python3',
    'tools/linter/adapters/ruff_linter.py',
    '--config=pyproject.toml',
    '--show-disable',
    '--',
    '@{{PATHSFILE}}'
]
init_command = [
    'python3',
    'tools/linter/adapters/pip_init.py',
    '--dry-run={{DRYRUN}}',
    'ruff==0.11.13',  # sync with PYFMT
]
is_formatter = true

# This linter prevents merge conflicts in csv files in pytorch by enforcing
# three lines of whitespace between entries such that unless people are modifying
# the same line, merge conflicts should not arise in git or hg
[[linter]]
code = 'MERGE_CONFLICTLESS_CSV'
include_patterns = ['benchmarks/dynamo/ci_expected_accuracy/*.csv']
command = [
    'python3',
    'tools/linter/adapters/no_merge_conflict_csv_linter.py',
    '--',
    '@{{PATHSFILE}}'
]
is_formatter = true


[[linter]]
code = 'META_NO_CREATE_UNBACKED'
include_patterns = [
  "torch/_meta_registrations.py"
]
command = [
    'python3',
    'tools/linter/adapters/grep_linter.py',
    '--pattern=create_unbacked',
    '--linter-name=META_NO_CREATE_UNBACKED',
    '--error-name=no create_unbacked in meta registrations',
    """--error-description=\
        Data-dependent operators should have their meta \
        registration in torch/_subclasses/fake_impls.py, \
        not torch/_meta_registrations.py
    """,
    '--',
    '@{{PATHSFILE}}'
]

[[linter]]
code = 'ATEN_CPU_GPU_AGNOSTIC'
include_patterns = [
    # aten source
    "aten/src/ATen/*.cpp",
    "aten/src/ATen/cpu/*.cpp",
    "aten/src/ATen/functorch/**/*.cpp",
    "aten/src/ATen/nnapi/*.cpp",
    "aten/src/ATen/quantized/*.cpp",
    "aten/src/ATen/vulkan/*.cpp",
    "aten/src/ATen/metal/*.cpp",
    "aten/src/ATen/detail/CPUGuardImpl.cpp",
    "aten/src/ATen/detail/MetaGuardImpl.cpp",
    # aten native source
    "aten/src/ATen/native/cpu/*.cpp",
    "aten/src/ATen/native/ao_sparse/cpu/kernels/*.cpp",
    "aten/src/ATen/native/ao_sparse/quantized/cpu/kernels/*.cpp",
    "aten/src/ATen/native/quantized/cpu/kernels/*.cpp",
    "aten/src/ATen/native/*.cpp",
    "aten/src/ATen/native/cpu/**/*.cpp",
    "aten/src/ATen/native/ao_sparse/*.cpp",
    "aten/src/ATen/native/ao_sparse/**/*.cpp",
    "aten/src/ATen/native/ao_sparse/quantized/*.cpp",
    "aten/src/ATen/native/ao_sparse/quantized/**/*.cpp",
    "aten/src/ATen/native/nested/*.cpp",
    "aten/src/ATen/native/quantized/*.cpp",
    "aten/src/ATen/native/quantized/**/*.cpp",
    "aten/src/ATen/native/sparse/*.cpp",
    "aten/src/ATen/native/transformers/*.cpp",
    "aten/src/ATen/native/utils/*.cpp",
    "aten/src/ATen/native/xnnpack/*.cpp",
    "aten/src/ATen/native/metal/MetalPrepackOpRegister.cpp",
    # aten headers
    "aten/src/ATen/*.h",
    "aten/src/ATen/functorch/**/*.h",
    "aten/src/ATen/ops/*.h",
    "aten/src/ATen/cpu/**/*.h",
    "aten/src/ATen/nnapi/*.h",
    "aten/src/ATen/quantized/*.h",
    "aten/src/ATen/vulkan/*.h",
    "aten/src/ATen/metal/*.h",
    "aten/src/ATen/mps/*.h",
    # aten native headers
    "aten/src/ATen/native/*.h",
    "aten/src/ATen/native/cpu/**/*.h",
    "aten/src/ATen/native/nested/*.h",
    "aten/src/ATen/native/sparse/*.h",
    "aten/src/ATen/native/ao_sparse/*.h",
    "aten/src/ATen/native/ao_sparse/cpu/*.h",
    "aten/src/ATen/native/ao_sparse/quantized/*.h",
    "aten/src/ATen/native/ao_sparse/quantized/cpu/*.h",
    "aten/src/ATen/native/quantized/*.h",
    "aten/src/ATen/native/quantized/cpu/*.h",
    "aten/src/ATen/native/transformers/*.h",
    "aten/src/ATen/native/quantized/cpu/qnnpack/include/*.h",
    "aten/src/ATen/native/utils/*.h",
    "aten/src/ATen/native/vulkan/ops/*.h",
    "aten/src/ATen/native/xnnpack/*.h",
    "aten/src/ATen/native/metal/MetalPrepackOpContext.h",
    "aten/src/ATen/native/mps/Copy.h",
    "aten/src/ATen/native/mkldnn/**/*.h",
]
exclude_patterns = [
    "aten/src/ATen/Context.h",
    "aten/src/ATen/Context.cpp",
    "aten/src/ATen/DLConvertor.cpp",
    "aten/src/ATen/core/Array.h",
    "aten/src/ATen/native/quantized/ConvUtils.h",
    "aten/src/ATen/native/sparse/SparseBlasImpl.cpp",  # triton implementation
    "aten/src/ATen/native/transformers/attention.cpp",
    "aten/src/ATen/native/**/cudnn/**",  # cudnn is cuda specific
]
command = [
    'python3',
    'tools/linter/adapters/grep_linter.py',
    '--pattern=(^#if.*USE_ROCM.*)|(^#if.*USE_CUDA.*)',
    '--linter-name=ATEN_CPU',
    '--error-name=aten-cpu should be gpu agnostic',
    """--error-description=\
        We strongly discourage the compile-time divergence \
        on ATen-CPU code for different GPU code. This \
        disallows sharing the same aten-cpu shared object \
        between different GPU backends \
    """,
    '--',
    '@{{PATHSFILE}}'
]
is_formatter = true

# `set_linter` detects occurrences of built-in `set` in areas of Python code like
# _inductor where the instability of iteration in `set` has proven a problem.

[[linter]]
code = 'SET_LINTER'
command = [
    'python3',
    'tools/linter/adapters/set_linter.py',
    '--lintrunner',
    '--',
    '@{{PATHSFILE}}'
]
include_patterns = [
    "torch/_inductor/**/*.py",
    "torch/_functorch/partitioners.py",
]
is_formatter = true

# `docstring_linter` reports on long Python classes, methods, and functions
# whose definitions have very small docstrings or none at all.
#
[[linter]]
code = 'DOCSTRING_LINTER'
command = [
    'python3',
    'tools/linter/adapters/docstring_linter.py',
    '--lintrunner',
    '--',
    '@{{PATHSFILE}}'
]
include_patterns = [
   'torch/_inductor/**/*.py'
]
is_formatter = false

# `import_linter` reports on importing disallowed third party libraries.
[[linter]]
code = 'IMPORT_LINTER'
command = [
    'python3',
    'tools/linter/adapters/import_linter.py',
    '--',
    '@{{PATHSFILE}}'
]
include_patterns = [
   'torch/_dynamo/**',
]
is_formatter = false

[[linter]]
code = 'TEST_DEVICE_BIAS'
command = [
    'python3',
    'tools/linter/adapters/test_device_bias_linter.py',
    '--',
    '@{{PATHSFILE}}',
]
include_patterns = [
    'test/**/test_*.py',
]

# 'header_only_linter' reports on properly testing header-only APIs.
[[linter]]
code = 'HEADER_ONLY_LINTER'
command = [
    'python3',
    'tools/linter/adapters/header_only_linter.py',
]
include_patterns = [
    'torch/header_only_apis.txt',
]
is_formatter = false<|MERGE_RESOLUTION|>--- conflicted
+++ resolved
@@ -1177,12 +1177,8 @@
     'torch/distributed/tensor/**',
     'torch/[j-o]*/**',
     'torch/utils/**',
-<<<<<<< HEAD
-=======
     'torch/csrc/jit/**',
     'torch/csrc/jit/[a-o]*/**',
-    'torch/csrc/distributed/**',
->>>>>>> d3b7b7ec
 ]
 init_command = [
     'python3',
