[[linter]]
code = 'FLAKE8'
include_patterns = ['**/*.py']
exclude_patterns = [
    '.git/**',
    'build_test_custom_build/**',
    'build/**',
    'caffe2/**',
    'docs/caffe2/**',
    'docs/cpp/src/**',
    'docs/src/**',
    'fb/**',
    '**/fb/**',
    'functorch/docs/**',
    'functorch/examples/**',
    'functorch/notebooks/**',
    'torch/_inductor/fx_passes/serialized_patterns/**',
    'torch/_inductor/autoheuristic/artifacts/**',
    'scripts/**',
    'test/generated_type_hints_smoketest.py',
    # CPython tests
    'test/dynamo/cpython/**',
    # Tests from the NumPy test suite
    'test/torch_np/numpy_test/**/*.py',
    'third_party/**',
    'torch/include/**',
    'torch/lib/**',
    'venv/**',
    '**/*.pyi',
    'tools/test/test_selective_build.py',
]
command = [
    'python3',
    'tools/linter/adapters/flake8_linter.py',
    '--',
    '@{{PATHSFILE}}'
]
init_command = [
    'python3',
    'tools/linter/adapters/pip_init.py',
    '--dry-run={{DRYRUN}}',
    'flake8==6.1.0',
    'flake8-bugbear==23.3.23',
    'flake8-comprehensions==3.15.0',
    'flake8-executable==2.1.3',
    'flake8-logging-format==0.9.0',
    'flake8-pyi==23.3.1',
    'flake8-simplify==0.19.3',
    'mccabe==0.7.0',
    'pycodestyle==2.11.1',
    'pyflakes==3.1.0',
    'torchfix==0.4.0 ; python_version >= "3.9" and python_version < "3.13"',
]


[[linter]]
code = 'CLANGFORMAT'
include_patterns = [
    'aten/src/ATen/*.h',
    'aten/src/ATen/cpu/vec/**/*.h',
    'aten/src/ATen/mps/**/*.mm',
    'aten/src/ATen/mps/**/*.h',
    'aten/src/ATen/xpu/**/*.h',
    'aten/src/ATen/xpu/**/*.cpp',
    'aten/src/ATen/core/boxing/**/*.h',
    'aten/src/ATen/core/dispatch/**/*.h',
    'aten/src/ATen/core/Formatting.cpp',
    'aten/src/ATen/native/mps/**/*.metal',
    'aten/src/ATen/native/mps/**/*.mm',
    'aten/src/ATen/native/mps/**/*.h',
    'aten/src/ATen/native/vulkan/**/*.h',
    'aten/src/ATen/native/vulkan/**/*.cpp',
    'aten/src/ATen/native/cuda/MultiTensorApply.cuh',
    'aten/src/ATen/native/**/Foreach*.*',
    'aten/src/ATen/native/cuda/fused*.*',
    'aten/src/ATen/native/cuda/Fused*.cu',
    'aten/src/ATen/native/cudnn/*.h',
    'aten/src/ATen/native/cudnn/*.cpp',
    'aten/src/ATen/native/mkldnn/xpu/**/*.h',
    'aten/src/ATen/native/mkldnn/xpu/**/*.cpp',
    'aten/src/ATen/native/Tensor*.h',
    'aten/src/ATen/native/Tensor*.cpp',
    'c10/**/*.h',
    'c10/**/*.cpp',
    'torch/csrc/**/*.h',
    'torch/csrc/**/*.hpp',
    'torch/csrc/**/*.cpp',
    'torch/nativert/**/*.h',
    'torch/nativert/**/*.cpp',
    'torch/headeronly/**/*.h',
    'test/cpp/**/*.h',
    'test/cpp/**/*.cpp',
]
exclude_patterns = [
    'aten/src/ATen/native/vulkan/api/vk_mem_alloc.h',
    'aten/src/ATen/native/mps/kernels/Quantized.metal',
    'c10/util/strong_type.h',
    '**/fb/**',
    'torch/csrc/inductor/aoti_torch/generated/**',
    'torch/csrc/jit/serialization/mobile_bytecode_generated.h',
    'torch/csrc/utils/pythoncapi_compat.h',
    'aten/src/ATen/dlpack.h',
]
init_command = [
    'python3',
    'tools/linter/adapters/s3_init.py',
    '--config-json=tools/linter/adapters/s3_init_config.json',
    '--linter=clang-format',
    '--dry-run={{DRYRUN}}',
    '--output-dir=.lintbin',
    '--output-name=clang-format',
]
command = [
    'python3',
    'tools/linter/adapters/clangformat_linter.py',
    '--binary=.lintbin/clang-format',
    '--',
    '@{{PATHSFILE}}'
]
is_formatter = true

[[linter]]
code = 'MYPY'
include_patterns = [
    'setup.py',
    'torch/**/*.py',
    'torch/**/*.pyi',
    'caffe2/**/*.py',
    'caffe2/**/*.pyi',
    'test/test_bundled_images.py',
    'test/test_bundled_inputs.py',
    'test/test_complex.py',
    'test/test_datapipe.py',
    'test/test_futures.py',
    # 'test/test_numpy_interop.py',
    'test/test_torch.py',
    'test/test_type_hints.py',
    'test/test_type_info.py',
    'test/test_utils.py',
]
exclude_patterns = [
    '**/fb/**',
]
command = [
    'python3',
    'tools/linter/adapters/mypy_linter.py',
    '--config=mypy.ini',
    '--',
    '@{{PATHSFILE}}'
]
init_command = [
    'python3',
    'tools/linter/adapters/pip_init.py',
    '--dry-run={{DRYRUN}}',
    'numpy==1.26.4 ; python_version >= "3.9" and python_version <= "3.11"',
    'numpy==2.1.0 ; python_version >= "3.12"',
    'expecttest==0.3.0',
    'mypy==1.16.0',
    'sympy==1.13.3',
    'types-requests==2.27.25',
    'types-pyyaml==6.0.1',
    'types-tabulate==0.8.8',
    'types-protobuf==5.29.1.20250403',
    'types-setuptools==79.0.0.20250422',
    'types-jinja2==2.11.9',
    'types-colorama==0.4.6',
    'filelock==3.13.1',
    'junitparser==2.1.1',
    'rich==10.9.0',
    'pyyaml==6.0.1',
    'optree==0.13.0',
    'dataclasses-json==0.6.7',
    'pandas==2.2.3',
]

[[linter]]
code = 'MYPYSTRICT'
include_patterns = [
    '.github/**/*.py',
    'benchmarks/instruction_counts/**/*.py',
    'tools/**/*.py',
    'torchgen/**/*.py',
    'torch/utils/_pytree.py',
    'torch/utils/_cxx_pytree.py',
    'torch/utils/benchmark/utils/common.py',
    'torch/utils/benchmark/utils/timer.py',
    'torch/utils/benchmark/utils/valgrind_wrapper/**/*.py',
]
exclude_patterns = [
    # (linbinyu) copied from internal repo
    '**/fb/**',
    'tools/code_analyzer/gen_operators_yaml.py',
    'tools/dynamo/verify_dynamo.py',
    'tools/gen_vulkan_spv.py',
    'tools/test/gen_operators_yaml_test.py',
    'tools/test/gen_oplist_test.py',
    'tools/test/test_selective_build.py',
]
command = [
    'python3',
    'tools/linter/adapters/mypy_linter.py',
    '--config=mypy-strict.ini',
    '--code=MYPYSTRICT',
    '--',
    '@{{PATHSFILE}}'
]

[[linter]]
code = 'CLANGTIDY'
include_patterns = [
    # Enable coverage of headers in aten/src/ATen
    # and excluding most sub-directories for now.
    'aten/src/ATen/*.h',
    'aten/src/ATen/*.cpp',
    'aten/src/ATen/cuda/*.cpp',
    'aten/src/ATen/cpu/*.h',
    'aten/src/ATen/cpu/*.cpp',
    'aten/src/ATen/core/*.h',
    'aten/src/ATen/core/*.cpp',
    'aten/src/ATen/cudnn/*.h',
    'aten/src/ATen/cudnn/*.cpp',
    'aten/src/ATen/native/mkldnn/xpu/**/*.h',
    'aten/src/ATen/native/mkldnn/xpu/**/*.cpp',
    'aten/src/ATen/detail/*',
    'aten/src/ATen/functorch/*.h',
    'aten/src/ATen/functorch/*.cpp',
    'aten/src/ATen/native/nested/cuda/*.cpp',
    'aten/src/ATen/native/nested/cuda/*.h',
    'aten/src/ATen/native/nested/*.cpp',
    'aten/src/ATen/native/nested/*.h',
    'c10/**/*.cpp',
    'c10/**/*.h',
    'torch/*.h',
    'torch/_inductor/codegen/aoti_runtime/*.h',
    'torch/_inductor/codegen/aoti_runtime/*.cpp',
    'torch/csrc/*.h',
    'torch/csrc/*.cpp',
    'torch/csrc/**/*.h',
    'torch/csrc/**/*.cpp',
    'torch/csrc/jit/serialization/*.h',
    'torch/csrc/jit/serialization/*.cpp',
    'torch/nativert/*.h',
    'torch/nativert/*.cpp',
    'torch/nativert/**/*.h',
    'torch/nativert/**/*.cpp',
    'torch/headeronly/**/*.h',
]
exclude_patterns = [
    # The negative filters below are to exclude files that include onnx_pb.h or
    # caffe2_pb.h, otherwise we'd have to build protos as part of this CI job.
    # CUDA files are also excluded.
    '**/fb/**',
    '**/generated/**',
    '**/*pb.h',
    '**/*inl.h',
    'aten/src/ATen/cpu/FlushDenormal.cpp',
    'aten/src/ATen/cpu/Utils.cpp',
    'aten/src/ATen/cpu/vml.h',
    'aten/src/ATen/CPUFixedAllocator.h',
    'aten/src/ATen/Parallel*.h',
    'c10/xpu/**/*.h',
    'c10/xpu/**/*.cpp',
    'c10/benchmark/intrusive_ptr_benchmark.cpp',
    'c10/cuda/CUDAAlgorithm.h',
    'c10/util/complex_math.h',
    'c10/util/complex_utils.h',
    'c10/util/flat_hash_map.h',
    'c10/util/logging*.h',
    'c10/metal/*.h',
    'c10/util/hash.h',
    'c10/util/strong_type.h',
    'c10/util/SmallVector.h',
    'c10/util/win32-headers.h',
    'c10/test/**/*.h',
    'third_party/**/*',
    'torch/csrc/api/include/torch/nn/modules/common.h',
    'torch/csrc/api/include/torch/linalg.h',
    'torch/csrc/autograd/generated/**',
    'torch/csrc/distributed/**/*.cu',
    'torch/csrc/distributed/c10d/WinSockUtils.hpp',
    'torch/csrc/distributed/c10d/quantization/quantization_gpu.h',
    'torch/csrc/dynamo/eval_frame.h',
    'torch/csrc/inductor/aoti_torch/c/shim.h',
    'torch/csrc/jit/**/*',
    'torch/csrc/jit/serialization/mobile_bytecode_generated.h',
    'torch/csrc/utils/generated_serialization_types.h',
    'torch/csrc/utils/pythoncapi_compat.h',
    'torch/csrc/inductor/aoti_runtime/sycl_runtime_wrappers.h',
    'aten/src/ATen/ExpandBase.h',
]
init_command = [
    'python3',
    'tools/linter/adapters/s3_init.py',
    '--config-json=tools/linter/adapters/s3_init_config.json',
    '--linter=clang-tidy',
    '--dry-run={{DRYRUN}}',
    '--output-dir=.lintbin',
    '--output-name=clang-tidy',
]
command = [
    'python3',
    'tools/linter/adapters/clangtidy_linter.py',
    '--binary=.lintbin/clang-tidy',
    '--build_dir=./build',
    '--',
    '@{{PATHSFILE}}'
]

[[linter]]
code = 'TYPEIGNORE'
include_patterns = ['**/*.py', '**/*.pyi']
exclude_patterns = [
    'fb/**',
    '**/fb/**',
    'test/test_jit.py',
]
command = [
    'python3',
    'tools/linter/adapters/grep_linter.py',
    '--pattern=# type:\s*ignore([^\[]|$)',
    '--linter-name=TYPEIGNORE',
    '--error-name=unqualified type: ignore',
    """--error-description=\
        This line has an unqualified `type: ignore`; \
        please convert it to `type: ignore[xxxx]`\
    """,
    '--',
    '@{{PATHSFILE}}'
]

[[linter]]
code = 'TYPENOSKIP'
include_patterns = ['mypy.ini']
command = [
    'python3',
    'tools/linter/adapters/grep_linter.py',
    '--pattern=follow_imports\s*=\s*skip',
    '--linter-name=TYPENOSKIP',
    '--error-name=use of follow_imports = skip',
    """--error-description=\
        follow_imports = skip is forbidden from mypy.ini configuration as it \
        is extremely easy to accidentally turn off type checking unintentionally.  If \
        you need to suppress type errors, use a top level # mypy: ignore-errors.  \
        Do not rely on automatic Any substitution; instead, manually # type: ignore \
        at use sites or define a pyi type stub with more relaxed types. \
    """,
    '--',
    '@{{PATHSFILE}}'
]

[[linter]]
code = 'NOQA'
include_patterns = ['**/*.py', '**/*.pyi']
exclude_patterns = [
    'caffe2/**',
    'fb/**',
    '**/fb/**'
    ]
command = [
    'python3',
    'tools/linter/adapters/grep_linter.py',
    '--pattern=# noqa([^:]|$)',
    '--linter-name=NOQA',
    '--error-name=unqualified noqa',
    """--error-description=\
        This line has an unqualified `noqa`; \
        please convert it to `noqa: XXXX`\
    """,
    '--',
    '@{{PATHSFILE}}'
]

[[linter]]
code = 'NATIVEFUNCTIONS'
include_patterns=['aten/src/ATen/native/native_functions.yaml']
command = [
    'python3',
    'tools/linter/adapters/nativefunctions_linter.py',
    '--native-functions-yml=aten/src/ATen/native/native_functions.yaml',
]
init_command = [
    'python3',
    'tools/linter/adapters/pip_init.py',
    '--dry-run={{DRYRUN}}',
    'ruamel.yaml==0.18.10',
]
is_formatter = true

[[linter]]
code = 'GHA'
include_patterns=['.github/workflows/**/*.yml']
command = [
    'python3',
    'tools/linter/adapters/gha_linter.py',
    '--',
    '@{{PATHSFILE}}'
]
init_command = [
    'python3',
    'tools/linter/adapters/pip_init.py',
    '--dry-run={{DRYRUN}}',
    'ruamel.yaml==0.18.10',
]

[[linter]]
code = 'NEWLINE'
include_patterns=['**']
exclude_patterns=[
    '**/contrib/**',
    'third_party/**',
    '**/*.bat',
    '**/*.expect',
    '**/*.ipynb',
    '**/*.ps1',
    '**/*.ptl',
    'fb/**',
    '**/fb/**',
    'tools/clang_format_hash/**',
    'test/cpp/jit/upgrader_models/*.ptl',
    'test/cpp/jit/upgrader_models/*.ptl.ff',
    'test/dynamo/cpython/**',
    '**/*.png',
    '**/*.gz',
    '**/*.patch',
]
command = [
    'python3',
    'tools/linter/adapters/newlines_linter.py',
    '--',
    '@{{PATHSFILE}}',
]
is_formatter = true

[[linter]]
code = 'SPACES'
include_patterns = ['**']
exclude_patterns = [
    '**/contrib/**',
    '**/*.diff',
    '**/*.patch',
    'third_party/**',
    'aten/src/ATen/native/vulkan/api/vk_mem_alloc.h',
    'fb/**',
    '**/fb/**',
    'test/cpp/jit/upgrader_models/*.ptl',
    'test/cpp/jit/upgrader_models/*.ptl.ff',
]
command = [
    'python3',
    'tools/linter/adapters/grep_linter.py',
    '--pattern=[[:blank:]]$',
    '--linter-name=SPACES',
    '--error-name=trailing spaces',
    '--replace-pattern=s/[[:blank:]]+$//',
    """--error-description=\
        This line has trailing spaces; please remove them.\
    """,
    '--',
    '@{{PATHSFILE}}'
]

[[linter]]
code = 'TABS'
include_patterns = ['**']
exclude_patterns = [
    '**/*.svg',
    '**/*Makefile',
    '**/contrib/**',
    'third_party/**',
    '**/.gitattributes',
    '**/.gitmodules',
    'fb/**',
    '**/fb/**',
    'aten/src/ATen/native/vulkan/api/vk_mem_alloc.h',
    'test/cpp/jit/upgrader_models/*.ptl',
    'test/cpp/jit/upgrader_models/*.ptl.ff',
    '.ci/docker/common/install_rocm_drm.sh',
    '.lintrunner.toml',
    '**/*.patch',
]
command = [
    'python3',
    'tools/linter/adapters/grep_linter.py',
    # @lint-ignore TXT2
    '--pattern=	',
    '--linter-name=TABS',
    '--error-name=saw some tabs',
    '--replace-pattern=s/\t/    /',
    """--error-description=\
        This line has tabs; please replace them with spaces.\
    """,
    '--',
    '@{{PATHSFILE}}'
]

[[linter]]
code = 'C10_UNUSED'
include_patterns = [
    '**/*.cpp',
    '**/*.h',
]
exclude_patterns = [
    'c10/macros/Macros.h',
]
command = [
    'python3',
    'tools/linter/adapters/grep_linter.py',
    '--pattern=C10_UNUSED',
    '--linter-name=C10_UNUSED',
    '--error-name=deprecated C10_UNUSED macro',
    '--replace-pattern=s/C10_UNUSED/[[maybe_unused]]/',
    """--error-description=\
        Deprecated macro, use [[maybe_unused]] directly\
    """,
    '--',
    '@{{PATHSFILE}}'
]

[[linter]]
code = 'C10_NODISCARD'
include_patterns = [
    '**/*.cpp',
    '**/*.h',
]
exclude_patterns = [
    'c10/macros/Macros.h',
]
command = [
    'python3',
    'tools/linter/adapters/grep_linter.py',
    '--pattern=C10_NODISCARD',
    '--linter-name=C10_NODISCARD',
    '--error-name=deprecated C10_NODISCARD macro',
    '--replace-pattern=s/C10_NODISCARD/[[nodiscard]]/',
    """--error-description=\
        Deprecated macro, use [[nodiscard]] directly\
    """,
    '--',
    '@{{PATHSFILE}}'
]

[[linter]]
code = 'INCLUDE'
include_patterns = [
    'c10/**',
    'aten/**',
    'torch/csrc/**',
    'torch/nativert/**',
]
exclude_patterns = [
    'aten/src/ATen/native/quantized/cpu/qnnpack/**',
    'aten/src/ATen/native/vulkan/api/vk_mem_alloc.h',
    'aten/src/ATen/native/vulkan/glsl/**',
    '**/fb/**',
    'torch/csrc/jit/serialization/mobile_bytecode_generated.h',
    'torch/csrc/utils/pythoncapi_compat.h',
]
command = [
    'python3',
    'tools/linter/adapters/grep_linter.py',
    '--pattern=#include "',
    '--linter-name=INCLUDE',
    '--error-name=quoted include',
    '--replace-pattern=s/#include "(.*)"$/#include <\1>/',
    """--error-description=\
        This #include uses quotes; please convert it to #include <xxxx>\
    """,
    '--',
    '@{{PATHSFILE}}'
]

[[linter]]
code = 'PYBIND11_INCLUDE'
include_patterns = [
    '**/*.cpp',
    '**/*.h',
]
exclude_patterns = [
    'torch/csrc/utils/pybind.h',
    'torch/utils/benchmark/utils/valgrind_wrapper/compat_bindings.cpp',
    'caffe2/**/*',
]
command = [
    'python3',
    'tools/linter/adapters/grep_linter.py',
    '--pattern=#include <pybind11\/(^|[^(gil\.h)])',
    '--allowlist-pattern=#include <torch\/csrc\/utils\/pybind.h>',
    '--linter-name=PYBIND11_INCLUDE',
    '--match-first-only',
    '--error-name=direct include of pybind11',
    # https://stackoverflow.com/a/33416489/23845
    # NB: this won't work if the pybind11 include is on the first line;
    # but that's fine because it will just mean the lint will still fail
    # after applying the change and you will have to fix it manually
    '--replace-pattern=1,/(#include <pybind11\/)/ s/(#include <pybind11\/)/#include <torch\/csrc\/utils\/pybind.h>\n\1/',
    """--error-description=\
        This #include directly includes pybind11 without also including \
        #include <torch/csrc/utils/pybind.h>;  this means some important \
        specializations may not be included.\
    """,
    '--',
    '@{{PATHSFILE}}'
]

[[linter]]
code = 'ERROR_PRONE_ISINSTANCE'
include_patterns = [
    'torch/_refs/**/*.py',
    'torch/_prims/**/*.py',
    'torch/_prims_common/**/*.py',
    'torch/_decomp/**/*.py',
    'torch/_meta_registrations.py',
]
exclude_patterns = [
    '**/fb/**',
]
command = [
    'python3',
    'tools/linter/adapters/grep_linter.py',
    '--pattern=isinstance\([^)]+(int|float)\)',
    '--linter-name=ERROR_PRONE_ISINSTANCE',
    '--error-name=error prone isinstance',
    """--error-description=\
        This line has an isinstance call that directly refers to \
        int or float.  This is error-prone because you may also \
        have wanted to allow SymInt or SymFloat in your test.  \
        To suppress this lint, use an appropriate type alias defined \
        in torch._prims_common; use IntLike/FloatLike when you would accept \
        both regular and symbolic numbers, Dim for ints representing \
        dimensions, or IntWithoutSymInt/FloatWithoutSymFloat if you really \
        meant to exclude symbolic numbers.
    """,
    '--',
    '@{{PATHSFILE}}'
]

[[linter]]
code = 'PYBIND11_SPECIALIZATION'
include_patterns = [
    '**/*.cpp',
    '**/*.h',
]
exclude_patterns = [
    # The place for all orphan specializations
    'torch/csrc/utils/pybind.h',
    # These specializations are non-orphan
    'torch/csrc/distributed/c10d/init.cpp',
    'torch/csrc/jit/python/pybind.h',
    'fb/**',
    '**/fb/**',
    # These are safe to exclude as they do not have Python
    'c10/**/*',
]
command = [
    'python3',
    'tools/linter/adapters/grep_linter.py',
    '--pattern=PYBIND11_DECLARE_HOLDER_TYPE',
    '--linter-name=PYBIND11_SPECIALIZATION',
    '--error-name=pybind11 specialization in non-standard location',
    """--error-description=\
        This pybind11 specialization (PYBIND11_DECLARE_HOLDER_TYPE) should \
        be placed in torch/csrc/utils/pybind.h so that it is guaranteed to be \
        included at any site that may potentially make use of it via py::cast. \
        If your specialization is in the same header file as the definition \
        of the holder type, you can ignore this lint by adding your header to \
        the exclude_patterns for this lint in .lintrunner.toml.  For more \
        information see https://github.com/pybind/pybind11/issues/4099 \
    """,
    '--',
    '@{{PATHSFILE}}'
]

[[linter]]
code = 'PYPIDEP'
include_patterns = ['.github/**']
exclude_patterns = [
    '**/*.rst',
    '**/*.py',
    '**/*.md',
    '**/*.diff',
    '**/fb/**',
]
command = [
    'python3',
    'tools/linter/adapters/grep_linter.py',
    """--pattern=\
    (pip|pip3|python -m pip|python3 -m pip|python3 -mpip|python -mpip) \
    install ([a-zA-Z0-9][A-Za-z0-9\\._\\-]+)([^/=<>~!]+)[A-Za-z0-9\\._\\-\\*\\+\\!]*$\
    """,
    '--linter-name=PYPIDEP',
    '--error-name=unpinned PyPI install',
    """--error-description=\
        This line has unpinned PyPi installs; \
        please pin them to a specific version: e.g. 'thepackage==1.2'\
    """,
    '--',
    '@{{PATHSFILE}}'
]

[[linter]]
code = 'EXEC'
include_patterns = ['**']
exclude_patterns = [
    'third_party/**',
    'torch/bin/**',
    '**/*.so',
    '**/*.py',
    '**/*.sh',
    '**/*.bash',
    '**/git-pre-commit',
    '**/git-clang-format',
    '**/gradlew',
    'fb/**',
    '**/fb/**',
]
command = [
    'python3',
    'tools/linter/adapters/exec_linter.py',
    '--',
    '@{{PATHSFILE}}',
]

[[linter]]
code = 'CUBINCLUDE'
include_patterns = ['aten/**']
exclude_patterns = [
    'aten/src/ATen/cuda/cub*.cuh',
    '**/fb/**',
]
command = [
    'python3',
    'tools/linter/adapters/grep_linter.py',
    '--pattern=#include <cub/',
    '--linter-name=CUBINCLUDE',
    '--error-name=direct cub include',
    """--error-description=\
        This line has a direct cub include; please include \
        ATen/cuda/cub.cuh instead and wrap your cub calls in \
        at::native namespace if necessary.
    """,
    '--',
    '@{{PATHSFILE}}'
]

[[linter]]
code = 'RAWCUDA'
include_patterns = [
    'aten/**',
    'c10/**',
]
exclude_patterns = [
    'aten/src/ATen/test/**',
    'c10/cuda/CUDAFunctions.h',
    'c10/cuda/CUDACachingAllocator.cpp',
    '**/fb/**',
]
command = [
    'python3',
    'tools/linter/adapters/grep_linter.py',
    '--pattern=cudaStreamSynchronize',
    '--linter-name=RAWCUDA',
    '--error-name=raw CUDA API usage',
    """--error-description=\
        This line calls raw CUDA APIs directly; please use at::cuda wrappers instead.
    """,
    '--',
    '@{{PATHSFILE}}'
]

[[linter]]
code = 'RAWCUDADEVICE'
include_patterns = [
    'aten/**',
    'c10/**',
    'torch/csrc/**',
    'torch/nativert/**',
]
exclude_patterns = [
    'aten/src/ATen/cuda/CUDAContext.cpp',
    'aten/src/ATen/cuda/CUDAGeneratorImpl.cpp',
    'aten/src/ATen/test/**',
    'c10/core/impl/InlineDeviceGuard.h',
    'c10/cuda/CUDAFunctions.cpp',
    'c10/cuda/CUDAGuard.h',
    'c10/cuda/impl/CUDATest.cpp',
    'torch/csrc/cuda/nccl.cpp',
    '**/fb/**',
]
command = [
    'python3',
    'tools/linter/adapters/grep_linter.py',
    '--pattern=cudaSetDevice(',
    '--pattern=cudaGetDevice(',
    '--linter-name=RAWCUDADEVICE',
    '--error-name=raw CUDA API usage',
    """--error-description=\
        This line calls raw CUDA APIs directly; please use c10::cuda wrappers instead.
    """,
    '--',
    '@{{PATHSFILE}}'
]

[[linter]]
code = 'ROOT_LOGGING'
include_patterns = [
    '**/*.py',
]
# These are not library code, but scripts in their own right, and so
# therefore are permitted to use logging
exclude_patterns = [
    'tools/**',
    'test/**',
    'benchmarks/**',
    'torch/distributed/run.py',
    'functorch/benchmarks/**',
    # Grandfathered in
    'caffe2/**',
    'fb/**',
    '**/fb/**',
]
command = [
    'python3',
    'tools/linter/adapters/grep_linter.py',
    '--pattern=logging\.(debug|info|warn|warning|error|critical|log|exception)\(',
    '--replace-pattern=s/logging\.(debug|info|warn|warning|error|critical|log|exception)\(/log.\1(/',
    '--linter-name=ROOT_LOGGING',
    '--error-name=use of root logger',
    """--error-description=\
        Do not use root logger (logging.info, etc) directly; instead \
        define 'log = logging.getLogger(__name__)' and call, e.g., log.info().
    """,
    '--',
    '@{{PATHSFILE}}'
]

[[linter]]
code = 'DEPLOY_DETECTION'
include_patterns = [
    '**/*.py',
]
command = [
    'python3',
    'tools/linter/adapters/grep_linter.py',
    '--pattern=sys\.executable == .torch_deploy.',
    '--replace-pattern=s/sys\.executable == .torch_deploy./torch._running_with_deploy\(\)/',
    '--linter-name=DEPLOY_DETECTION',
    '--error-name=properly detect deploy runner',
    """--error-description=\
        Do not use sys.executable to detect if running within deploy/multipy, use torch._running_with_deploy().
    """,
    '--',
    '@{{PATHSFILE}}'
]

[[linter]]
code = 'CMAKE'
include_patterns = [
    "**/*.cmake",
    "**/*.cmake.in",
    "**/CMakeLists.txt",
]
exclude_patterns = [
    'cmake/Modules/**',
    'cmake/Modules_CUDA_fix/**',
    'cmake/Caffe2Config.cmake.in',
    'aten/src/ATen/ATenConfig.cmake.in',
    'cmake/TorchConfig.cmake.in',
    'cmake/TorchConfigVersion.cmake.in',
    'cmake/cmake_uninstall.cmake.i',
    'fb/**',
    '**/fb/**',
]
command = [
    'python3',
    'tools/linter/adapters/cmake_linter.py',
    '--config=.cmakelintrc',
    '--',
    '@{{PATHSFILE}}',
]
init_command = [
    'python3',
    'tools/linter/adapters/pip_init.py',
    '--dry-run={{DRYRUN}}',
    'cmakelint==1.4.1',
]

[[linter]]
code = 'SHELLCHECK'
include_patterns = [
    '.ci/pytorch/**/*.sh'
]
exclude_patterns = [
    '**/fb/**',
]
command = [
    'python3',
    'tools/linter/adapters/shellcheck_linter.py',
    '--',
    '@{{PATHSFILE}}',
]
init_command = [
    'python3',
    'tools/linter/adapters/pip_init.py',
    '--dry-run={{DRYRUN}}',
    'shellcheck-py==0.7.2.1',
]

[[linter]]
code = 'ACTIONLINT'
include_patterns = [
    '.github/workflows/*.yml',
    '.github/workflows/*.yaml',
    # actionlint does not support composite actions yet
    # '.github/actions/**/*.yml',
    # '.github/actions/**/*.yaml',
]
exclude_patterns = [
    '**/fb/**',
]
command = [
    'python3',
    'tools/linter/adapters/actionlint_linter.py',
    '--binary=.lintbin/actionlint',
    '--',
    '@{{PATHSFILE}}',
]
init_command = [
    'python3',
    'tools/linter/adapters/s3_init.py',
    '--config-json=tools/linter/adapters/s3_init_config.json',
    '--linter=actionlint',
    '--dry-run={{DRYRUN}}',
    '--output-dir=.lintbin',
    '--output-name=actionlint',
]

[[linter]]
code = 'TESTOWNERS'
include_patterns = [
    'test/**/test_*.py',
    'test/**/*_test.py',
]
exclude_patterns = [
    'test/run_test.py',
    '**/fb/**',
]
command = [
    'python3',
    'tools/linter/adapters/testowners_linter.py',
    '--',
    '@{{PATHSFILE}}',
]

[[linter]]
code = 'TEST_HAS_MAIN'
include_patterns = [
    'test/**/test_*.py',
]
exclude_patterns = [
    'test/run_test.py',
    '**/fb/**',
    'test/dynamo/cpython/3.13/**',
    'test/quantization/**',  # should be run through test/test_quantization.py
    'test/jit/**',  # should be run through test/test_jit.py
    'test/ao/sparsity/**',  # should be run through test/test_ao_sparsity.py
    'test/fx/**',  # should be run through test/test_fx.py
    'test/bottleneck_test/**',  # excluded by test/run_test.py
    'test/package/**',  # excluded by test/run_test.py
    'test/distributed/argparse_util_test.py',
    'test/distributed/bin/test_script.py',
    'test/distributed/elastic/agent/server/test/local_elastic_agent_test.py',
    'test/distributed/elastic/multiprocessing/bin/test_script.py',
    'test/distributed/elastic/multiprocessing/bin/zombie_test.py',
    'test/distributed/elastic/multiprocessing/errors/api_test.py',
    'test/distributed/elastic/multiprocessing/errors/error_handler_test.py',
    'test/distributed/elastic/multiprocessing/redirects_test.py',
    'test/distributed/elastic/multiprocessing/tail_log_test.py',
    'test/distributed/elastic/rendezvous/api_test.py',
    'test/distributed/elastic/rendezvous/c10d_rendezvous_backend_test.py',
    'test/distributed/elastic/rendezvous/dynamic_rendezvous_test.py',
    'test/distributed/elastic/rendezvous/etcd_rendezvous_backend_test.py',
    'test/distributed/elastic/rendezvous/etcd_rendezvous_test.py',
    'test/distributed/elastic/rendezvous/etcd_server_test.py',
    'test/distributed/elastic/rendezvous/rendezvous_backend_test.py',
    'test/distributed/elastic/rendezvous/static_rendezvous_test.py',
    'test/distributed/elastic/rendezvous/utils_test.py',
    'test/distributed/elastic/timer/api_test.py',
    'test/distributed/elastic/utils/data/cycling_iterator_test.py',
    'test/distributed/launcher/api_test.py',
    'test/distributed/launcher/bin/test_script.py',
    'test/distributed/launcher/bin/test_script_init_method.py',
    'test/distributed/launcher/bin/test_script_is_torchelastic_launched.py',
    'test/distributed/launcher/bin/test_script_local_rank.py',
    'test/distributed/launcher/launch_test.py',
    'test/distributed/launcher/run_test.py',
    'test/distributed/optim/test_apply_optimizer_in_backward.py',
    'test/distributed/optim/test_named_optimizer.py',
    'test/distributed/test_c10d_spawn.py',
    'test/distributed/test_collective_utils.py',
    'test/distributions/test_distributions.py',
    'test/inductor/test_aot_inductor_utils.py',
    'test/lazy/test_bindings.py',
    'test/lazy/test_extract_compiled_graph.py',
    'test/lazy/test_meta_kernel.py',
    'test/nn/test_init.py',
    'test/onnx/model_defs/op_test.py',
    'test/onnx/test_models_quantized_onnxruntime.py',
    'test/onnx/test_onnxscript_no_runtime.py',
    'test/onnx_caffe2/test_caffe2_common.py',
    'test/optim/test_lrscheduler.py',
    'test/optim/test_optim.py',
    'test/optim/test_swa_utils.py',
    'test/run_test.py',
    'test/test_bundled_images.py',
    'test/test_cuda_expandable_segments.py',
    'test/test_hub.py',
]
command = [
    'python3',
    'tools/linter/adapters/test_has_main_linter.py',
    '--',
    '@{{PATHSFILE}}',
]

[[linter]]
code = 'CALL_ONCE'
include_patterns = [
    'c10/**',
    'aten/**',
    'torch/csrc/**',
    'torch/nativert/**',
]
exclude_patterns = [
    'c10/util/CallOnce.h',
    '**/fb/**',
]
command = [
    'python3',
    'tools/linter/adapters/grep_linter.py',
    '--pattern=std::call_once',
    '--linter-name=CALL_ONCE',
    '--error-name=invalid call_once',
    '--replace-pattern=s/std::call_once/c10::call_once/',
    """--error-description=\
        Use of std::call_once is forbidden and should be replaced with c10::call_once\
    """,
    '--',
    '@{{PATHSFILE}}'
]

[[linter]]
code = 'CONTEXT_DECORATOR'
include_patterns = [
    'torch/**',
]
command = [
    'python3',
    'tools/linter/adapters/grep_linter.py',
    '--pattern=@.*(dynamo_timed|preserve_rng_state|clear_frame|with_fresh_cache_if_config|use_lazy_graph_module|_disable_current_modes)',
    '--linter-name=CONTEXT_DECORATOR',
    '--error-name=avoid context decorator',
    """--error-description=\
        Do not use context manager as decorator as it breaks cProfile traces.  Use it as \
        a context manager instead\
    """,
    '--',
    '@{{PATHSFILE}}'
]

[[linter]]
code = 'ONCE_FLAG'
include_patterns = [
    'c10/**',
    'aten/**',
    'torch/csrc/**',
    'torch/nativert/**',
]
exclude_patterns = [
    '**/fb/**',
]
command = [
    'python3',
    'tools/linter/adapters/grep_linter.py',
    '--pattern=std::once_flag',
    '--linter-name=ONCE_FLAG',
    '--error-name=invalid once_flag',
    '--replace-pattern=s/std::once_flag/c10::once_flag/',
    """--error-description=\
        Use of std::once_flag is forbidden and should be replaced with c10::once_flag\
    """,
    '--',
    '@{{PATHSFILE}}'
]

[[linter]]
code = 'WORKFLOWSYNC'
include_patterns = [
    '.github/workflows/pull.yml',
    '.github/workflows/trunk.yml',
    '.github/workflows/periodic.yml',
    '.github/workflows/mac-mps.yml',
    '.github/workflows/slow.yml',
]
command = [
    'python3',
    'tools/linter/adapters/workflow_consistency_linter.py',
    '--',
    '@{{PATHSFILE}}'
]
init_command = [
    'python3',
    'tools/linter/adapters/pip_init.py',
    '--dry-run={{DRYRUN}}',
    'PyYAML==6.0.1',
]

[[linter]]
code = 'NO_WORKFLOWS_ON_FORK'
include_patterns = [
    '.github/**/*.yml',
    '.github/**/*.yaml',
]
exclude_patterns = [
    '**/fb/**',
]
command = [
    'python3',
    'tools/linter/adapters/no_workflows_on_fork.py',
    '--',
    '@{{PATHSFILE}}',
]
init_command = [
    'python3',
    'tools/linter/adapters/pip_init.py',
    '--dry-run={{DRYRUN}}',
    'PyYAML==6.0.1',
]

[[linter]]
code = 'CODESPELL'
command = [
    'python3',
    'tools/linter/adapters/codespell_linter.py',
    '--',
    '@{{PATHSFILE}}'
]
include_patterns = [
    '**',
]
exclude_patterns = [
    # We don't care too much about files in this directory, don't enforce
    # spelling on them
    'caffe2/**',
    'fb/**',
    '**/fb/**',
    'third_party/**',
    'test/dynamo/cpython/**',
    'torch/_vendor/**',
    'torch/_inductor/fx_passes/serialized_patterns/**',
    'torch/_inductor/autoheuristic/artifacts/**',
    'torch/utils/model_dump/preact.mjs',
    # These files are all grandfathered in, feel free to remove from this list
    # as necessary
    # NOTE: remove the patterns in the order they are listed
    'aten/**',
    'aten/src/ATen/native/**',
    'aten/src/ATen/native/q*/**',
    'aten/src/ATen/native/[a-pA-P]*/**',
    'aten/src/ATen/[a-mA-M]*/**',
    'test/[a-hA-h]*/**',
<<<<<<< HEAD
=======
    'torch/distributed/tensor/**',
>>>>>>> bcf50636
]
init_command = [
    'python3',
    'tools/linter/adapters/pip_init.py',
    '--dry-run={{DRYRUN}}',
    'codespell[toml]==2.4.1',
]
is_formatter = true

# usort + ruff-format
[[linter]]
code = 'PYFMT'
include_patterns = [
    '**/*.py',
    '**/*.pyi',
]
command = [
    'python3',
    'tools/linter/adapters/pyfmt_linter.py',
    '--',
    '@{{PATHSFILE}}'
]
exclude_patterns = [
    'tools/gen_vulkan_spv.py',
    # We don't care too much about files in this directory, don't enforce
    # formatting on them
    'caffe2/**/*.py',
    'caffe2/**/*.pyi',
    'fb/**',
    '**/fb/**',
    'test/dynamo/cpython/**',
    'third_party/**/*.py',
    'third_party/**/*.pyi',
    'torch/_vendor/**',
    'torch/_inductor/fx_passes/serialized_patterns/**',
    'torch/_inductor/autoheuristic/artifacts/**',
    # These files are all grandfathered in, feel free to remove from this list
    # as necessary
    'test/quantization/__init__.py',
    'test/quantization/core/__init__.py',
    'test/quantization/core/experimental/apot_fx_graph_mode_ptq.py',
    'test/quantization/core/experimental/apot_fx_graph_mode_qat.py',
    'test/quantization/core/experimental/quantization_util.py',
    'test/quantization/core/experimental/test_bits.py',
    'test/quantization/core/experimental/test_fake_quantize.py',
    'test/quantization/core/experimental/test_linear.py',
    'test/quantization/core/experimental/test_nonuniform_observer.py',
    'test/quantization/core/experimental/test_quantized_tensor.py',
    'test/quantization/core/experimental/test_quantizer.py',
    'test/quantization/core/test_backend_config.py',
    'test/quantization/core/test_docs.py',
    'test/quantization/core/test_quantized_functional.py',
    'test/quantization/core/test_quantized_module.py',
    'test/quantization/core/test_quantized_op.py',
    'test/quantization/core/test_quantized_tensor.py',
    'test/quantization/core/test_top_level_apis.py',
    'test/quantization/core/test_utils.py',
    'test/quantization/core/test_workflow_module.py',
    'test/quantization/core/test_workflow_ops.py',
    'test/quantization/fx/__init__.py',
    'test/quantization/fx/test_equalize_fx.py',
    'test/quantization/fx/test_model_report_fx.py',
    'test/quantization/fx/test_numeric_suite_fx.py',
    'test/quantization/fx/test_quantize_fx.py',
    'test/quantization/fx/test_subgraph_rewriter.py',
    'test/test_function_schema.py',
    'test/test_functional_autograd_benchmark.py',
    'test/test_functional_optim.py',
    'test/test_functionalization_of_rng_ops.py',
    'test/test_datapipe.py',
    'test/test_futures.py',
    'test/test_fx.py',
    'test/test_fx_experimental.py',
    'test/test_fx_passes.py',
    'test/test_fx_reinplace_pass.py',
    'test/test_import_stats.py',
    'test/test_itt.py',
    'test/test_jit.py',
    'test/test_jit_autocast.py',
    'test/test_jit_cuda_fuser.py',
    'test/test_jit_disabled.py',
    'test/test_jit_fuser.py',
    'test/test_jit_fuser_legacy.py',
    'test/test_jit_legacy.py',
    'test/test_jit_llga_fuser.py',
    'test/test_jit_profiling.py',
    'test/test_jit_simple.py',
    'test/test_jit_string.py',
    'test/test_jiterator.py',
    'test/test_kernel_launch_checks.py',
    'test/test_linalg.py',
    'test/test_masked.py',
    'test/test_maskedtensor.py',
    'test/test_matmul_cuda.py',
    'test/test_meta.py',
    'test/test_metal.py',
    'test/test_mkl_verbose.py',
    'test/test_mkldnn.py',
    'test/test_mkldnn_fusion.py',
    'test/test_mkldnn_verbose.py',
    'test/test_mobile_optimizer.py',
    'test/test_model_dump.py',
    'test/test_modules.py',
    'test/test_monitor.py',
    'test/test_mps.py',
    'test/test_multiprocessing_spawn.py',
    'test/test_namedtensor.py',
    'test/test_namedtuple_return_api.py',
    'test/test_native_functions.py',
    'test/test_native_mha.py',
    'test/test_nn.py',
    'test/test_out_dtype_op.py',
    'test/test_overrides.py',
    'test/test_prims.py',
    'test/test_proxy_tensor.py',
    'test/test_pruning_op.py',
    'test/test_quantization.py',
    'test/test_reductions.py',
    'test/test_scatter_gather_ops.py',
    'test/test_schema_check.py',
    'test/test_segment_reductions.py',
    'test/test_serialization.py',
    'test/test_set_default_mobile_cpu_allocator.py',
    'test/test_sparse.py',
    'test/test_sparse_csr.py',
    'test/test_sparse_semi_structured.py',
    'test/test_spectral_ops.py',
    'test/test_stateless.py',
    'test/test_static_runtime.py',
    'test/test_subclass.py',
    'test/test_sympy_utils.py',
    'test/test_tensor_creation_ops.py',
    'test/test_tensorboard.py',
    'test/test_tensorexpr.py',
    'test/test_tensorexpr_pybind.py',
    'test/test_testing.py',
    'test/test_torch.py',
    'test/test_transformers.py',
    'test/test_type_promotion.py',
    'test/test_unary_ufuncs.py',
    'test/test_vulkan.py',
    'torch/_awaits/__init__.py',
    'torch/_export/__init__.py',
    'torch/_export/constraints.py',
    'torch/_export/db/__init__.py',
    'torch/_export/db/case.py',
    'torch/_export/db/examples/__init__.py',
    'torch/_export/db/examples/assume_constant_result.py',
    'torch/_export/db/examples/autograd_function.py',
    'torch/_export/db/examples/class_method.py',
    'torch/_export/db/examples/cond_branch_class_method.py',
    'torch/_export/db/examples/cond_branch_nested_function.py',
    'torch/_export/db/examples/cond_branch_nonlocal_variables.py',
    'torch/_export/db/examples/cond_closed_over_variable.py',
    'torch/_export/db/examples/cond_operands.py',
    'torch/_export/db/examples/cond_predicate.py',
    'torch/_export/db/examples/decorator.py',
    'torch/_export/db/examples/dictionary.py',
    'torch/_export/db/examples/dynamic_shape_assert.py',
    'torch/_export/db/examples/dynamic_shape_constructor.py',
    'torch/_export/db/examples/dynamic_shape_if_guard.py',
    'torch/_export/db/examples/dynamic_shape_map.py',
    'torch/_export/db/examples/dynamic_shape_round.py',
    'torch/_export/db/examples/dynamic_shape_slicing.py',
    'torch/_export/db/examples/dynamic_shape_view.py',
    'torch/_export/db/examples/fn_with_kwargs.py',
    'torch/_export/db/examples/list_contains.py',
    'torch/_export/db/examples/list_unpack.py',
    'torch/_export/db/examples/nested_function.py',
    'torch/_export/db/examples/null_context_manager.py',
    'torch/_export/db/examples/pytree_flatten.py',
    'torch/_export/db/examples/scalar_output.py',
    'torch/_export/db/examples/specialized_attribute.py',
    'torch/_export/db/examples/static_for_loop.py',
    'torch/_export/db/examples/static_if.py',
    'torch/_export/db/examples/tensor_setattr.py',
    'torch/_export/db/examples/type_reflection_method.py',
    'torch/_export/db/gen_example.py',
    'torch/_export/db/logging.py',
    'torch/testing/_internal/__init__.py',
    'torch/testing/_internal/autocast_test_lists.py',
    'torch/testing/_internal/autograd_function_db.py',
    'torch/testing/_internal/check_kernel_launches.py',
    'torch/testing/_internal/codegen/__init__.py',
    'torch/testing/_internal/codegen/random_topo_test.py',
    'torch/testing/_internal/common_cuda.py',
    'torch/testing/_internal/common_jit.py',
    'torch/testing/_internal/common_methods_invocations.py',
    'torch/testing/_internal/common_modules.py',
    'torch/testing/_internal/common_nn.py',
    'torch/testing/_internal/common_pruning.py',
    'torch/testing/_internal/common_quantization.py',
    'torch/testing/_internal/common_quantized.py',
    'torch/testing/_internal/common_subclass.py',
    'torch/testing/_internal/common_utils.py',
    'torch/testing/_internal/composite_compliance.py',
    'torch/testing/_internal/hop_db.py',
    'torch/testing/_internal/custom_op_db.py',
    'torch/testing/_internal/data/__init__.py',
    'torch/testing/_internal/data/network1.py',
    'torch/testing/_internal/data/network2.py',
    'torch/testing/_internal/dist_utils.py',
    'torch/testing/_internal/generated/__init__.py',
    'torch/testing/_internal/hypothesis_utils.py',
    'torch/testing/_internal/inductor_utils.py',
    'torch/testing/_internal/jit_metaprogramming_utils.py',
    'torch/testing/_internal/jit_utils.py',
    'torch/testing/_internal/logging_tensor.py',
    'torch/testing/_internal/logging_utils.py',
    'torch/testing/_internal/optests/__init__.py',
    'torch/testing/_internal/optests/aot_autograd.py',
    'torch/testing/_internal/optests/compile_check.py',
    'torch/testing/_internal/optests/fake_tensor.py',
    'torch/testing/_internal/optests/make_fx.py',
    'torch/testing/_internal/quantization_torch_package_models.py',
    'torch/testing/_internal/test_module/__init__.py',
    'torch/testing/_internal/test_module/future_div.py',
    'torch/testing/_internal/test_module/no_future_div.py',
    'torch/utils/benchmark/__init__.py',
    'torch/utils/benchmark/examples/__init__.py',
    'torch/utils/benchmark/examples/compare.py',
    'torch/utils/benchmark/examples/fuzzer.py',
    'torch/utils/benchmark/examples/op_benchmark.py',
    'torch/utils/benchmark/examples/simple_timeit.py',
    'torch/utils/benchmark/examples/sparse/compare.py',
    'torch/utils/benchmark/examples/sparse/fuzzer.py',
    'torch/utils/benchmark/examples/sparse/op_benchmark.py',
    'torch/utils/benchmark/examples/spectral_ops_fuzz_test.py',
    'torch/utils/benchmark/op_fuzzers/__init__.py',
    'torch/utils/benchmark/op_fuzzers/binary.py',
    'torch/utils/benchmark/op_fuzzers/sparse_binary.py',
    'torch/utils/benchmark/op_fuzzers/sparse_unary.py',
    'torch/utils/benchmark/op_fuzzers/spectral.py',
    'torch/utils/benchmark/op_fuzzers/unary.py',
    'torch/utils/benchmark/utils/__init__.py',
    'torch/utils/benchmark/utils/_stubs.py',
    'torch/utils/benchmark/utils/common.py',
    'torch/utils/benchmark/utils/compare.py',
    'torch/utils/benchmark/utils/compile.py',
    'torch/utils/benchmark/utils/cpp_jit.py',
    'torch/utils/benchmark/utils/fuzzer.py',
    'torch/utils/benchmark/utils/sparse_fuzzer.py',
    'torch/utils/benchmark/utils/timer.py',
    'torch/utils/benchmark/utils/valgrind_wrapper/__init__.py',
    'torch/utils/benchmark/utils/valgrind_wrapper/timer_interface.py',
    'torch/utils/bottleneck/__init__.py',
    'torch/utils/bottleneck/__main__.py',
    'torch/utils/bundled_inputs.py',
    'torch/utils/checkpoint.py',
    'torch/utils/collect_env.py',
    'torch/utils/cpp_backtrace.py',
    'torch/utils/cpp_extension.py',
    'torch/utils/dlpack.py',
    'torch/utils/file_baton.py',
    'torch/utils/flop_counter.py',
    'torch/utils/hipify/__init__.py',
    'torch/utils/hipify/constants.py',
    'torch/utils/hipify/cuda_to_hip_mappings.py',
    'torch/utils/hipify/hipify_python.py',
    'torch/utils/hipify/version.py',
    'torch/utils/hooks.py',
    'torch/utils/jit/__init__.py',
    'torch/utils/jit/log_extract.py',
    'torch/utils/mkldnn.py',
    'torch/utils/mobile_optimizer.py',
    'torch/utils/model_dump/__init__.py',
    'torch/utils/model_dump/__main__.py',
    'torch/utils/model_zoo.py',
    'torch/utils/show_pickle.py',
    'torch/utils/tensorboard/__init__.py',
    'torch/utils/tensorboard/_caffe2_graph.py',
    'torch/utils/tensorboard/_convert_np.py',
    'torch/utils/tensorboard/_embedding.py',
    'torch/utils/tensorboard/_onnx_graph.py',
    'torch/utils/tensorboard/_proto_graph.py',
    'torch/utils/tensorboard/_pytorch_graph.py',
    'torch/utils/tensorboard/_utils.py',
    'torch/utils/tensorboard/summary.py',
    'torch/utils/tensorboard/writer.py',
    'torch/utils/throughput_benchmark.py',
    'torch/utils/viz/__init__.py',
    'torch/utils/viz/_cycles.py',
]
init_command = [
    'python3',
    'tools/linter/adapters/pip_init.py',
    '--dry-run={{DRYRUN}}',
    '--no-black-binary',
    'black==23.12.1',
    'usort==1.0.8.post1',
    'isort==6.0.1',
    'ruff==0.12.2',  # sync with RUFF
]
is_formatter = true

[[linter]]
code = 'PYPROJECT'
command = [
    'python3',
    'tools/linter/adapters/pyproject_linter.py',
    '--',
    '@{{PATHSFILE}}'
]
include_patterns = [
    "**/pyproject.toml",
]
init_command = [
    'python3',
    'tools/linter/adapters/pip_init.py',
    '--dry-run={{DRYRUN}}',
    'packaging==25.0',
    'tomli==2.2.1 ; python_version < "3.11"',
]

[[linter]]
code = 'CMAKE_MINIMUM_REQUIRED'
command = [
    'python3',
    'tools/linter/adapters/cmake_minimum_required_linter.py',
    '--',
    '@{{PATHSFILE}}'
]
include_patterns = [
    "**/pyproject.toml",
    "**/CMakeLists.txt",
    "**/CMakeLists.txt.in",
    "**/*.cmake",
    "**/*.cmake.in",
    "**/*requirements*.txt",
    "**/*requirements*.in",
]
init_command = [
    'python3',
    'tools/linter/adapters/pip_init.py',
    '--dry-run={{DRYRUN}}',
    'packaging==25.0',
    'tomli==2.2.1 ; python_version < "3.11"',
]

[[linter]]
code = 'COPYRIGHT'
include_patterns = ['**']
exclude_patterns = [
    '.lintrunner.toml',
    'fb/**',
    '**/fb/**',
]
command = [
    'python3',
    'tools/linter/adapters/grep_linter.py',
    '--pattern=Confidential and proprietary',
    '--linter-name=COPYRIGHT',
    '--error-name=Confidential Code',
    """--error-description=\
        Proprietary and confidential source code\
        should not be contributed to PyTorch codebase\
    """,
    '--',
    '@{{PATHSFILE}}'
]

[[linter]]
code = 'BAZEL_LINTER'
include_patterns = ['WORKSPACE']
command = [
    'python3',
    'tools/linter/adapters/bazel_linter.py',
    '--binary=.lintbin/bazel',
    '--',
    '@{{PATHSFILE}}'
]
init_command = [
    'python3',
    'tools/linter/adapters/s3_init.py',
    '--config-json=tools/linter/adapters/s3_init_config.json',
    '--linter=bazel',
    '--dry-run={{DRYRUN}}',
    '--output-dir=.lintbin',
    '--output-name=bazel',
]
is_formatter = true

[[linter]]
code = 'LINTRUNNER_VERSION'
include_patterns = ['**']
exclude_patterns = [
    'fb/**',
    '**/fb/**',
]
command = [
    'python3',
    'tools/linter/adapters/lintrunner_version_linter.py'
]

[[linter]]
code = 'RUFF'
include_patterns = [
    '**/*.py',
    '**/*.pyi',
    '**/*.ipynb',
    'pyproject.toml',
]
exclude_patterns = [
    'caffe2/**',
    'functorch/docs/**',
    'functorch/notebooks/**',
    'torch/_inductor/fx_passes/serialized_patterns/**',
    'torch/_inductor/autoheuristic/artifacts/**',
    'test/dynamo/cpython/**',
    'scripts/**',
    'third_party/**',
    'fb/**',
    '**/fb/**',
]
command = [
    'python3',
    'tools/linter/adapters/ruff_linter.py',
    '--config=pyproject.toml',
    '--show-disable',
    '--',
    '@{{PATHSFILE}}'
]
init_command = [
    'python3',
    'tools/linter/adapters/pip_init.py',
    '--dry-run={{DRYRUN}}',
    'ruff==0.12.2',  # sync with PYFMT
]
is_formatter = true

# This linter prevents merge conflicts in csv files in pytorch by enforcing
# three lines of whitespace between entries such that unless people are modifying
# the same line, merge conflicts should not arise in git or hg
[[linter]]
code = 'MERGE_CONFLICTLESS_CSV'
include_patterns = ['benchmarks/dynamo/ci_expected_accuracy/*.csv']
command = [
    'python3',
    'tools/linter/adapters/no_merge_conflict_csv_linter.py',
    '--',
    '@{{PATHSFILE}}'
]
is_formatter = true


[[linter]]
code = 'META_NO_CREATE_UNBACKED'
include_patterns = [
  "torch/_meta_registrations.py"
]
command = [
    'python3',
    'tools/linter/adapters/grep_linter.py',
    '--pattern=create_unbacked',
    '--linter-name=META_NO_CREATE_UNBACKED',
    '--error-name=no create_unbacked in meta registrations',
    """--error-description=\
        Data-dependent operators should have their meta \
        registration in torch/_subclasses/fake_impls.py, \
        not torch/_meta_registrations.py
    """,
    '--',
    '@{{PATHSFILE}}'
]

[[linter]]
code = 'ATEN_CPU_GPU_AGNOSTIC'
include_patterns = [
    # aten source
    "aten/src/ATen/*.cpp",
    "aten/src/ATen/cpu/*.cpp",
    "aten/src/ATen/functorch/**/*.cpp",
    "aten/src/ATen/nnapi/*.cpp",
    "aten/src/ATen/quantized/*.cpp",
    "aten/src/ATen/vulkan/*.cpp",
    "aten/src/ATen/metal/*.cpp",
    "aten/src/ATen/detail/CPUGuardImpl.cpp",
    "aten/src/ATen/detail/MetaGuardImpl.cpp",
    # aten native source
    "aten/src/ATen/native/cpu/*.cpp",
    "aten/src/ATen/native/ao_sparse/cpu/kernels/*.cpp",
    "aten/src/ATen/native/ao_sparse/quantized/cpu/kernels/*.cpp",
    "aten/src/ATen/native/quantized/cpu/kernels/*.cpp",
    "aten/src/ATen/native/*.cpp",
    "aten/src/ATen/native/cpu/**/*.cpp",
    "aten/src/ATen/native/ao_sparse/*.cpp",
    "aten/src/ATen/native/ao_sparse/**/*.cpp",
    "aten/src/ATen/native/ao_sparse/quantized/*.cpp",
    "aten/src/ATen/native/ao_sparse/quantized/**/*.cpp",
    "aten/src/ATen/native/nested/*.cpp",
    "aten/src/ATen/native/quantized/*.cpp",
    "aten/src/ATen/native/quantized/**/*.cpp",
    "aten/src/ATen/native/sparse/*.cpp",
    "aten/src/ATen/native/transformers/*.cpp",
    "aten/src/ATen/native/utils/*.cpp",
    "aten/src/ATen/native/xnnpack/*.cpp",
    "aten/src/ATen/native/metal/MetalPrepackOpRegister.cpp",
    # aten headers
    "aten/src/ATen/*.h",
    "aten/src/ATen/functorch/**/*.h",
    "aten/src/ATen/ops/*.h",
    "aten/src/ATen/cpu/**/*.h",
    "aten/src/ATen/nnapi/*.h",
    "aten/src/ATen/quantized/*.h",
    "aten/src/ATen/vulkan/*.h",
    "aten/src/ATen/metal/*.h",
    "aten/src/ATen/mps/*.h",
    # aten native headers
    "aten/src/ATen/native/*.h",
    "aten/src/ATen/native/cpu/**/*.h",
    "aten/src/ATen/native/nested/*.h",
    "aten/src/ATen/native/sparse/*.h",
    "aten/src/ATen/native/ao_sparse/*.h",
    "aten/src/ATen/native/ao_sparse/cpu/*.h",
    "aten/src/ATen/native/ao_sparse/quantized/*.h",
    "aten/src/ATen/native/ao_sparse/quantized/cpu/*.h",
    "aten/src/ATen/native/quantized/*.h",
    "aten/src/ATen/native/quantized/cpu/*.h",
    "aten/src/ATen/native/transformers/*.h",
    "aten/src/ATen/native/quantized/cpu/qnnpack/include/*.h",
    "aten/src/ATen/native/utils/*.h",
    "aten/src/ATen/native/vulkan/ops/*.h",
    "aten/src/ATen/native/xnnpack/*.h",
    "aten/src/ATen/native/metal/MetalPrepackOpContext.h",
    "aten/src/ATen/native/mps/Copy.h",
    "aten/src/ATen/native/mkldnn/**/*.h",
]
exclude_patterns = [
    "aten/src/ATen/Context.h",
    "aten/src/ATen/Context.cpp",
    "aten/src/ATen/DLConvertor.cpp",
    "aten/src/ATen/core/Array.h",
    "aten/src/ATen/native/quantized/ConvUtils.h",
    "aten/src/ATen/native/sparse/SparseBlasImpl.cpp",  # triton implementation
    "aten/src/ATen/native/transformers/attention.cpp",
    "aten/src/ATen/native/**/cudnn/**",  # cudnn is cuda specific
]
command = [
    'python3',
    'tools/linter/adapters/grep_linter.py',
    '--pattern=(^#if.*USE_ROCM.*)|(^#if.*USE_CUDA.*)',
    '--linter-name=ATEN_CPU',
    '--error-name=aten-cpu should be gpu agnostic',
    """--error-description=\
        We strongly discourage the compile-time divergence \
        on ATen-CPU code for different GPU code. This \
        disallows sharing the same aten-cpu shared object \
        between different GPU backends \
    """,
    '--',
    '@{{PATHSFILE}}'
]
is_formatter = true

# `set_linter` detects occurrences of built-in `set` in areas of Python code like
# _inductor where the instability of iteration in `set` has proven a problem.

[[linter]]
code = 'SET_LINTER'
command = [
    'python3',
    'tools/linter/adapters/set_linter.py',
    '--lintrunner',
    '--',
    '@{{PATHSFILE}}'
]
include_patterns = [
    "torch/_inductor/**/*.py",
    "torch/_functorch/partitioners.py",
]
is_formatter = true

# `docstring_linter` reports on long Python classes, methods, and functions
# whose definitions have very small docstrings or none at all.
#
[[linter]]
code = 'DOCSTRING_LINTER'
command = [
    'python3',
    'tools/linter/adapters/docstring_linter.py',
    '--lintrunner',
    '--',
    '@{{PATHSFILE}}'
]
include_patterns = [
   'torch/_inductor/**/*.py'
]
is_formatter = false

# `import_linter` reports on importing disallowed third party libraries.
[[linter]]
code = 'IMPORT_LINTER'
command = [
    'python3',
    'tools/linter/adapters/import_linter.py',
    '--',
    '@{{PATHSFILE}}'
]
include_patterns = [
   'torch/_dynamo/**',
]
is_formatter = false

[[linter]]
code = 'TEST_DEVICE_BIAS'
command = [
    'python3',
    'tools/linter/adapters/test_device_bias_linter.py',
    '--',
    '@{{PATHSFILE}}',
]
include_patterns = [
    'test/**/test_*.py',
]

# 'header_only_linter' reports on properly testing header-only APIs.
[[linter]]
code = 'HEADER_ONLY_LINTER'
command = [
    'python3',
    'tools/linter/adapters/header_only_linter.py',
]
include_patterns = [
    'torch/header_only_apis.txt',
]
is_formatter = false<|MERGE_RESOLUTION|>--- conflicted
+++ resolved
@@ -1167,11 +1167,8 @@
     'aten/src/ATen/native/q*/**',
     'aten/src/ATen/native/[a-pA-P]*/**',
     'aten/src/ATen/[a-mA-M]*/**',
+    'test/**',
     'test/[a-hA-h]*/**',
-<<<<<<< HEAD
-=======
-    'torch/distributed/tensor/**',
->>>>>>> bcf50636
 ]
 init_command = [
     'python3',
