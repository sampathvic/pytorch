#include <ATen/Config.h>

#include <ATen/Context.h>

#include <c10/core/CPUAllocator.h>
#include <c10/util/Logging.h>

#include <algorithm>
#include <array>
#include <cctype>
#include <stdexcept>
#include <string>

#include <ATen/cpu/FlushDenormal.h>

#ifdef USE_FBGEMM
#include <fbgemm/Fbgemm.h>
#endif // USE_FBGEMM
#if defined(__aarch64__) && !defined(C10_MOBILE)
#include <cpuinfo.h>
#endif
namespace at {

namespace {

/*
  These const variables defined the fp32 precisions for different backend
  We have "generic", "cuda", "mkldnn" backend now and we can choose fp32
  prevision from "ieee", "tf32", "bf16" and "none". The "ieee" precision means
  IEEE standard floating point format "tf32" and "bf16" means we are allowed to
  use "tf32" or "bf16" as internal computation data types for fp32 computations.
  And "none" means it is override-able by father node's

  generic->mkldnn->matmul
                ->conv
                ->rnn
         ->cuda ->matmul
                ->conv
                ->rnn
*/
const std::map<std::string, std::vector<std::string>> _fp32_precisions = {
    {"generic", {{"ieee", "tf32", "bf16", "none"}}},
    {"mkldnn", {{"ieee", "bf16", "none"}}},
    {"cuda", {{"ieee", "tf32", "none"}}}};

// Check whether the backend and op are legal
void check_fp32_prec_backend_and_op(
    const std::string& backend,
    const std::string& op) {
  static std::vector<std::string> backends = {"generic", "mkldnn", "cuda"};
  static std::vector<std::string> operators = {"conv", "matmul", "rnn", "all"};
  TORCH_CHECK(
      std::find(backends.begin(), backends.end(), backend) != backends.end(),
      "Invalid backend: ",
      backend);
  TORCH_CHECK(
      std::find(operators.begin(), operators.end(), op) != operators.end(),
      "Invalid operator: ",
      op);
  if (backend == "generic") {
    TORCH_CHECK(op == "all", "Invalid operation for generic backend: ", op);
  }
  }

  // Return whether the precision is supported by backends
  bool validate_fp32_prec(
      const std::string& backend,
      const std::string& precision) {
    auto iterp = _fp32_precisions.find(backend);
    TORCH_CHECK(iterp != _fp32_precisions.end());
    auto precisions = iterp->second;
    bool valid = std::find(precisions.begin(), precisions.end(), precision) !=
        precisions.end();
    return valid;
  }

  C10_ALWAYS_INLINE void warn_deprecated_fp32_precision_api(){
    TORCH_WARN_ONCE(
      "This API is going to be deprecated, please see "
      "https://pytorch.org/docs/main/notes/cuda.html#tensorfloat-32-tf32-on-ampere-and-later-devices"
    );
  }
} // namespace

Context::Context() = default;

// TODO: This could be bad juju if someone calls globalContext() in the
// destructor of an object with static lifetime.
Context& globalContext() {
  static Context globalContext_;
  return globalContext_;
}

// NB: This method is *purely* whether or not a user requested
// that CuDNN was enabled, it doesn't actually say anything about
// whether or not CuDNN is actually usable.
bool Context::userEnabledCuDNN() const {
  return enabled_cudnn;
}

void Context::setUserEnabledCuDNN(bool e) {
  enabled_cudnn = e;
}

bool Context::userEnabledMkldnn() const {
  return enabled_mkldnn;
}

void Context::setUserEnabledMkldnn(bool e) {
  enabled_mkldnn = e;
}

bool Context::deterministicCuDNN() const {
  return deterministic_cudnn;
}

void Context::setDeterministicCuDNN(bool b) {
  deterministic_cudnn = b;
}

bool Context::deterministicMkldnn() const {
  return deterministic_mkldnn;
}

void Context::setDeterministicMkldnn(bool b) {
  deterministic_mkldnn = b;
}

bool Context::deterministicAlgorithms() const {
  return _deterministic_algorithms;
}

bool Context::deterministicAlgorithmsWarnOnly() const {
  return _deterministic_algorithms_warn_only;
}

void Context::setDeterministicAlgorithms(bool b, bool warn_only = false) {
  _deterministic_algorithms = b;
  _deterministic_algorithms_warn_only = warn_only;
}

bool Context::deterministicFillUninitializedMemory() const {
  return _deterministic_fill_uninitialized_memory;
}

void Context::setDeterministicFillUninitializedMemory(bool b) {
  _deterministic_fill_uninitialized_memory = b;
}

void Context::alertNotDeterministic(std::string_view const& caller) {
  if (globalContext().deterministicAlgorithms()) {
    if (globalContext().deterministicAlgorithmsWarnOnly()) {
      TORCH_WARN(
        caller, " does not have a deterministic implementation, but you set "
        "'torch.use_deterministic_algorithms(True, warn_only=True)'. "
        "You can file an issue at https://github.com/pytorch/pytorch/issues "
        "to help us prioritize adding deterministic support for this operation.");
    } else {
      TORCH_CHECK(false,
        caller, " does not have a deterministic implementation, but you set "
        "'torch.use_deterministic_algorithms(True)'. You can turn off "
        "determinism just for this operation, or you can use the "
        "'warn_only=True' option, if that's acceptable for your application. "
        "You can also file an issue at https://github.com/pytorch/pytorch/issues "
        "to help us prioritize adding deterministic support for this operation.");
    }
  }
}

bool Context::userEnabledNNPACK() const {
  return enabled_nnpack;
}

void Context::setUserEnabledNNPACK(bool e) {
  enabled_nnpack = e;
}

bool Context::allowTF32CuDNN(const std::string& op) const {
  warn_deprecated_fp32_precision_api();
  if (op.size() == 0){
    bool allow_tf32_rnn = float32Precision("cuda", "rnn") == "tf32";
    bool allow_tf32_conv = float32Precision("cuda", "conv") == "tf32";
    TORCH_CHECK(
        allow_tf32_rnn == allow_tf32_conv && allow_tf32_rnn == allow_tf32_cudnn,
        "PyTorch is checking whether allow_tf32 is enabled for cuDNN without a specific operator name,",
        "but the current flag(s) indicate that cuDNN conv and cuDNN RNN have different TF32 flags.",
        "This combination indicates that you have used a mix of the legacy and new APIs to set the TF32 flags. ",
        "We suggest only using the new API to set the TF32 flag(s). See also: ",
        "https://pytorch.org/docs/main/notes/cuda.html#tensorfloat-32-tf32-on-ampere-and-later-devices");
  } else {
    return float32Precision("cuda", op) == "tf32";
  }
  return allow_tf32_cudnn;
}

void Context::setAllowTF32CuDNN(bool b) {
  warn_deprecated_fp32_precision_api();
  setFloat32Precision("cuda", "rnn", b ? "tf32" : "none");
  setFloat32Precision("cuda", "conv", b ? "tf32" : "none");
  allow_tf32_cudnn = b;
}

void Context::setSDPPriorityOrder(const std::vector<int64_t>& order) {
  // TODO*eqy): should it always be the number of backends - 1 (override backend excluded?)
  TORCH_CHECK(at::num_sdp_backends == sdp_priority_order.size(),
    "setSDPPriority order expected ", sdp_priority_order.size() - 1, " but got ",
    at::num_sdp_backends, " unique backends specified in priority order.");
  for (uint32_t i = 0; i < order.size(); i++) {
    sdp_priority_order[i] = (at::SDPBackend) order[i];
  }
}

std::array<at::SDPBackend, at::num_sdp_backends> Context::sDPPriorityOrder() {
  return sdp_priority_order;
}

bool Context::userEnabledFlashSDP() const {
  return enabled_flashSDP;
}

void Context::setSDPUseFlash(bool e) {
  enabled_flashSDP = e;
}

bool Context::userEnabledMemEfficientSDP() const {
  return enabled_mem_efficientSDP;
}

void Context::setSDPUseMemEfficient(bool e) {
  enabled_mem_efficientSDP = e;
}

bool Context::userEnabledMathSDP() const {
  return enabled_mathSDP;
}

void Context::setSDPUseMath(bool e) {
  enabled_mathSDP = e;
}

bool Context::allowFP16BF16ReductionMathSDP() const {
  return allow_fp16_bf16_reduction_mathSDP;
}

void Context::setAllowFP16BF16ReductionMathSDP(bool e) {
  allow_fp16_bf16_reduction_mathSDP = e;
}

bool Context::userEnabledCuDNNSDP() const {
  return enabled_cudnnSDP;
}

void Context::setSDPUseCuDNN(bool e) {
  enabled_cudnnSDP = e;
}

void Context::setSDPUseOverrideable(bool e) {
  enabled_overrideable = e;
}

bool Context::userEnabledOverrideableSDP() const {
  return enabled_overrideable;
}

static constexpr const auto cublas_config_var_name = "CUBLAS_WORKSPACE_CONFIG";
static constexpr const std::array<const char*, 2> cublas_deterministic_configs = {":4096:8", ":16:8"};
#ifdef USE_ROCM
static constexpr const auto hipblaslt_allow_tf32 = "HIPBLASLT_ALLOW_TF32";
#endif

bool Context::checkCuBLASConfigDeterministic() {
  // If using CUDA 10.2 or greater, need to make sure CuBLAS workspace config
  // is set to deterministic setting
  if (hasCUDART()) {
    const auto workspace_config = c10::utils::get_env(cublas_config_var_name);
    return (workspace_config == cublas_deterministic_configs[0] || workspace_config == cublas_deterministic_configs[1]);
  }
  return true;
}

void Context::alertCuBLASConfigNotDeterministic() const {
  static const bool cublas_config_deterministic = checkCuBLASConfigDeterministic();
  if (C10_LIKELY(!deterministicAlgorithms() || cublas_config_deterministic)) {
    return;
  }

  auto msg = c10::str(
    "Deterministic behavior was enabled with either `torch.use_deterministic_algorithms(True)` or ",
    "`at::Context::setDeterministicAlgorithms(true)`, but this operation is not deterministic because ",
    "it uses CuBLAS and you have CUDA >= 10.2. To enable deterministic behavior in this ",
    "case, you must set an environment variable before running your PyTorch application: ",
    cublas_config_var_name, "=", cublas_deterministic_configs[0], " or ",
    cublas_config_var_name, "=", cublas_deterministic_configs[1], ". For more information, go to ",
    "https://docs.nvidia.com/cuda/cublas/index.html#results-reproducibility"
  );

  if (deterministicAlgorithmsWarnOnly()) {
    TORCH_WARN(msg);
  } else {
    TORCH_CHECK(false, msg);
  }
}

bool Context::benchmarkCuDNN() const {
  return benchmark_cudnn;
}

void Context::setBenchmarkCuDNN(bool b) {
  benchmark_cudnn = b;
}

int Context::benchmarkLimitCuDNN() const {
  return benchmark_limit_cudnn;
}

void Context::setBenchmarkLimitCuDNN(int b) {
  benchmark_limit_cudnn = b;
}

bool Context::allowTF32CuBLAS() const {
<<<<<<< HEAD
  warn_deprecated_fp32_precision_api();
  bool legacy_allow_tf32 = float32_matmul_precision != at::Float32MatmulPrecision::HIGHEST;
  bool allow_tf32 = float32Precision("cuda", "matmul") == "tf32";
  TORCH_CHECK(
      legacy_allow_tf32 == allow_tf32,
      "PyTorch is checking whether allow_tf32 is enabled for cuBlas matmul,",
      "Current status indicate that you have used mix of the legacy and new APIs to set the TF32 status for cublas matmul. ",
      "We suggest only using the new API to set the TF32 flag. See also: ",
      "https://pytorch.org/docs/main/notes/cuda.html#tensorfloat-32-tf32-on-ampere-and-later-devices");
  return allow_tf32;
}

void Context::setAllowTF32CuBLAS(bool b) {
  warn_deprecated_fp32_precision_api();
=======
#ifdef USE_ROCM
    const auto allow_tf32 = c10::utils::check_env(hipblaslt_allow_tf32);
    if (allow_tf32 != true) {
      return false;
    }
#endif
  return float32_matmul_precision != at::Float32MatmulPrecision::HIGHEST;
}

void Context::setAllowTF32CuBLAS(bool b) {
#ifdef USE_ROCM
  const auto allow_tf32 = c10::utils::check_env(hipblaslt_allow_tf32);
  if (allow_tf32 != true) {
    LOG(INFO) << "torch.backends.cuda.matmul.allow_tf32 is not supported on ROCm by default. "
              << "Please set environment variable HIPBLASLT_ALLOW_TF32=1 to enable it.";
    return;
  }
#endif
>>>>>>> 07fa6e2c
  float32_matmul_precision = b ? at::Float32MatmulPrecision::HIGH : at::Float32MatmulPrecision::HIGHEST;
  setFloat32Precision("cuda", "matmul", b ? "tf32" : "ieee");
}

Float32MatmulPrecision Context::float32MatmulPrecision() const {
  warn_deprecated_fp32_precision_api();
  bool invalid = float32Precision("cuda", "matmul") == "tf32" &&
      float32_matmul_precision == at::Float32MatmulPrecision::HIGHEST;
  invalid = invalid ||
      (float32Precision("mkldnn", "matmul") == "bf16" &&
       float32_matmul_precision != at::Float32MatmulPrecision::MEDIUM);
  TORCH_CHECK(
      !invalid,
      "PyTorch is checking the matmul precision without a specific backend name,",
      "Current status indicate that you have used mix of the legacy and new APIs to set the matmul precision. ",
      "We suggest only using the new API for matmul precision. See also: ",
      "https://pytorch.org/docs/main/notes/cuda.html#tensorfloat-32-tf32-on-ampere-and-later-devices");
  return float32_matmul_precision;
}

std::string Context::float32Precision(const std::string& backend, const std::string& op) const {
  check_fp32_prec_backend_and_op(backend, op);
  auto precision = fp32_precision.find(backend)->second.find(op)->second;
  if (precision == "none")
    precision = fp32_precision.find(backend)->second.find("all")->second;
  if (precision == "none")
    precision = fp32_precision.find("generic")->second.find("all")->second;
  bool valid_prec = validate_fp32_prec(backend, precision);
  return valid_prec ? precision : "none";
}

void Context::setFloat32MatmulPrecision(const std::string &s) {
  warn_deprecated_fp32_precision_api();
  auto match = [this](const std::string & s_) {
    // TODO: consider if CuDNN field needs to also be set for potential future CuDNN ops like multi-headed attention
    if (s_ == "highest") {
      float32_matmul_precision = at::Float32MatmulPrecision::HIGHEST;
      setFloat32Precision("cuda", "matmul", "ieee");
      setFloat32Precision("mkldnn", "matmul", "ieee");
      return true;
    } else if (s_ == "high") {
      float32_matmul_precision = at::Float32MatmulPrecision::HIGH;
      setFloat32Precision("cuda", "matmul", "tf32");
      setFloat32Precision("mkldnn", "matmul", "ieee");
      return true;
    } else if (s_ == "medium") {
      float32_matmul_precision = at::Float32MatmulPrecision::MEDIUM;
      setFloat32Precision("cuda", "matmul", "tf32");
      setFloat32Precision("mkldnn", "matmul", "bf16");
      return true;
    }
    return false;
  };
  if (match(s)) { return; }
  std::string sl;
  std::transform(s.begin(), s.end(), sl.begin(),
                 [](unsigned char c) -> unsigned char { return std::tolower(c); });
  if (match(sl)) { return; }
  TORCH_WARN(s, " is not one of 'highest', 'high', or 'medium'; the current"
    "setFloat32MatmulPrecision call has no effect.");
}

void Context::setFloat32Precision(const std::string& backend, const std::string& op, const std::string& p) {
  check_fp32_prec_backend_and_op(backend, op);
  if (validate_fp32_prec(backend, p)) {
    fp32_precision[backend][op] = p;
  } else {
    // FIXME: add detail precision for backend
    std::string msg;
    auto iterp = _fp32_precisions.find(backend);
    TORCH_CHECK(iterp != _fp32_precisions.end());
    for (auto p : iterp->second) {
      msg += p;
      msg += " ";
    }
    TORCH_WARN(
        "you have set wrong precision for backend:",
        backend,
        " setFloat32Precision call has no effect.",
        "Please choose precision from: ",
        msg);
  }
}

at::LinalgBackend Context::linalgPreferredBackend() const {
  return linalg_preferred_backend;
}

void Context::setLinalgPreferredBackend(at::LinalgBackend b) {
  linalg_preferred_backend = b;
  TORCH_CHECK((b != at::LinalgBackend::Cusolver) || hasCuSOLVER(),
      "Cannot set preferred backend to cuSOLVER if PyTorch has not been compiled with cuSOLVER.");
  TORCH_CHECK((b != at::LinalgBackend::Magma) || hasMAGMA(),
      "Cannot set preferred backend to MAGMA if PyTorch has not been compiled with MAGMA.");
  if (b != at::LinalgBackend::Default) {
    TORCH_WARN_ONCE(
      "torch.backends.cuda.preferred_linalg_library is an experimental feature. "
      "If you see any error or unexpected behavior when this flag is set "
      "please file an issue on GitHub."
    );
  }
}

at::BlasBackend Context::blasPreferredBackend() {
#ifdef USE_ROCM
  if (blas_preferred_backend == at::BlasBackend::Cublaslt) {
    static const bool hipblaslt_unsupported = []() {
      static const std::vector<std::string> archs = {
          "gfx90a", "gfx940", "gfx941", "gfx942",
#if ROCM_VERSION >= 60300
          "gfx1100", "gfx1101"
#endif
      };
      for (auto index: c10::irange(getNumGPUs())) {
        if (!detail::getCUDAHooks().isGPUArch(index, archs)) {
          TORCH_WARN_ONCE(
            "Attempting to use hipBLASLt on an unsupported architecture! "
            "Overriding blas backend to hipblas");
          return true;
        }
      }
      return false;
    }();
    if (hipblaslt_unsupported) blas_preferred_backend = at::BlasBackend::Cublas;
  }
#endif
  return blas_preferred_backend;
}

void Context::setBlasPreferredBackend(at::BlasBackend b) {
#ifdef _MSC_VER
  TORCH_WARN_ONCE(
    "torch.backends.cuda.preferred_blas_library is an experimental feature. "
    "It is not supported on Windows."
  );
#else
  TORCH_CHECK((b != at::BlasBackend::Cublaslt) || hasCuBLASLt(),
      "Cannot set preferred backend to cuBLASLt if PyTorch has not been compiled with cuBLASLt.");
  TORCH_CHECK((b != at::BlasBackend::Ck) || hasROCM(),
      "Cannot set preferred backend to Ck if PyTorch has not been compiled for ROCm.");
  if (b != at::BlasBackend::Cublas) {
    TORCH_WARN_ONCE(
      "torch.backends.cuda.preferred_blas_library is an experimental feature. "
      "If you see any error or unexpected behavior when this flag is set "
      "please file an issue on GitHub."
    );
  }
  blas_preferred_backend = b;
#endif
}

bool Context::allowFP16ReductionCuBLAS() const {
  return allow_fp16_reduction_cublas;
}

void Context::setAllowFP16ReductionCuBLAS(bool b) {
  allow_fp16_reduction_cublas = b;
}

bool Context::allowBF16ReductionCuBLAS() const {
  return allow_bf16_reduction_cublas;
}

void Context::setAllowBF16ReductionCuBLAS(bool b) {
  allow_bf16_reduction_cublas = b;
}


bool Context::hasMKL() {
#if AT_MKL_ENABLED()
  return true;
#else
  return false;
#endif
}

bool Context::hasMKLDNN() {
#if AT_MKLDNN_ENABLED()
  return true;
#else
  return false;
#endif
}

bool Context::hasKleidiAI() {
  return AT_KLEIDIAI_ENABLED();
}

bool Context::hasOpenMP() {
#ifdef _OPENMP
  return true;
#else
  return false;
#endif
}

bool Context::hasLAPACK() {
#if AT_BUILD_WITH_LAPACK()
  return true;
#else
  return false;
#endif
}

at::QEngine Context::qEngine() const {
  static auto _quantized_engine = []() {
    at::QEngine qengine = at::kNoQEngine;
#if defined(C10_MOBILE) && defined(USE_PYTORCH_QNNPACK)
    qengine = at::kQNNPACK;
#endif

#if AT_MKLDNN_ENABLED()
    qengine = at::kONEDNN;
#endif

#ifdef USE_FBGEMM
    if (fbgemm::fbgemmSupportedCPU()) {
      /* X86 is enabled if and only if fbgemm is available.
       * It combines goodness of fbgemm and onednn by dispatching.
       * If onednn not available, always dispatch to fbgemm.
       * Make it default qengine for X86 CPU platforms.
      */
      qengine = at::kX86;
    }
#endif
    return qengine;
  }();
  return quantized_engine.value_or(_quantized_engine);
}

void Context::setQEngine(at::QEngine e) {
  const auto& qengines = supportedQEngines();
  if (std::find(qengines.begin(), qengines.end(), e) != qengines.end()) {
    quantized_engine = e;
    return;
  }
  TORCH_CHECK(false, "quantized engine ", toString(e), " is not supported");
}

const std::vector<at::QEngine>& Context::supportedQEngines() {
  static auto supported_qengines = []() {
    std::vector<at::QEngine> engines = {};
    // Engines are listed in priority order: later one wins
    // By default we prefer FBGEMM if we're running on server side
    // QNNPACK on server side has some issue, so we disable it by default.
#ifdef C10_MOBILE
    engines.push_back(at::kNoQEngine);
#ifdef USE_PYTORCH_QNNPACK
    engines.push_back(at::kQNNPACK);
#endif
#else  // C10_MOBILE
#ifdef USE_PYTORCH_QNNPACK
    engines.push_back(at::kQNNPACK);
#endif
    engines.push_back(at::kNoQEngine);
#endif // C10_MOBILE

#if AT_MKLDNN_ENABLED()
    engines.push_back(at::kONEDNN);
#endif

#ifdef USE_FBGEMM
    if (fbgemm::fbgemmSupportedCPU()) {
      engines.push_back(at::kX86);
      // The X86 qengine is available if and only if FBGEMM is available
      engines.push_back(at::kFBGEMM);
    }
#endif

    return engines;
  }();
  return supported_qengines;
}

bool Context::isXNNPACKAvailable() {
#ifdef USE_XNNPACK
  return true;
#else
  return false;
#endif
}

void Context::setCheckSparseTensorInvariants(bool e) {
  enable_sparse_tensor_invariant_checks = e;
}

bool Context::checkSparseTensorInvariants() const {
  return enable_sparse_tensor_invariant_checks;
}

bool Context::releaseWeightsWhenPrepacking() const {
  return release_original_weights;
}

void Context::setReleaseWeightsWhenPrepacking(bool e) {
  release_original_weights = e;
}

bool Context::setFlushDenormal(bool on) {
  return at::cpu::set_flush_denormal(on);
}

Allocator* getCPUAllocator() {
  return c10::GetCPUAllocator();
}

// override_allow_tf32_flag = true
//    means the allow_tf32 flags are overridden and tf32 is force disabled
// override_allow_tf32_flag = false
//    means the original allow_tf32 flags are followed
thread_local bool override_allow_tf32_flag = false;

NoTF32Guard::NoTF32Guard() {
  if (!override_allow_tf32_flag) {
    changed = true;
    override_allow_tf32_flag = true;
  }
}

NoTF32Guard::~NoTF32Guard() {
  if (changed) {
    override_allow_tf32_flag = false;
  }
}

bool NoTF32Guard::should_disable_tf32() {
  return override_allow_tf32_flag;
}

// Ops can query this flag to know they are in the backward pass.
// This information can be used, for example, to select implementations
// with different numerical or performance characteristics.
// See https://pytorch.org/docs/stable/notes/numerical_accuracy.html for details.
thread_local bool rocm_is_backward_pass;

ROCmBackwardPassGuard::ROCmBackwardPassGuard() {
  rocm_is_backward_pass = true;
}

ROCmBackwardPassGuard::~ROCmBackwardPassGuard() {
  rocm_is_backward_pass = false;
}

bool ROCmBackwardPassGuard::is_backward_pass() {
  return rocm_is_backward_pass;
}

bool Context::areVmapFallbackWarningsEnabled() const {
  return display_vmap_fallback_warnings_;
}

void Context::setDisplayVmapFallbackWarnings(bool enabled) {
  display_vmap_fallback_warnings_ = enabled;
}

bool Context::isDefaultMobileCPUAllocatorSet() {
  return prev_allocator_ptr_ != nullptr;
}

void Context::setDefaultMobileCPUAllocator() {
  TORCH_CHECK(prev_allocator_ptr_ == nullptr,
      "Already within the scope of another non-default cpu allocator."
      "Cannot set another allocator.");
  // Setting the priority high to make sure no other allocator gets used instead of this.
  prev_allocator_ptr_ = c10::GetCPUAllocator();
  c10::SetCPUAllocator(c10::GetDefaultMobileCPUAllocator(), /*priority*/ 100);
}

void Context::unsetDefaultMobileCPUAllocator() {
  TORCH_CHECK(prev_allocator_ptr_ != nullptr,
      "setDefaultMobileCPUAllocator must have been called "
      "before unsetDefaultMobileCPUAllocator.");
  // Setting the priority high to make sure no other allocator gets used instead of this.
  c10::SetCPUAllocator(prev_allocator_ptr_ , /*priority*/ 100);
  prev_allocator_ptr_ = nullptr;
}

bool Context::allowFP16ReductionCPU() const {
  return allow_fp16_reduction_cpu;
}

void Context::setAllowFP16ReductionCPU(bool b) {
  if ( b && !allow_fp16_reduction_cpu) {
    // Check that CPU supports fp16 reductions
#if defined(__aarch64__) && !defined(C10_MOBILE)
    if (!cpuinfo_initialize() || !cpuinfo_has_arm_fp16_arith())
#else
    if (true)
#endif
      throw std::runtime_error("Float16 arithmetic is not supported by the CPU!");
  }
  allow_fp16_reduction_cpu = b;
}
} // namespace at<|MERGE_RESOLUTION|>--- conflicted
+++ resolved
@@ -318,7 +318,12 @@
 }
 
 bool Context::allowTF32CuBLAS() const {
-<<<<<<< HEAD
+#ifdef USE_ROCM
+    const auto allow_tf32 = c10::utils::check_env(hipblaslt_allow_tf32);
+    if (allow_tf32 != true) {
+      return false;
+    }
+#endif
   warn_deprecated_fp32_precision_api();
   bool legacy_allow_tf32 = float32_matmul_precision != at::Float32MatmulPrecision::HIGHEST;
   bool allow_tf32 = float32Precision("cuda", "matmul") == "tf32";
@@ -332,18 +337,6 @@
 }
 
 void Context::setAllowTF32CuBLAS(bool b) {
-  warn_deprecated_fp32_precision_api();
-=======
-#ifdef USE_ROCM
-    const auto allow_tf32 = c10::utils::check_env(hipblaslt_allow_tf32);
-    if (allow_tf32 != true) {
-      return false;
-    }
-#endif
-  return float32_matmul_precision != at::Float32MatmulPrecision::HIGHEST;
-}
-
-void Context::setAllowTF32CuBLAS(bool b) {
 #ifdef USE_ROCM
   const auto allow_tf32 = c10::utils::check_env(hipblaslt_allow_tf32);
   if (allow_tf32 != true) {
@@ -352,7 +345,7 @@
     return;
   }
 #endif
->>>>>>> 07fa6e2c
+  warn_deprecated_fp32_precision_api();
   float32_matmul_precision = b ? at::Float32MatmulPrecision::HIGH : at::Float32MatmulPrecision::HIGHEST;
   setFloat32Precision("cuda", "matmul", b ? "tf32" : "ieee");
 }
