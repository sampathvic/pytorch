--- conflicted
+++ resolved
@@ -919,13 +919,7 @@
 
 #if defined(USE_ROCM) && ROCM_VERSION >= 60000
   // rocm's hipblaslt does not yet support amax, so calculate separately
-<<<<<<< HEAD
-  auto out_float32 = out.to(kFloat);
-  out_float32.abs_();
-  amax = at::max(out_float32);
-=======
   amax = at::max(at::abs(out.to(kFloat)));
->>>>>>> f34905f6
 #endif
 
   return {out, amax};
