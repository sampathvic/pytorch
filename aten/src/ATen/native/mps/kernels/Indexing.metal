#include <c10/metal/atomic.h>
#include <c10/metal/indexing.h>
#include <metal_stdlib>

using namespace metal;
using namespace c10::metal;

namespace c10 {
namespace metal {
// There are no atomic 64-bit add in Metal yet, but this implements a consistent
// add I.e. if multiple threads are modify the same 64-bit value, results stored
// at the address will eventually be equal to its original value plus sum of all
// operands
template <>
struct AtomicType<long> {
  using type = ::metal::atomic<uint>;
  static inline void atomic_add(device type* data, long offset, long value) {
    const auto value_bits = as_type<ulong>(value);
    const uint low = static_cast<uint>(value_bits);
    uint high = static_cast<uint>(value_bits >> 32);
    auto ptr = data + (offset << 1);
    auto old_low = atomic_fetch_add_explicit(ptr, low, memory_order_relaxed);
    high += (old_low + low < old_low) ? 1 : 0;
    atomic_fetch_add_explicit(ptr + 1, high, memory_order_relaxed);
  }
};

} // namespace metal
} // namespace c10

struct IndexAB {
  constant int64_t* indexArray;
};

<<<<<<< HEAD
template <typename T>
kernel void index_select_new(
    device T* output,
    constant T* input,
    constant IndexAB* indices,
=======
uint3 index_get_offsets(
>>>>>>> d9426a81
    constant int64_t* sizes,
    constant int64_t* output_strides,
    constant int64_t* input_strides,
    constant int64_t* indices_strides,
<<<<<<< HEAD
    constant int64_t* index_sizes,
    constant int64_t* index_strides,
    constant uint2& ndim_nindices,
    uint thread_index [[thread_position_in_grid]]) {
  const auto ndim = ndim_nindices.x;
  const auto num_indices = ndim_nindices.y;
  uint pos[max_ndim];
  pos_from_thread_index(thread_index, pos, sizes, ndim);
  const auto output_offs = offset_from_coord(pos, output_strides, ndim);
  auto input_offs = offset_from_coord(pos, input_strides, ndim);
  const auto indices_offs =
      offset_from_coord(pos, indices_strides, ndim) / sizeof(int64_t);
  for (uint i = 0; i < num_indices; i++) {
    auto idx = indices[i].indexArray[indices_offs];
    if (idx < 0) {
      idx += index_sizes[i];
    }
    input_offs += idx * index_strides[i];
  }
  output[output_offs / sizeof(T)] = input[input_offs / sizeof(T)];
}

#define REGISTER_INDEX_SELECT(SUFFIX, DTYPE)          \
  template [[host_name("index_select_new_" #SUFFIX)]] \
  kernel void index_select_new<DTYPE>(                \
      device DTYPE * output,                          \
      constant DTYPE * input,                         \
      constant IndexAB * indices,                     \
      constant int64_t* sizes,                        \
      constant int64_t* output_strides,               \
      constant int64_t* input_strides,                \
      constant int64_t* indices_strides,              \
      constant int64_t* index_sizes,                  \
      constant int64_t* index_strides,                \
      constant uint2& ndim_nindices,                  \
      uint thread_index [[thread_position_in_grid]])

REGISTER_INDEX_SELECT(8bit, char);
REGISTER_INDEX_SELECT(16bit, short);
REGISTER_INDEX_SELECT(32bit, int);
REGISTER_INDEX_SELECT(64bit, long);

template <typename T, typename OffsetsT>
void index_put_impl(
    constant IndexAB* indexAB,
=======
    uint ndim,
    uint thread_index) {
  uint pos[max_ndim];
  pos_from_thread_index(thread_index, pos, sizes, ndim);
  const auto output_offs = offset_from_coord(pos, output_strides, ndim);
  const auto input_offs = offset_from_coord(pos, input_strides, ndim);
  const auto indices_offs =
      offset_from_coord(pos, indices_strides, ndim) / sizeof(int64_t);
  return uint3(output_offs, input_offs, indices_offs);
}

template <typename OffsetT>
OffsetT index_apply_indices(
    uint2 offs,
    constant IndexAB* indices,
    constant int64_t* sizes,
    constant int64_t* strides,
    uint num_indices) {
  OffsetT rc = offs.x;
  for (uint i = 0; i < num_indices; i++) {
    auto idx = indices[i].indexArray[offs.y];
    if (idx < 0) {
      idx += sizes[i];
    }
    rc += idx * strides[i];
  }
  return rc;
}

template <typename T, typename OffsetT = ulong>
kernel void index_select(
    device T* output,
    constant T* input,
    constant IndexAB* indices,
    constant int64_t* sizes,
    constant int64_t* output_strides,
    constant int64_t* input_strides,
    constant int64_t* indices_strides,
>>>>>>> d9426a81
    constant int64_t* index_sizes,
    constant int64_t* index_strides,
    constant uint4& ndim_nindices_numel,
    uint thread_index [[thread_position_in_grid]]) {
  const auto ndim = ndim_nindices_numel.x;
  const auto num_indices = ndim_nindices_numel.y;
  const auto offs = index_get_offsets(
      sizes,
      output_strides,
      input_strides,
      indices_strides,
      ndim,
      thread_index);
  auto input_offs = index_apply_indices<OffsetT>(
      offs.yz, indices, index_sizes, index_strides, num_indices);
  output[offs.x / sizeof(T)] = input[input_offs / sizeof(T)];
}

template <typename T, typename OffsetT = ulong>
inline void index_put_impl(
    device T* output,
    constant T* input,
    constant IndexAB* indices,
    constant int64_t* sizes,
    constant int64_t* output_strides,
    constant int64_t* input_strides,
    constant int64_t* indices_strides,
    constant int64_t* index_sizes,
    constant int64_t* index_strides,
    constant uint4& ndim_nindices_numel,
    uint thread_index) {
  const auto ndim = ndim_nindices_numel.x;
  const auto num_indices = ndim_nindices_numel.y;
  const auto offs = index_get_offsets(
      sizes,
      output_strides,
      input_strides,
      indices_strides,
      ndim,
      thread_index);
  auto output_offs = index_apply_indices<OffsetT>(
      offs.xz, indices, index_sizes, index_strides, num_indices);
  output[output_offs / sizeof(T)] = input[offs.y / sizeof(T)];
}

template <typename T, typename OffsetT = ulong>
kernel void index_put(
    device T* output,
    constant T* input,
    constant IndexAB* indices,
    constant int64_t* sizes,
    constant int64_t* output_strides,
    constant int64_t* input_strides,
    constant int64_t* indices_strides,
    constant int64_t* index_sizes,
    constant int64_t* index_strides,
    constant uint4& ndim_nindices_numel,
    uint thread_index [[thread_position_in_grid]]) {
  index_put_impl(
      output,
      input,
      indices,
      sizes,
      output_strides,
      input_strides,
      indices_strides,
      index_sizes,
      index_strides,
      ndim_nindices_numel,
      thread_index);
}

template <typename T, typename OffsetT = ulong>
kernel void index_put_serial(
    device T* output,
    constant T* input,
    constant IndexAB* indices,
    constant int64_t* sizes,
    constant int64_t* output_strides,
    constant int64_t* input_strides,
    constant int64_t* indices_strides,
    constant int64_t* index_sizes,
    constant int64_t* index_strides,
    constant uint4& ndim_nindices_numel,
    uint thread_index [[thread_position_in_grid]]) {
  (void)thread_index; // Suppress unused vairable varning
  for (uint idx = 0; idx < ndim_nindices_numel.z; ++idx) {
    index_put_impl(
        output,
        input,
        indices,
        sizes,
        output_strides,
        input_strides,
        indices_strides,
        index_sizes,
        index_strides,
        ndim_nindices_numel,
        idx);
  }
}

template <typename T, typename OffsetT = ulong>
kernel void index_put_accumulate(
    device T* output,
    constant T* input,
    constant IndexAB* indices,
    constant int64_t* sizes,
    constant int64_t* output_strides,
    constant int64_t* input_strides,
    constant int64_t* indices_strides,
    constant int64_t* index_sizes,
    constant int64_t* index_strides,
    constant uint4& ndim_nindices_numel,
    uint thread_index [[thread_position_in_grid]]) {
  const auto ndim = ndim_nindices_numel.x;
  const auto num_indices = ndim_nindices_numel.y;
  const auto offs = index_get_offsets(
      sizes,
      output_strides,
      input_strides,
      indices_strides,
      ndim,
      thread_index);
  auto output_offs = index_apply_indices<OffsetT>(
      offs.xz, indices, index_sizes, index_strides, num_indices);
  AtomicType<T>::atomic_add(
      reinterpret_cast<device AtomicType_t<T>*>(output),
      output_offs / sizeof(T),
      input[offs.y / sizeof(T)]);
}

#define REGISTER_INDEX_OP(OP_NAME, SUFFIX, DTYPE)                   \
  template [[host_name("index_" #OP_NAME "_" #SUFFIX)]] kernel void \
      index_##OP_NAME<DTYPE>(                                       \
          device DTYPE * output,                                    \
          constant DTYPE * input,                                   \
          constant IndexAB * indices,                               \
          constant int64_t* sizes,                                  \
          constant int64_t* output_strides,                         \
          constant int64_t* input_strides,                          \
          constant int64_t* indices_strides,                        \
          constant int64_t* index_sizes,                            \
          constant int64_t* index_strides,                          \
          constant uint4& ndim_nindices_numel,                      \
          uint thread_index [[thread_position_in_grid]])

#define REGISTER_INDEX_OP_ALL_DTYPES(OP_NAME) \
  REGISTER_INDEX_OP(OP_NAME, 8bit, char);     \
  REGISTER_INDEX_OP(OP_NAME, 16bit, short);   \
  REGISTER_INDEX_OP(OP_NAME, 32bit, int);     \
  REGISTER_INDEX_OP(OP_NAME, 64bit, long)

REGISTER_INDEX_OP_ALL_DTYPES(put);
REGISTER_INDEX_OP_ALL_DTYPES(put_serial);

REGISTER_INDEX_OP(put_accumulate, float, float);
REGISTER_INDEX_OP(put_accumulate, half, half);
REGISTER_INDEX_OP(put_accumulate, long, long);
REGISTER_INDEX_OP(put_accumulate, int, int);
REGISTER_INDEX_OP(put_accumulate, short, short);
REGISTER_INDEX_OP(put_accumulate, char, char);
REGISTER_INDEX_OP(put_accumulate, uchar, uchar);
REGISTER_INDEX_OP(put_accumulate, bool, bool);
#if __METAL_VERSION__ >= 310
REGISTER_INDEX_OP(put_accumulate, bfloat, bfloat);
#endif

template <typename StridesT, typename DataT>
kernel void kernel_index_offsets(
    constant StridesT* strides [[buffer(0)]],
    device DataT* data_offsets [[buffer(1)]],
    constant uint* iter_shape [[buffer(2)]],
    constant uint& num_dimensions [[buffer(3)]],
    uint thread_index [[thread_position_in_grid]]) {
  data_offsets[thread_index] = 0;
  uint32_t idx = thread_index;
  for (uint32_t dim = 0; dim < num_dimensions; dim++) {
    uint32_t remainder = idx % iter_shape[dim];
    idx /= iter_shape[dim];

    data_offsets[thread_index] += remainder * DataT(strides[dim]);
  }
}

template [[host_name("kernel_index_offsets_32")]] kernel void
kernel_index_offsets<packed_uint3, uint3>(
    constant packed_uint3* strides [[buffer(0)]],
    device uint3* data_offsets [[buffer(1)]],
    constant uint* iter_shape [[buffer(2)]],
    constant uint& num_dimensions [[buffer(3)]],
    uint thread_index [[thread_position_in_grid]]);

template [[host_name("kernel_index_offsets_64")]] kernel void
kernel_index_offsets<packed_uint3, ulong3>(
    constant packed_uint3* strides [[buffer(0)]],
    device ulong3* data_offsets [[buffer(1)]],
    constant uint* iter_shape [[buffer(2)]],
    constant uint& num_dimensions [[buffer(3)]],
    uint thread_index [[thread_position_in_grid]]);

template <typename T>
kernel void masked_fill_scalar_dense(
    device T* input,
    constant bool* mask,
    constant T& val,
    uint thread_index [[thread_position_in_grid]]) {
  if (mask[thread_index]) {
    input[thread_index] = val;
  }
}

template <typename T>
kernel void masked_fill_scalar_broadcast(
    device T* input,
    constant bool* mask,
    constant T& val,
    constant uint& mask_numel,
    uint thread_index [[thread_position_in_grid]]) {
  if (mask[thread_index % mask_numel]) {
    input[thread_index] = val;
  }
}

template <typename T>
kernel void masked_fill_scalar_strided(
    device T* input,
    constant bool* mask,
    constant T& val,
    constant long* sizes,
    constant long* input_strides,
    constant long* mask_strides,
    device uint& ndim,
    uint thread_index [[thread_position_in_grid]]) {
  int pos[max_ndim];
  pos_from_thread_index(int(thread_index), pos, sizes, ndim);
  if (mask[offset_from_coord(pos, mask_strides, ndim)]) {
    input[offset_from_coord(pos, input_strides, ndim)] = val;
  }
}

template <typename T, typename index_t>
kernel void index_copy_dense(
    device T* output,
    constant T* input,
    constant T* source,
    constant index_t* indices,
    constant uint& dim,
    constant long* sizes,
    constant uint& ndim,
    constant uint& indices_numel,
    uint thread_index [[thread_position_in_grid]]) {
  // first copy input to output
  output[thread_index] = input[thread_index];

  // calculate pos in the tensor using a signed counter
  long pos[max_ndim];
  long linear_idx = thread_index;
  for (int i = static_cast<int>(ndim) - 1; i >= 0; --i) {
    pos[i] = linear_idx % sizes[i];
    linear_idx /= sizes[i];
  }

  // check if this position's dim coordinate is in the indices
  long dim_pos = pos[dim];

  // search through indices to see if current dim pos should be updated
  for (uint i = 0; i < indices_numel; i++) {
    if (indices[i] == dim_pos) {
      // this position should be updated from source
      // calculate source offset where the source tensor has the same shape
      // except along dim where it has size = indices_numel
      long source_offset = 0;
      long stride = 1;
      for (int j = static_cast<int>(ndim) - 1; j >= 0; --j) {
        if (j == static_cast<int>(dim)) {
          // for the indexed dimension, use position i
          source_offset += i * stride;
          stride *= indices_numel;
        } else {
          // for other dimensions use the same position
          source_offset += pos[j] * stride;
          stride *= sizes[j];
        }
      }

      output[thread_index] = source[source_offset];
      break;
    }
  }
}

template <typename T, typename index_t>
kernel void index_copy_strided(
    device T* output,
    constant T* input,
    constant T* source,
    constant index_t* indices,
    constant uint& dim,
    constant long* sizes,
    constant uint& ndim,
    constant uint& indices_numel,
    constant long* input_strides,
    constant long* output_strides,
    constant long* source_strides,
    uint thread_index [[thread_position_in_grid]]) {
  int pos[max_ndim];
  pos_from_thread_index(int(thread_index), pos, sizes, ndim);

  // compute offsets for the output and input tensors
  long output_offset = offset_from_coord(pos, output_strides, ndim);
  long input_offset = offset_from_coord(pos, input_strides, ndim);

  output[output_offset] = input[input_offset];

  // save the original coordinate along the dim we're updating
  int orig_dim = pos[dim];

  // find the last index in the indices array that equals this coordinate
  int last_matching_index = -1;
  for (uint i = 0; i < indices_numel; i++) {
    if (indices[i] == orig_dim) {
      last_matching_index = int(i);
    }
  }

  // if a matching index was found, use it to update the output
  if (last_matching_index != -1) {
    pos[dim] = last_matching_index;
    long source_offset = offset_from_coord(pos, source_strides, ndim);
    output[output_offset] = source[source_offset];
  }
}

#define INSTANTIATE_INDEX_COPY(T, index_t)                      \
  template [[host_name("index_copy_dense_" #T "_" #index_t)]]   \
  kernel void index_copy_dense<T, index_t>(                     \
      device T*,                                                \
      constant T*,                                              \
      constant T*,                                              \
      constant index_t*,                                        \
      constant uint&,                                           \
      constant long*,                                           \
      constant uint&,                                           \
      constant uint&,                                           \
      uint);                                                    \
                                                                \
  template [[host_name("index_copy_strided_" #T "_" #index_t)]] \
  kernel void index_copy_strided<T, index_t>(                   \
      device T*,                                                \
      constant T*,                                              \
      constant T*,                                              \
      constant index_t*,                                        \
      constant uint&,                                           \
      constant long*,                                           \
      constant uint&,                                           \
      constant uint&,                                           \
      constant long*,                                           \
      constant long*,                                           \
      constant long*,                                           \
      uint);

#define REGISTER_MASKED_FILL_SCALAR(SIZE, DTYPE)                            \
  template [[host_name("masked_fill_scalar_strided_" #SIZE)]] kernel void   \
  masked_fill_scalar_strided<DTYPE>(                                        \
      device DTYPE*,                                                        \
      constant bool*,                                                       \
      constant DTYPE&,                                                      \
      constant long*,                                                       \
      constant long*,                                                       \
      constant long*,                                                       \
      device uint&,                                                         \
      uint);                                                                \
  template [[host_name("masked_fill_scalar_dense_" #SIZE)]] kernel void     \
  masked_fill_scalar_dense<DTYPE>(                                          \
      device DTYPE*, constant bool*, constant DTYPE&, uint);                \
  template [[host_name("masked_fill_scalar_broadcast_" #SIZE)]] kernel void \
  masked_fill_scalar_broadcast<DTYPE>(                                      \
      device DTYPE*, constant bool*, constant DTYPE&, constant uint&, uint)

REGISTER_MASKED_FILL_SCALAR(64bit, long);
REGISTER_MASKED_FILL_SCALAR(32bit, int);
REGISTER_MASKED_FILL_SCALAR(16bit, short);
REGISTER_MASKED_FILL_SCALAR(8bit, char);
INSTANTIATE_INDEX_COPY(float, int);
INSTANTIATE_INDEX_COPY(float, long);
INSTANTIATE_INDEX_COPY(bool, int);
INSTANTIATE_INDEX_COPY(bool, long);
INSTANTIATE_INDEX_COPY(half, int);
INSTANTIATE_INDEX_COPY(half, long);
INSTANTIATE_INDEX_COPY(int, int);
INSTANTIATE_INDEX_COPY(int, long);
INSTANTIATE_INDEX_COPY(long, int);
INSTANTIATE_INDEX_COPY(long, long);
INSTANTIATE_INDEX_COPY(short, int);
INSTANTIATE_INDEX_COPY(short, long);
INSTANTIATE_INDEX_COPY(char, int);
INSTANTIATE_INDEX_COPY(char, long);
INSTANTIATE_INDEX_COPY(uchar, int);
INSTANTIATE_INDEX_COPY(uchar, long);

#if __METAL_VERSION__ >= 310
INSTANTIATE_INDEX_COPY(bfloat, int);
INSTANTIATE_INDEX_COPY(bfloat, long);
#endif
INSTANTIATE_INDEX_COPY(float2, int);
INSTANTIATE_INDEX_COPY(float2, long);
INSTANTIATE_INDEX_COPY(half2, int);
INSTANTIATE_INDEX_COPY(half2, long);<|MERGE_RESOLUTION|>--- conflicted
+++ resolved
@@ -32,66 +32,11 @@
   constant int64_t* indexArray;
 };
 
-<<<<<<< HEAD
-template <typename T>
-kernel void index_select_new(
-    device T* output,
-    constant T* input,
-    constant IndexAB* indices,
-=======
 uint3 index_get_offsets(
->>>>>>> d9426a81
-    constant int64_t* sizes,
-    constant int64_t* output_strides,
-    constant int64_t* input_strides,
-    constant int64_t* indices_strides,
-<<<<<<< HEAD
-    constant int64_t* index_sizes,
-    constant int64_t* index_strides,
-    constant uint2& ndim_nindices,
-    uint thread_index [[thread_position_in_grid]]) {
-  const auto ndim = ndim_nindices.x;
-  const auto num_indices = ndim_nindices.y;
-  uint pos[max_ndim];
-  pos_from_thread_index(thread_index, pos, sizes, ndim);
-  const auto output_offs = offset_from_coord(pos, output_strides, ndim);
-  auto input_offs = offset_from_coord(pos, input_strides, ndim);
-  const auto indices_offs =
-      offset_from_coord(pos, indices_strides, ndim) / sizeof(int64_t);
-  for (uint i = 0; i < num_indices; i++) {
-    auto idx = indices[i].indexArray[indices_offs];
-    if (idx < 0) {
-      idx += index_sizes[i];
-    }
-    input_offs += idx * index_strides[i];
-  }
-  output[output_offs / sizeof(T)] = input[input_offs / sizeof(T)];
-}
-
-#define REGISTER_INDEX_SELECT(SUFFIX, DTYPE)          \
-  template [[host_name("index_select_new_" #SUFFIX)]] \
-  kernel void index_select_new<DTYPE>(                \
-      device DTYPE * output,                          \
-      constant DTYPE * input,                         \
-      constant IndexAB * indices,                     \
-      constant int64_t* sizes,                        \
-      constant int64_t* output_strides,               \
-      constant int64_t* input_strides,                \
-      constant int64_t* indices_strides,              \
-      constant int64_t* index_sizes,                  \
-      constant int64_t* index_strides,                \
-      constant uint2& ndim_nindices,                  \
-      uint thread_index [[thread_position_in_grid]])
-
-REGISTER_INDEX_SELECT(8bit, char);
-REGISTER_INDEX_SELECT(16bit, short);
-REGISTER_INDEX_SELECT(32bit, int);
-REGISTER_INDEX_SELECT(64bit, long);
-
-template <typename T, typename OffsetsT>
-void index_put_impl(
-    constant IndexAB* indexAB,
-=======
+    constant int64_t* sizes,
+    constant int64_t* output_strides,
+    constant int64_t* input_strides,
+    constant int64_t* indices_strides,
     uint ndim,
     uint thread_index) {
   uint pos[max_ndim];
@@ -130,7 +75,6 @@
     constant int64_t* output_strides,
     constant int64_t* input_strides,
     constant int64_t* indices_strides,
->>>>>>> d9426a81
     constant int64_t* index_sizes,
     constant int64_t* index_strides,
     constant uint4& ndim_nindices_numel,
@@ -284,6 +228,7 @@
   REGISTER_INDEX_OP(OP_NAME, 32bit, int);     \
   REGISTER_INDEX_OP(OP_NAME, 64bit, long)
 
+REGISTER_INDEX_OP_ALL_DTYPES(select);
 REGISTER_INDEX_OP_ALL_DTYPES(put);
 REGISTER_INDEX_OP_ALL_DTYPES(put_serial);
 
