#include <c10/metal/indexing.h>
#include <c10/metal/special_math.h>
#include <c10/metal/utils.h>
#include <metal_stdlib>
using namespace metal;
using namespace c10::metal;

// Implement exp wrapper for both real and complex types
template <typename T, enable_if_t<is_scalar_floating_point_v<T>, bool> = true>
inline T exp_(const T x) {
  return T(precise::exp(x));
}

template <typename T, enable_if_t<is_complex_v<T>, bool> = true>
inline T exp_(const T x) {
  return T(
      precise::exp(x.x) * precise::cos(x.y),
      precise::exp(x.x) * precise::sin(x.y));
}

struct exp_functor {
  template <typename T, enable_if_t<is_floating_point_v<T>, bool> = true>
  inline T operator()(const T x) {
    return exp_(x);
  }
  template <typename T, enable_if_t<is_scalar_integral_v<T>, bool> = true>
  inline float operator()(const T x) {
    return exp_(static_cast<float>(x));
  }
};

struct sigmoid_functor {
  template <typename T, enable_if_t<is_scalar_floating_point_v<T>, bool> = true>
  inline T operator()(const T x) {
    return T(1.0f / (1.0f + exp_(-static_cast<float>(x))));
  }
  template <typename T, enable_if_t<is_complex_v<T>, bool> = true>
  inline T operator()(const T x) {
    return c10::metal::div(T(1, 0), (T(1, 0) + exp_(-x)));
  }
  template <typename T, enable_if_t<is_scalar_integral_v<T>, bool> = true>
  inline float operator()(const T x) {
    return 1.0f / (1.0f + exp_(-static_cast<float>(x)));
  }
};

struct abs_functor {
  template <typename T, enable_if_t<!is_complex_v<T>, bool> = true>
  inline T operator()(const T x) {
    return static_cast<T>(precise::abs(x));
  }
  template <typename T, enable_if_t<is_complex_v<T>, bool> = true>
  inline T operator()(const T x) {
    return T(::precise::sqrt(dot(x, x)), 0);
  }
};

struct sin_functor {
  template <typename T>
  inline enable_if_t<is_scalar_floating_point_v<T>, T> operator()(const T x) {
    return T(precise::sin(x));
  }
  template <typename T>
  inline enable_if_t<is_scalar_integral_v<T>, float> operator()(const T x) {
    return precise::sin(static_cast<float>(x));
  }
  template <typename T>
  inline enable_if_t<is_complex_v<T>, T> operator()(const T x) {
    // sin(x+yi)=sin(x)cosh(y)+icos(x)sinh(y);
    auto sin_x = precise::sin(x.x);
    auto cosh_y = precise::cosh(x.y);
    auto cos_x = precise::cos(x.x);
    auto sinh_y = precise::sinh(x.y);
    return T(sin_x * cosh_y, cos_x * sinh_y);
  }
};

struct cos_functor {
  template <typename T>
  inline enable_if_t<is_scalar_floating_point_v<T>, T> operator()(const T x) {
    return T(precise::cos(x));
  }
  template <typename T>
  inline enable_if_t<is_scalar_integral_v<T>, float> operator()(const T x) {
    return precise::cos(static_cast<float>(x));
  }
  template <typename T>
  inline enable_if_t<is_complex_v<T>, T> operator()(const T x) {
    // cos(x+yi)=cos(x)cosh(y)-isin(x)sinh(y);
    auto sin_x = precise::sin(x.x);
    auto cosh_y = precise::cosh(x.y);
    auto cos_x = precise::cos(x.x);
    auto sinh_y = precise::sinh(x.y);
    return T(cos_x * cosh_y, -1 * sin_x * sinh_y);
  }
};

struct tan_functor {
  template <typename T>
  inline enable_if_t<is_scalar_floating_point_v<T>, T> operator()(const T x) {
    return T(precise::tan(x));
  }
  template <typename T>
  inline enable_if_t<is_scalar_integral_v<T>, float> operator()(const T x) {
    return precise::tan(static_cast<float>(x));
  }
  template <typename T>
  inline enable_if_t<is_complex_v<T>, T> operator()(const T x) {
    // tan(x+yi)=(tan(x) + itanh(y)) / (1 - i(tan(x) * tanh(y)))
    auto tan_x = precise::tan(x.x);
    auto tanh_y = precise::tanh(x.y);
    return div(T(tan_x, tanh_y), T(1, -1 * tan_x * tanh_y));
  }
};

struct sinh_functor {
  template <typename T>
  inline enable_if_t<is_scalar_floating_point_v<T>, T> operator()(const T x) {
    return T(precise::sinh(x));
  }
  template <typename T>
  inline enable_if_t<is_scalar_integral_v<T>, float> operator()(const T x) {
    return precise::sinh(static_cast<float>(x));
  }
  template <typename T>
  inline enable_if_t<is_complex_v<T>, T> operator()(const T x) {
    // sinh(x) = (e^x - e^(-x)) / 2
    auto exp_1 =
        T(precise::exp(x.x) * precise::cos(x.y),
          precise::exp(x.x) * precise::sin(x.y));
    auto exp_2 =
        T(precise::exp(-x.x) * precise::cos(-x.y),
          precise::exp(-x.x) * precise::sin(-x.y));
    return div(exp_1 - exp_2, T(2, 0));
  }
};

struct cosh_functor {
  template <typename T>
  inline enable_if_t<is_scalar_floating_point_v<T>, T> operator()(const T x) {
    return T(precise::cosh(x));
  }
  template <typename T>
  inline enable_if_t<is_scalar_integral_v<T>, float> operator()(const T x) {
    return precise::cosh(static_cast<float>(x));
  }
  template <typename T>
  inline enable_if_t<is_complex_v<T>, T> operator()(const T x) {
    // cosh(x+iy)=(e^x + e^(-x)) / 2
    auto exp_1 =
        T(precise::exp(x.x) * precise::cos(x.y),
          precise::exp(x.x) * precise::sin(x.y));
    auto exp_2 =
        T(precise::exp(-x.x) * precise::cos(-x.y),
          precise::exp(-x.x) * precise::sin(-x.y));
    return div(exp_1 + exp_2, T(2, 0));
  }
};

struct tanh_functor {
  template <typename T>
  inline enable_if_t<is_scalar_floating_point_v<T>, T> operator()(const T x) {
    return T(precise::tanh(x));
  }
  template <typename T>
  inline enable_if_t<is_scalar_integral_v<T>, float> operator()(const T x) {
    return precise::tanh(static_cast<float>(x));
  }
  template <typename T>
  inline enable_if_t<is_complex_v<T>, T> operator()(const T x) {
    // tanh(x+iy)=(tanh(x)+itan(y))/(1+itahnh(x)*tan(y));
    auto tanh_x = precise::tanh(x.x);
    auto tan_y = precise::tan(x.y);
    return div(T(tanh_x, tan_y), T(1.0, tanh_x * tan_y));
  }
};

struct asin_functor {
  template <typename T>
  inline enable_if_t<is_scalar_floating_point_v<T>, T> operator()(const T x) {
    return T(precise::asin(x));
  }
  template <typename T>
  inline enable_if_t<is_scalar_integral_v<T>, float> operator()(const T x) {
    return precise::asin(static_cast<float>(x));
  }
  template <typename T>
  inline enable_if_t<is_complex_v<T>, T> operator()(const T x) {
    // asin(z) = atan(z/sqrt(1-z^2)) if z != ±1
    if (x.x == 1 && x.y == 0)
      return T(M_PI_F / 2, 0);
    else if (x.x == -1 && x.y == 0)
      return T(M_PI_F / -2, 0);
    auto sqrt_val = T(1, 0) - c10::metal::mul(x, x);
    // calculate sqrt
    // modulus
    auto m = precise::sqrt(sqrt_val.x * sqrt_val.x + sqrt_val.y * sqrt_val.y);
    // real part: sqrt((m + a)/2)
    auto real_part = precise::sqrt((m + sqrt_val.x) * .5);
    // imaginary part: sign(b) * sqrt((m - a)/2)
    auto imag_part = copysign(
        static_cast<decltype(x.y)>(precise::sqrt((m - sqrt_val.x) * .5)),
        sqrt_val.y);
    auto atan_val = div(x, T(real_part, imag_part));
    // calculate atan (see atan_functor)
    auto coef = div(T(1, 0), T(0, 2));
    auto log_arg =
        div(T(-1 * atan_val.x, 1 - atan_val.y), T(atan_val.x, 1 + atan_val.y));
    // Calculate log using method from log_functor
    auto magnitude =
        ::precise::sqrt(log_arg.x * log_arg.x + log_arg.y * log_arg.y);
    auto real = ::precise::log(magnitude);
    auto imag = (log_arg.x == 0 && log_arg.y == 0)
        ? 0
        : ::precise::atan2(log_arg.y, log_arg.x);
    // return coefficient * log value
    return c10::metal::mul(coef, T(real, imag));
  }
};

struct acos_functor {
  template <typename T>
  inline enable_if_t<is_scalar_floating_point_v<T>, T> operator()(const T x) {
    return T(precise::acos(x));
  }
  template <typename T>
  inline enable_if_t<is_scalar_integral_v<T>, float> operator()(const T x) {
    return precise::acos(static_cast<float>(x));
  }
  template <typename T>
  inline enable_if_t<is_complex_v<T>, T> operator()(const T x) {
    // acos(z) = pi/2 - asin(z) if z != ±1
    // calculate asin
    if (x.x == 1 && x.y == 0)
      return T(M_PI_F, 0);
    else if (x.x == -1 && x.y == 0)
      return T(-M_PI_F, 0);
    auto sqrt_val = T(1, 0) - c10::metal::mul(x, x);
    // calculate sqrt
    // modulus
    auto m = precise::sqrt(sqrt_val.x * sqrt_val.x + sqrt_val.y * sqrt_val.y);
    // real part: sqrt((m + a)/2)
    auto real_part = precise::sqrt((m + sqrt_val.x) * .5);
    // imaginary part: sign(b) * sqrt((m - a)/2)
    auto imag_part = copysign(
        static_cast<decltype(x.y)>(precise::sqrt((m - sqrt_val.x) * .5)),
        sqrt_val.y);
    auto atan_val = div(x, T(real_part, imag_part));
    // calculate atan (see atan_functor)
    auto coef = div(T(1, 0), T(0, 2));
    auto log_arg =
        div(T(-1 * atan_val.x, 1 - atan_val.y), T(atan_val.x, 1 + atan_val.y));
    // Calculate log using method from log_functor
    auto magnitude =
        ::precise::sqrt(log_arg.x * log_arg.x + log_arg.y * log_arg.y);
    auto real = ::precise::log(magnitude);
    auto imag = (log_arg.x == 0 && log_arg.y == 0)
        ? 0
        : ::precise::atan2(log_arg.y, log_arg.x);
    // return coefficient * log value
    return T(M_PI_F / 2, 0) - c10::metal::mul(coef, T(real, imag));
  }
};

struct atan_functor {
  template <typename T>
  inline enable_if_t<is_scalar_floating_point_v<T>, T> operator()(const T x) {
    return T(precise::atan(x));
  }
  template <typename T>
  inline enable_if_t<is_scalar_integral_v<T>, float> operator()(const T x) {
    return precise::atan(static_cast<float>(x));
  }
  template <typename T>
  inline enable_if_t<is_complex_v<T>, T> operator()(const T x) {
    // atan(z) = (1/2i)ln((i-z)/(i+z))
    auto coef = div(T(1, 0), T(0, 2));
    auto log_arg = div(T(-1 * x.x, 1 - x.y), T(x.x, 1 + x.y));
    // Calculate log using method from log_functor
    auto magnitude =
        ::precise::sqrt(log_arg.x * log_arg.x + log_arg.y * log_arg.y);
    auto real = ::precise::log(magnitude);
    auto imag = (log_arg.x == 0 && log_arg.y == 0)
        ? 0
        : ::precise::atan2(log_arg.y, log_arg.x);
    // return coefficient * log value
    return c10::metal::mul(coef, T(real, imag));
  }
};

// Bool specialization is need to workaround compiler crashes on MacOS-13
// Otherwise attempts to invoke will fail to create state object with error
// Error Domain=AGXMetal13_3 Code=3 "Compiler encountered an internal error"

struct log_functor {
  template <typename T>
  inline enable_if_t<is_scalar_floating_point_v<T>, T> operator()(const T x) {
    return T(::precise::log(x));
  }
  template <typename T>
  inline enable_if_t<is_scalar_integral_v<T>, float> operator()(const T x) {
    return ::precise::log(static_cast<float>(x));
  }
  template <typename T>
  inline enable_if_t<is_complex_v<T>, T> operator()(const T x) {
    // log(x+yi) = ln(sqrt(x^2 + y^2)) + iarctan(y/x)
    auto magnitude = ::precise::sqrt(x.x * x.x + x.y * x.y);
    auto real = ::precise::log(magnitude);
    auto imag = (x.x == 0 && x.y == 0) ? 0 : ::precise::atan2(x.y, x.x);
    return T(real, imag);
  }
  inline float operator()(const bool x) {
    return x ? 0 : -INFINITY;
  }
};

struct log10_functor {
  template <typename T>
  inline enable_if_t<is_scalar_floating_point_v<T>, T> operator()(const T x) {
    return T(::precise::log10(x));
  }
  template <typename T>
  inline enable_if_t<is_scalar_integral_v<T>, float> operator()(const T x) {
    return ::precise::log10(static_cast<float>(x));
  }
  template <typename T>
  inline enable_if_t<is_complex_v<T>, T> operator()(const T x) {
    // Base 10 complex log = ln(x+yi)/ln(10)
    auto magnitude = ::precise::sqrt(x.x * x.x + x.y * x.y);
    auto real = ::precise::log(magnitude);
    auto imag = (x.x == 0 && x.y == 0) ? 0 : ::precise::atan2(x.y, x.x);
    return div(T(real, imag), T(::precise::log(10), 0));
  }
  inline float operator()(const bool x) {
    return x ? 0 : -INFINITY;
  }
};

struct log1p_functor {
  template <typename T>
  inline enable_if_t<is_scalar_floating_point_v<T>, T> operator()(const T x) {
    return T(::c10::metal::log1p(float(x)));
  }
  template <typename T>
  inline enable_if_t<is_scalar_integral_v<T>, float> operator()(const T x) {
    return ::precise::log(1.0f + static_cast<float>(x));
  }
  template <typename T>
  inline enable_if_t<is_complex_v<T>, T> operator()(const T x) {
    // TODO: Implement proper log1p algoirthm
    auto magnitude = ::precise::sqrt((1.0f + x.x) * (1.0f + x.x) + x.y * x.y);
    auto real = ::precise::log(magnitude);
    auto imag = (x.x == -1 && x.y == 0) ? 0 : ::precise::atan2(x.y, 1.0 + x.x);
    return T(real, imag);
  }
  inline float operator()(const bool x) {
    return x ? ::precise::log(2.0) : 0;
  }
};

struct log2_functor {
  template <typename T>
  inline enable_if_t<is_scalar_floating_point_v<T>, T> operator()(const T x) {
    return T(::precise::log2(x));
  }
  template <typename T>
  inline enable_if_t<is_scalar_integral_v<T>, float> operator()(const T x) {
    return ::precise::log2(static_cast<float>(x));
  }
  template <typename T>
  inline enable_if_t<is_complex_v<T>, T> operator()(const T x) {
    // Base 10 complex log = ln(x+yi)/ln(2)
    auto magnitude = ::precise::sqrt(x.x * x.x + x.y * x.y);
    auto real = ::precise::log(magnitude);
    auto imag = (x.x == 0 && x.y == 0) ? 0 : ::precise::atan2(x.y, x.x);
    return div(T(real, imag), T(::precise::log(2), 0));
  }
  inline float operator()(const bool x) {
    return x ? 0 : -INFINITY;
  }
};

struct exp2_functor {
  template <typename T>
  inline enable_if_t<is_scalar_floating_point_v<T>, T> operator()(const T x) {
    return T(::precise::pow(2, x));
  }
  template <typename T>
  inline enable_if_t<is_scalar_integral_v<T>, float> operator()(const T x) {
    return ::precise::pow(2, static_cast<float>(x));
  }
  template <typename T>
  inline enable_if_t<is_complex_v<T>, T> operator()(const T x) {
    // based on https://mathworld.wolfram.com/ComplexExponentiation.html
    auto coef = ::precise::pow(4, x.x / 2);
    auto ln = ::precise::log(4);
    auto real = ::precise::cos(0.5 * x.y * ln);
    auto imag = ::precise::sin(0.5 * x.y * ln);
    return T(coef * real, coef * imag);
  }
};

struct sqrt_functor {
  template <typename T>
  inline enable_if_t<is_scalar_floating_point_v<T>, T> operator()(const T x) {
    return T(::precise::sqrt(x));
  }
  template <typename T>
  inline enable_if_t<is_scalar_integral_v<T>, float> operator()(const T x) {
    return ::precise::sqrt(static_cast<float>(x));
  }
  template <typename T>
  inline enable_if_t<is_complex_v<T>, T> operator()(const T x) {
    // modulus
    auto m = precise::sqrt(x.x * x.x + x.y * x.y);
    // real part: sqrt((m + a)/2)
    auto real_part = precise::sqrt((m + x.x) * .5);
    // imaginary part: sign(b) * sqrt((m - a)/2)
    auto imag_part = copysign(
        static_cast<decltype(x.y)>(precise::sqrt((m - x.x) * .5)), x.y);
    return T(real_part, imag_part);
  }
};

struct rsqrt_functor {
  template <typename T>
  inline enable_if_t<is_scalar_floating_point_v<T>, T> operator()(const T x) {
    return T(1 / ::precise::sqrt(x));
  }
  template <typename T>
  inline enable_if_t<is_scalar_integral_v<T>, float> operator()(const T x) {
    return 1 / ::precise::sqrt(static_cast<float>(x));
  }
  template <typename T>
  inline enable_if_t<is_complex_v<T>, T> operator()(const T x) {
    // modulus
    auto m = precise::sqrt(x.x * x.x + x.y * x.y);
    // real part: sqrt((m + a)/2)
    auto real_part = precise::sqrt((m + x.x) * .5);
    // imaginary part: sign(b) * sqrt((m - a)/2)
    auto imag_part = copysign(
        static_cast<decltype(x.y)>(precise::sqrt((m - x.x) * .5)), x.y);
    auto denominator = (real_part * real_part) + (imag_part * imag_part);
    return T(real_part / denominator, -1 * imag_part / denominator);
  }
};

struct neg_functor {
  template <typename T>
  inline T operator()(const T x) {
    return T(-1 * x);
  }
};

struct bitwise_not_functor {
  template <typename T>
  inline enable_if_t<!is_same_v<T, bool> && is_scalar_integral_v<T>, T>
  operator()(const T x) {
    return ~x;
  }

  template <typename T>
  inline enable_if_t<is_same_v<T, bool>, T> operator()(const T x) {
    return !x;
  }
};

template <typename T>
float erfc(T x) {
  return 1.0 - erf(x);
}

struct round_decimals_functor {
  template <typename T>
  inline T operator()(const T x, const long ndigits) {
    return static_cast<T>(
        rint(exp10(float(ndigits)) * x) * exp10(float(-ndigits)));
  }
};

DEFINE_UNARY_FLOATING_FUNCTOR(erf);
DEFINE_UNARY_FLOATING_FUNCTOR(erfc);
DEFINE_UNARY_FLOATING_FUNCTOR(erfinv);
DEFINE_UNARY_FLOATING_FUNCTOR(sinc);

REGISTER_UNARY_OP(neg, int, int);
REGISTER_UNARY_OP(neg, long, long);
REGISTER_UNARY_OP(neg, short, short);
REGISTER_UNARY_OP(neg, char, char);
REGISTER_UNARY_OP(neg, uchar, uchar);
REGISTER_UNARY_OP(neg, float, float);
REGISTER_UNARY_OP(neg, half, half);

REGISTER_UNARY_OP(bitwise_not, int, int);
REGISTER_UNARY_OP(bitwise_not, long, long);
REGISTER_UNARY_OP(bitwise_not, short, short);
REGISTER_UNARY_OP(bitwise_not, char, char);
REGISTER_UNARY_OP(bitwise_not, uchar, uchar);
REGISTER_UNARY_OP(bitwise_not, bool, bool);

REGISTER_UNARY_OP(abs, int, int);
REGISTER_UNARY_OP(abs, long, long);
REGISTER_UNARY_OP(abs, short, short);
REGISTER_UNARY_OP(abs, char, char);
REGISTER_UNARY_OP(abs, uchar, uchar);
REGISTER_UNARY_OP(abs, float, float);
REGISTER_UNARY_OP(abs, half, half);

#define INSTANTIATE_UNARY_KERNELS2(DTYPE0, DTYPE1) \
  REGISTER_UNARY_OP(erf, DTYPE1, DTYPE0);          \
  REGISTER_UNARY_OP(erfc, DTYPE1, DTYPE0);         \
  REGISTER_UNARY_OP(erfinv, DTYPE1, DTYPE0);       \
  REGISTER_UNARY_OP(exp, DTYPE1, DTYPE0);          \
  REGISTER_UNARY_OP(sigmoid, DTYPE1, DTYPE0);      \
  REGISTER_UNARY_OP(exp2, DTYPE1, DTYPE0);         \
  REGISTER_UNARY_OP(log, DTYPE1, DTYPE0);          \
  REGISTER_UNARY_OP(log10, DTYPE1, DTYPE0);        \
  REGISTER_UNARY_OP(log1p, DTYPE1, DTYPE0);        \
  REGISTER_UNARY_OP(log2, DTYPE1, DTYPE0);         \
  REGISTER_UNARY_OP(sinc, DTYPE1, DTYPE0);         \
  REGISTER_UNARY_OP(sqrt, DTYPE1, DTYPE0);         \
  REGISTER_UNARY_OP(rsqrt, DTYPE1, DTYPE0);        \
  REGISTER_UNARY_OP(sinh, DTYPE1, DTYPE0);         \
  REGISTER_UNARY_OP(cosh, DTYPE1, DTYPE0);         \
  REGISTER_UNARY_OP(tanh, DTYPE1, DTYPE0);         \
  REGISTER_UNARY_OP(sin, DTYPE1, DTYPE0);          \
  REGISTER_UNARY_OP(cos, DTYPE1, DTYPE0);          \
  REGISTER_UNARY_OP(tan, DTYPE1, DTYPE0);          \
  REGISTER_UNARY_OP(asin, DTYPE1, DTYPE0);         \
  REGISTER_UNARY_OP(acos, DTYPE1, DTYPE0);         \
  REGISTER_UNARY_OP(atan, DTYPE1, DTYPE0)

#if __METAL_VERSION__ >= 310
INSTANTIATE_UNARY_KERNELS2(bfloat, bfloat);
REGISTER_UNARY_OP(neg, bfloat, bfloat);
REGISTER_UNARY_OP(abs, bfloat, bfloat);
#endif
INSTANTIATE_UNARY_KERNELS2(half, half);
INSTANTIATE_UNARY_KERNELS2(float, float);
INSTANTIATE_UNARY_KERNELS2(float, bool);
INSTANTIATE_UNARY_KERNELS2(float, uchar);
INSTANTIATE_UNARY_KERNELS2(float, char);
INSTANTIATE_UNARY_KERNELS2(float, short);
INSTANTIATE_UNARY_KERNELS2(float, int);
INSTANTIATE_UNARY_KERNELS2(float, long);

#define INSTANTIATE_UNARY_KERNELS_VEC2(DTYPE)     \
  REGISTER_UNARY_OP(neg, DTYPE##2, DTYPE##2);     \
  REGISTER_UNARY_OP(exp, DTYPE##2, DTYPE##2);     \
  REGISTER_UNARY_OP(sigmoid, DTYPE##2, DTYPE##2); \
  REGISTER_UNARY_OP(abs, DTYPE##2, DTYPE##2);     \
  REGISTER_UNARY_OP(exp2, DTYPE##2, DTYPE##2);    \
  REGISTER_UNARY_OP(log, DTYPE##2, DTYPE##2);     \
  REGISTER_UNARY_OP(log10, DTYPE##2, DTYPE##2);   \
  REGISTER_UNARY_OP(log1p, DTYPE##2, DTYPE##2);   \
  REGISTER_UNARY_OP(log2, DTYPE##2, DTYPE##2);    \
  REGISTER_UNARY_OP(sinh, DTYPE##2, DTYPE##2);    \
  REGISTER_UNARY_OP(cosh, DTYPE##2, DTYPE##2);    \
  REGISTER_UNARY_OP(tanh, DTYPE##2, DTYPE##2);    \
  REGISTER_UNARY_OP(sqrt, DTYPE##2, DTYPE##2);    \
  REGISTER_UNARY_OP(rsqrt, DTYPE##2, DTYPE##2);   \
                                                  \
  REGISTER_UNARY_OP(sinc, DTYPE##2, DTYPE##2);    \
  REGISTER_UNARY_OP(sin, DTYPE##2, DTYPE##2);     \
  REGISTER_UNARY_OP(cos, DTYPE##2, DTYPE##2);     \
  REGISTER_UNARY_OP(tan, DTYPE##2, DTYPE##2);     \
  REGISTER_UNARY_OP(asin, DTYPE##2, DTYPE##2);    \
  REGISTER_UNARY_OP(acos, DTYPE##2, DTYPE##2);    \
  REGISTER_UNARY_OP(atan, DTYPE##2, DTYPE##2)

INSTANTIATE_UNARY_KERNELS_VEC2(half);
INSTANTIATE_UNARY_KERNELS_VEC2(float);

<<<<<<< HEAD
template <typename T>
kernel void round_decimals_dense(
    device T* output [[buffer(0)]],
    constant T* input [[buffer(1)]],
    constant long& ndigits [[buffer(2)]],
    uint index [[thread_position_in_grid]]) {
  output[index] = static_cast<T>(
      rint(exp10(float(ndigits)) * input[index]) * exp10(float(-ndigits)));
}

template <typename T>
kernel void round_decimals_strided(
    device T* output [[buffer(0)]],
    constant T* input [[buffer(1)]],
    constant long* sizes [[buffer(2)]],
    constant long* input_strides [[buffer(3)]],
    constant long* output_strides [[buffer(4)]],
    constant uint& ndim [[buffer(5)]],
    constant long& ndigits [[buffer(6)]],
    uint index [[thread_position_in_grid]]) {
  int pos[max_ndim];
  pos_from_thread_index(int(index), pos, sizes, ndim);
  const auto input_offs = offset_from_coord(pos, input_strides, ndim);
  const auto output_offs = offset_from_coord(pos, output_strides, ndim);
  output[output_offs] = static_cast<T>(
      rint(exp10(float(ndigits)) * input[input_offs]) * exp10(float(-ndigits)));
}

#define INSTANTIATE_ROUND_DECIMALS(DTYPE)                                    \
  template                                                                   \
      [[host_name("round_decimals_dense_" #DTYPE "_" #DTYPE)]] kernel void   \
      round_decimals_dense(                                                  \
          device DTYPE* output [[buffer(0)]],                                \
          constant DTYPE* input [[buffer(1)]],                               \
          constant long& ndigits [[buffer(2)]],                              \
          uint index [[thread_position_in_grid]]);                           \
  template                                                                   \
      [[host_name("round_decimals_strided_" #DTYPE "_" #DTYPE)]] kernel void \
      round_decimals_strided(                                                \
          device DTYPE* output [[buffer(0)]],                                \
          constant DTYPE* input [[buffer(1)]],                               \
          constant long* sizes,                                              \
          constant long* input_strides,                                      \
          constant long* output_strides,                                     \
          constant uint& ndim,                                               \
          constant long& ndigits [[buffer(6)]],                              \
          uint index)

INSTANTIATE_ROUND_DECIMALS(float);
INSTANTIATE_ROUND_DECIMALS(half);
=======
REGISTER_UNARY_ALPHA_OP(round_decimals, float, long, float);
REGISTER_UNARY_ALPHA_OP(round_decimals, half, long, half);
>>>>>>> 110ae0f4
#if __METAL_VERSION__ >= 310
REGISTER_UNARY_ALPHA_OP(round_decimals, bfloat, long, bfloat);
#endif<|MERGE_RESOLUTION|>--- conflicted
+++ resolved
@@ -571,61 +571,8 @@
 INSTANTIATE_UNARY_KERNELS_VEC2(half);
 INSTANTIATE_UNARY_KERNELS_VEC2(float);
 
-<<<<<<< HEAD
-template <typename T>
-kernel void round_decimals_dense(
-    device T* output [[buffer(0)]],
-    constant T* input [[buffer(1)]],
-    constant long& ndigits [[buffer(2)]],
-    uint index [[thread_position_in_grid]]) {
-  output[index] = static_cast<T>(
-      rint(exp10(float(ndigits)) * input[index]) * exp10(float(-ndigits)));
-}
-
-template <typename T>
-kernel void round_decimals_strided(
-    device T* output [[buffer(0)]],
-    constant T* input [[buffer(1)]],
-    constant long* sizes [[buffer(2)]],
-    constant long* input_strides [[buffer(3)]],
-    constant long* output_strides [[buffer(4)]],
-    constant uint& ndim [[buffer(5)]],
-    constant long& ndigits [[buffer(6)]],
-    uint index [[thread_position_in_grid]]) {
-  int pos[max_ndim];
-  pos_from_thread_index(int(index), pos, sizes, ndim);
-  const auto input_offs = offset_from_coord(pos, input_strides, ndim);
-  const auto output_offs = offset_from_coord(pos, output_strides, ndim);
-  output[output_offs] = static_cast<T>(
-      rint(exp10(float(ndigits)) * input[input_offs]) * exp10(float(-ndigits)));
-}
-
-#define INSTANTIATE_ROUND_DECIMALS(DTYPE)                                    \
-  template                                                                   \
-      [[host_name("round_decimals_dense_" #DTYPE "_" #DTYPE)]] kernel void   \
-      round_decimals_dense(                                                  \
-          device DTYPE* output [[buffer(0)]],                                \
-          constant DTYPE* input [[buffer(1)]],                               \
-          constant long& ndigits [[buffer(2)]],                              \
-          uint index [[thread_position_in_grid]]);                           \
-  template                                                                   \
-      [[host_name("round_decimals_strided_" #DTYPE "_" #DTYPE)]] kernel void \
-      round_decimals_strided(                                                \
-          device DTYPE* output [[buffer(0)]],                                \
-          constant DTYPE* input [[buffer(1)]],                               \
-          constant long* sizes,                                              \
-          constant long* input_strides,                                      \
-          constant long* output_strides,                                     \
-          constant uint& ndim,                                               \
-          constant long& ndigits [[buffer(6)]],                              \
-          uint index)
-
-INSTANTIATE_ROUND_DECIMALS(float);
-INSTANTIATE_ROUND_DECIMALS(half);
-=======
 REGISTER_UNARY_ALPHA_OP(round_decimals, float, long, float);
 REGISTER_UNARY_ALPHA_OP(round_decimals, half, long, half);
->>>>>>> 110ae0f4
 #if __METAL_VERSION__ >= 310
 REGISTER_UNARY_ALPHA_OP(round_decimals, bfloat, long, bfloat);
 #endif