--- conflicted
+++ resolved
@@ -2,18 +2,12 @@
 
 [build-system]
 requires = [
-<<<<<<< HEAD
-    # 62.3.0: min version for recursive glob package data support
-    # 77.0.0: min version for SPDX expression support for project.license
-    "setuptools>=62.3.0",
-=======
     # After 75.8.2 dropped dep disttools API. Please fix
     # API temporarily restored and shim used. Please fix
     # Setuptools will drop support for setup.py past 80
     # 62.3.0: min version for recursive glob package data support
     # 77.0.0: min version for SPDX expression support for project.license
     "setuptools>=62.3.0,<80.0",
->>>>>>> 4ce6e6ec
     "wheel",
     "astunparse",
     "cmake>=3.27",
@@ -30,11 +24,7 @@
 name = "torch"
 description = "Tensors and Dynamic neural networks in Python with strong GPU acceleration"
 readme = "README.md"
-<<<<<<< HEAD
-requires-python = ">=3.9,<3.14"
-=======
 requires-python = ">=3.9"  # also update classifiers when changing this
->>>>>>> 4ce6e6ec
 # TODO: change to `license = "BSD-3-Clause"` and enable PEP 639 after pinning setuptools>=77
 # FIXME: As of 2025.06.20, it is hard to ensure the minimum version of setuptools in our CI environment.
 # TOML-table-based license deprecated in setuptools>=77, and the deprecation warning will be changed
