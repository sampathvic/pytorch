# Package ######################################################################

[build-system]
requires = [
    # After 75.8.2 dropped dep disttools API. Please fix
    # API temporarily restored and shim used. Please fix
    # Setuptools will drop support for setup.py past 80
    # 62.3.0: min version for recursive glob package data support
    # 77.0.0: min version for SPDX expression support for project.license
    "setuptools>=62.3.0,<80.0",
    "wheel",
    "astunparse",
<<<<<<< HEAD
    "cmake>=3.27",
    "ninja",
    "numpy",
=======
    "cmake",
    "ninja",
    "numpy",
    "packaging",
>>>>>>> c31056b8
    "pyyaml",
    "requests",
    "typing-extensions>=4.10.0",
]
build-backend = "setuptools.build_meta"

[project]
name = "torch"
description = "Tensors and Dynamic neural networks in Python with strong GPU acceleration"
readme = "README.md"
requires-python = ">=3.9"  # also update classifiers when changing this
# TODO: change to `license = "BSD-3-Clause"` and enable PEP 639 after pinning setuptools>=77
# FIXME: As of 2025.06.20, it is hard to ensure the minimum version of setuptools in our CI environment.
# TOML-table-based license deprecated in setuptools>=77, and the deprecation warning will be changed
# to an error on 2026.02.18. See also: https://github.com/pypa/setuptools/issues/4903
license = { text = "BSD-3-Clause" }
authors = [{ name = "PyTorch Team", email = "packages@pytorch.org" }]
keywords = ["pytorch", "machine learning"]
classifiers = [
    "Development Status :: 5 - Production/Stable",
    "Intended Audience :: Developers",
    "Intended Audience :: Education",
    "Intended Audience :: Science/Research",
    "Topic :: Scientific/Engineering",
    "Topic :: Scientific/Engineering :: Mathematics",
    "Topic :: Scientific/Engineering :: Artificial Intelligence",
    "Topic :: Software Development",
    "Topic :: Software Development :: Libraries",
    "Topic :: Software Development :: Libraries :: Python Modules",
    "Programming Language :: C++",
    "Programming Language :: Python :: 3 :: Only",
    "Programming Language :: Python :: 3.9",
    "Programming Language :: Python :: 3.10",
    "Programming Language :: Python :: 3.11",
    "Programming Language :: Python :: 3.12",
    "Programming Language :: Python :: 3.13",
]
dynamic = [
    "entry-points",
    "dependencies",
    "scripts",
    "version",
]

[project.urls]
Homepage = "https://pytorch.org"
Repository = "https://github.com/pytorch/pytorch"
Documentation = "https://pytorch.org/docs"
"Issue Tracker" = "https://github.com/pytorch/pytorch/issues"
Forum = "https://discuss.pytorch.org"

[project.optional-dependencies]
optree = ["optree>=0.13.0"]
opt-einsum = ["opt-einsum>=3.3"]
pyyaml = ["pyyaml"]

# Linter tools #################################################################

[tool.black]
line-length = 88

[tool.isort]
src_paths = ["caffe2", "torch", "torchgen", "functorch", "test"]
extra_standard_library = ["typing_extensions"]
skip_gitignore = true
skip_glob = ["third_party/*"]
atomic = true
profile = "black"
indent = 4
line_length = 88
lines_after_imports = 2
multi_line_output = 3
include_trailing_comma = true
combine_as_imports = true

[tool.usort.known]
first_party = ["caffe2", "torch", "torchgen", "functorch", "test"]
standard_library = ["typing_extensions"]

[tool.ruff]
line-length = 88
src = ["caffe2", "torch", "torchgen", "functorch", "test"]

[tool.ruff.format]
docstring-code-format = true
quote-style = "double"

[tool.ruff.lint]
# NOTE: Synchoronize the ignores with .flake8
external = [
    "B001",
    "B902",
    "B950",
    "E121",
    "E122",
    "E128",
    "E131",
    "E704",
    "E723",
    "F723",
    "F812",
    "P201",
    "P204",
    "T484",
    "TOR901",
]
ignore = [
    # these ignores are from flake8-bugbear; please fix!
    "B007", "B008", "B017",
    "B018", # Useless expression
    "B023",
    "B028", # No explicit `stacklevel` keyword argument found
    "E402",
    "C408", # C408 ignored because we like the dict keyword argument syntax
    "E501", # E501 is not flexible enough, we're using B950 instead
    "E721",
    "E741",
    "EXE001",
    "F405",
    # these ignores are from flake8-logging-format; please fix!
    "G101",
    # these ignores are from ruff NPY; please fix!
    "NPY002",
    # these ignores are from ruff PERF; please fix!
    "PERF203",
    "PERF401",
    # these ignores are from PYI; please fix!
    "PYI024",
    "PYI036",
    "PYI041",
    "PYI056",
    "SIM102", "SIM103", "SIM112", # flake8-simplify code styles
    "SIM105", # these ignores are from flake8-simplify. please fix or ignore with commented reason
    "SIM108", # SIM108 ignored because we prefer if-else-block instead of ternary expression
    "SIM110",
    "SIM114", # Combine `if` branches using logical `or` operator
    "SIM115",
    "SIM116", # Disable Use a dictionary instead of consecutive `if` statements
    "SIM117",
    "SIM118",
    "UP007", # keep-runtime-typing
    "TC006",
]
select = [
    "B",
    "B904", # Re-raised error without specifying the cause via the from keyword
    "C4",
    "G",
    "E",
    "EXE",
    "F",
    "SIM1",
    "SIM911",
    "W",
    # Not included in flake8
    "FURB",
    "LOG",
    "NPY",
    "PERF",
    "PGH004",
    "PIE790",
    "PIE794",
    "PIE800",
    "PIE804",
    "PIE807",
    "PIE810",
    "PLC0131", # type bivariance
    "PLC0132", # type param mismatch
    "PLC0205", # string as __slots__
    "PLC3002", # unnecessary-direct-lambda-call
    "PLE",
    "PLR0133", # constant comparison
    "PLR0206", # property with params
    "PLR1722", # use sys exit
    "PLR1736", # unnecessary list index
    "PLW0129", # assert on string literal
    "PLW0131", # named expr without context
    "PLW0133", # useless exception statement
    "PLW0245", # super without brackets
    "PLW0406", # import self
    "PLW0711", # binary op exception
    "PLW1501", # bad open mode
    "PLW1507", # shallow copy os.environ
    "PLW1509", # preexec_fn not safe with threads
    "PLW2101", # useless lock statement
    "PLW3301", # nested min max
    "PT006", # TODO: enable more PT rules
    "PT014", # duplicate parameterize case
    "PT022",
    "PT023",
    "PT024",
    "PT025",
    "PT026",
    "PYI",
    "Q003",  # avoidable escaped quote
    "Q004",  # unnecessary escaped quote
    "RSE",
    "RUF008", # mutable dataclass default
    "RUF013", # ban implicit optional
    "RUF015", # access first ele in constant time
    "RUF016", # type error non-integer index
    "RUF017",
    "RUF018", # no assignment in assert
    "RUF019", # unnecessary-key-check
    "RUF020", # never union
    "RUF024", # from keys mutable
    "RUF026", # default factory kwarg
    "RUF030", # No print statement in assert
    "RUF033", # default values __post_init__ dataclass
    "RUF041", # simplify nested Literal
    "RUF048", # properly parse `__version__`
    "RUF200", # validate pyproject.toml
    "S324", # for hashlib FIPS compliance
    "SLOT",
    "TC",
    "TRY002", # ban vanilla raise (todo fix NOQAs)
    "TRY203",
    "TRY401", # verbose-log-message
    "UP",
    "YTT",
]

[tool.ruff.lint.per-file-ignores]
"__init__.py" = [
    "F401",
]
"*.pyi" = [
    "PYI011", # typed-argument-default-in-stub
    "PYI021", # docstring-in-stub
    "PYI053", # string-or-bytes-too-long
]
"functorch/notebooks/**" = [
    "F401",
]
"test/export/**" = [
    "PGH004"
]
"test/typing/**" = [
    "PGH004"
]
"test/typing/reveal/**" = [
    "F821",
]
"test/torch_np/numpy_tests/**" = [
    "F821",
    "NPY201",
]
"test/dynamo/test_bytecode_utils.py" = [
    "F821",
]
"test/dynamo/test_debug_utils.py" = [
    "UP037",
]
"test/dynamo/test_misc.py" = [
    "PGH004",
]
"test/jit/**" = [
    "PLR0133", # tests require this for JIT
    "PYI",
    "RUF015",
    "UP", # We don't want to modify the jit test as they test specify syntax
]
"test/test_jit.py" = [
    "PLR0133", # tests require this for JIT
    "PYI",
    "RUF015",
    "UP", # We don't want to modify the jit test as they test specify syntax
]
"test/inductor/s429861_repro.py" = [
    "PGH004",
]
"test/inductor/test_torchinductor.py" = [
    "UP037",
]
# autogenerated #TODO figure out why file level noqa is ignored
"torch/_appdirs.py" = ["PGH004"]
"torch/jit/_shape_functions.py" = ["PGH004"]
"torch/_inductor/fx_passes/serialized_patterns/**" = ["F401", "F501"]
"torch/_inductor/autoheuristic/artifacts/**" = ["F401", "F501"]
"torch/_inductor/codegen/**" = [
    "PGH004"
]
"torchgen/api/types/__init__.py" = [
    "F401",
    "F403",
]
"torch/utils/collect_env.py" = [
    "UP", # collect_env.py needs to work with older versions of Python
]
"torch/_vendor/**" = [
    "UP", # No need to mess with _vendor
]
"tools/linter/**" = [
    "LOG015" # please fix
]

[tool.codespell]
ignore-words = "tools/linter/dictionary.txt"<|MERGE_RESOLUTION|>--- conflicted
+++ resolved
@@ -10,16 +10,10 @@
     "setuptools>=62.3.0,<80.0",
     "wheel",
     "astunparse",
-<<<<<<< HEAD
     "cmake>=3.27",
     "ninja",
     "numpy",
-=======
-    "cmake",
-    "ninja",
-    "numpy",
     "packaging",
->>>>>>> c31056b8
     "pyyaml",
     "requests",
     "typing-extensions>=4.10.0",
