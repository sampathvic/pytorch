--- conflicted
+++ resolved
@@ -2,15 +2,9 @@
 
 [build-system]
 requires = [
-<<<<<<< HEAD
-    # 62.3.0: min version for recursive glob package data support
-    # 77.0.0: min version for SPDX expression support for project.license
-    "setuptools>=62.3.0",
-=======
     # 70.1.0: min version for integrated bdist_wheel command from wheel package
     # 77.0.0: min version for SPDX expression support for project.license
-    "setuptools>=70.1.0,<80.0",
->>>>>>> cccacaf6
+    "setuptools>=70.1.0",
     "wheel",
     "cmake>=3.27",
     "ninja",
