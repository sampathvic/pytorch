--- conflicted
+++ resolved
@@ -837,13 +837,8 @@
 
         setuptools.command.build_ext.build_ext.build_extensions(self)
 
-<<<<<<< HEAD
     def get_outputs(self) -> list[str]:
-        outputs = super().get_outputs()
-=======
-    def get_outputs(self):
         outputs = setuptools.command.build_ext.build_ext.get_outputs(self)
->>>>>>> ec973671
         outputs.append(os.path.join(self.build_lib, "caffe2"))
         report(f"setup.py::get_outputs returning {outputs}")
         return outputs
@@ -947,18 +942,13 @@
                 open(os.path.join(self.bdist_dir, "torch", "__init__.py"), "w").close()
 
 
-<<<<<<< HEAD
+class install(setuptools.command.install.install):
+    def run(self) -> None:
+        super().run()
+
+
 class clean(Command):
     user_options: ClassVar[list[tuple[str, str | None, str]]] = []
-=======
-class install(setuptools.command.install.install):
-    def run(self):
-        super().run()
-
-
-class clean(setuptools.Command):
-    user_options = []
->>>>>>> ec973671
 
     def initialize_options(self) -> None:
         pass
@@ -966,12 +956,7 @@
     def finalize_options(self) -> None:
         pass
 
-<<<<<<< HEAD
     def run(self) -> None:
-=======
-    def run(self):
-        import glob
->>>>>>> ec973671
         import re
 
         with open(".gitignore") as f:
