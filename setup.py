--- conflicted
+++ resolved
@@ -1162,11 +1162,7 @@
     To develop locally:
       $ python -m pip install -e . -v --no-build-isolation
     To force cmake to re-generate native build files (off by default):
-<<<<<<< HEAD
-      $ python -m pip install -e . -v --no-build-isolation -C--global-option=--cmake
-=======
-      $ CMAKE_FRESH=1 python setup.py develop
->>>>>>> 864dcb61
+      $ CMAKE_FRESH=1 python -m pip install -e . -v --no-build-isolation
 """
 
 
