--- conflicted
+++ resolved
@@ -835,13 +835,8 @@
 
         super().build_extensions()
 
-<<<<<<< HEAD
-    def get_outputs(self):
+    def get_outputs(self) -> list[str]:
         outputs = super().get_outputs()
-=======
-    def get_outputs(self) -> list[str]:
-        outputs = setuptools.command.build_ext.build_ext.get_outputs(self)
->>>>>>> 163ba348
         outputs.append(os.path.join(self.build_lib, "caffe2"))
         report(f"setup.py::get_outputs returning {outputs}")
         return outputs
@@ -945,18 +940,8 @@
                 open(os.path.join(self.bdist_dir, "torch", "__init__.py"), "w").close()
 
 
-<<<<<<< HEAD
-class clean(setuptools.Command):
-    user_options = []
-=======
-class install(setuptools.command.install.install):
-    def run(self) -> None:
-        super().run()
-
-
 class clean(Command):
     user_options: ClassVar[list[tuple[str, str | None, str]]] = []
->>>>>>> 163ba348
 
     def initialize_options(self) -> None:
         pass
@@ -964,11 +949,7 @@
     def finalize_options(self) -> None:
         pass
 
-<<<<<<< HEAD
-    def run(self):
-=======
     def run(self) -> None:
->>>>>>> 163ba348
         import re
 
         with open(".gitignore") as f:
