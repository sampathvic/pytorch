# Welcome to the PyTorch setup.py.
# Environment variables you are probably interested in:
#
#   DEBUG
#     build with -O0 and -g (debug symbols)
#
#   REL_WITH_DEB_INFO
#     build with optimizations and -g (debug symbols)
#
#   USE_CUSTOM_DEBINFO="path/to/file1.cpp;path/to/file2.cpp"
#     build with debug info only for specified files
#
#   MAX_JOBS
#     maximum number of compile jobs we should use to compile your code
#
#   USE_CUDA=0
#     disables CUDA build
#
#   CFLAGS
#     flags to apply to both C and C++ files to be compiled (a quirk of setup.py
#     which we have faithfully adhered to in our build system is that CFLAGS
#     also applies to C++ files (unless CXXFLAGS is set), in contrast to the
#     default behavior of autogoo and cmake build systems.)
#
#     A specific flag that can be used is
#     -DHAS_TORCH_SHOW_DISPATCH_TRACE
#       build with dispatch trace that can be enabled with
#       TORCH_SHOW_DISPATCH_TRACE=1 at runtime.
#
#   CC
#     the C/C++ compiler to use
#
#   CMAKE_FRESH=1
#     force a fresh cmake configuration run, ignoring the existing cmake cache
#
#   CMAKE_ONLY=1
#     run cmake and stop; do not build the project
#
# Environment variables for feature toggles:
#
#   DEBUG_CUDA=1
#     if used in conjunction with DEBUG or REL_WITH_DEB_INFO, will also
#     build CUDA kernels with -lineinfo --source-in-ptx.  Note that
#     on CUDA 12 this may cause nvcc to OOM, so this is disabled by default.
#
#   USE_CUDNN=0
#     disables the cuDNN build
#
#   USE_CUSPARSELT=0
#     disables the cuSPARSELt build
#
#   USE_CUDSS=0
#     disables the cuDSS build
#
#   USE_CUFILE=0
#     disables the cuFile build
#
#   USE_FBGEMM=0
#     disables the FBGEMM build
#
#   USE_KINETO=0
#     disables usage of libkineto library for profiling
#
#   USE_NUMPY=0
#     disables the NumPy build
#
#   BUILD_TEST=0
#     disables the test build
#
#   USE_MKLDNN=0
#     disables use of MKLDNN
#
#   USE_MKLDNN_ACL
#     enables use of Compute Library backend for MKLDNN on Arm;
#     USE_MKLDNN must be explicitly enabled.
#
#   MKLDNN_CPU_RUNTIME
#     MKL-DNN threading mode: TBB or OMP (default)
#
#   USE_STATIC_MKL
#     Prefer to link with MKL statically - Unix only
#   USE_ITT=0
#     disable use of Intel(R) VTune Profiler's ITT functionality
#
#   USE_NNPACK=0
#     disables NNPACK build
#
#   USE_DISTRIBUTED=0
#     disables distributed (c10d, gloo, mpi, etc.) build
#
#   USE_TENSORPIPE=0
#     disables distributed Tensorpipe backend build
#
#   USE_GLOO=0
#     disables distributed gloo backend build
#
#   USE_MPI=0
#     disables distributed MPI backend build
#
#   USE_SYSTEM_NCCL=0
#     disables use of system-wide nccl (we will use our submoduled
#     copy in third_party/nccl)
#
#   USE_OPENMP=0
#     disables use of OpenMP for parallelization
#
#   USE_FLASH_ATTENTION=0
#     disables building flash attention for scaled dot product attention
#
#   USE_MEM_EFF_ATTENTION=0
#    disables building memory efficient attention for scaled dot product attention
#
#   BUILD_BINARY
#     enables the additional binaries/ build
#
#   ATEN_AVX512_256=TRUE
#     ATen AVX2 kernels can use 32 ymm registers, instead of the default 16.
#     This option can be used if AVX512 doesn't perform well on a machine.
#     The FBGEMM library also uses AVX512_256 kernels on Xeon D processors,
#     but it also has some (optimized) assembly code.
#
#   PYTORCH_BUILD_VERSION
#   PYTORCH_BUILD_NUMBER
#     specify the version of PyTorch, rather than the hard-coded version
#     in this file; used when we're building binaries for distribution
#
#   TORCH_CUDA_ARCH_LIST
#     specify which CUDA architectures to build for.
#     ie `TORCH_CUDA_ARCH_LIST="6.0;7.0"`
#     These are not CUDA versions, instead, they specify what
#     classes of NVIDIA hardware we should generate PTX for.
#
#   TORCH_XPU_ARCH_LIST
#     specify which XPU architectures to build for.
#     ie `TORCH_XPU_ARCH_LIST="ats-m150,lnl-m"`
#
#   PYTORCH_ROCM_ARCH
#     specify which AMD GPU targets to build for.
#     ie `PYTORCH_ROCM_ARCH="gfx900;gfx906"`
#
#   ONNX_NAMESPACE
#     specify a namespace for ONNX built here rather than the hard-coded
#     one in this file; needed to build with other frameworks that share ONNX.
#
#   BLAS
#     BLAS to be used by Caffe2. Can be MKL, Eigen, ATLAS, FlexiBLAS, or OpenBLAS. If set
#     then the build will fail if the requested BLAS is not found, otherwise
#     the BLAS will be chosen based on what is found on your system.
#
#   MKL_THREADING
#     MKL threading mode: SEQ, TBB or OMP (default)
#
#   USE_ROCM_KERNEL_ASSERT=1
#     Enable kernel assert in ROCm platform
#
# Environment variables we respect (these environment variables are
# conventional and are often understood/set by other software.)
#
#   CUDA_HOME (Linux/OS X)
#   CUDA_PATH (Windows)
#     specify where CUDA is installed; usually /usr/local/cuda or
#     /usr/local/cuda-x.y
#   CUDAHOSTCXX
#     specify a different compiler than the system one to use as the CUDA
#     host compiler for nvcc.
#
#   CUDA_NVCC_EXECUTABLE
#     Specify a NVCC to use. This is used in our CI to point to a cached nvcc
#
#   CUDNN_LIB_DIR
#   CUDNN_INCLUDE_DIR
#   CUDNN_LIBRARY
#     specify where cuDNN is installed
#
#   MIOPEN_LIB_DIR
#   MIOPEN_INCLUDE_DIR
#   MIOPEN_LIBRARY
#     specify where MIOpen is installed
#
#   NCCL_ROOT
#   NCCL_LIB_DIR
#   NCCL_INCLUDE_DIR
#     specify where nccl is installed
#
#   ACL_ROOT_DIR
#     specify where Compute Library is installed
#
#   LIBRARY_PATH
#   LD_LIBRARY_PATH
#     we will search for libraries in these paths
#
#   ATEN_THREADING
#     ATen parallel backend to use for intra- and inter-op parallelism
#     possible values:
#       OMP - use OpenMP for intra-op and native backend for inter-op tasks
#       NATIVE - use native thread pool for both intra- and inter-op tasks
#
#   USE_SYSTEM_LIBS (work in progress)
#      Use system-provided libraries to satisfy the build dependencies.
#      When turned on, the following cmake variables will be toggled as well:
#        USE_SYSTEM_CPUINFO=ON
#        USE_SYSTEM_SLEEF=ON
#        USE_SYSTEM_GLOO=ON
#        BUILD_CUSTOM_PROTOBUF=OFF
#        USE_SYSTEM_EIGEN_INSTALL=ON
#        USE_SYSTEM_FP16=ON
#        USE_SYSTEM_PTHREADPOOL=ON
#        USE_SYSTEM_PSIMD=ON
#        USE_SYSTEM_FXDIV=ON
#        USE_SYSTEM_BENCHMARK=ON
#        USE_SYSTEM_ONNX=ON
#        USE_SYSTEM_XNNPACK=ON
#        USE_SYSTEM_PYBIND11=ON
#        USE_SYSTEM_NCCL=ON
#        USE_SYSTEM_NVTX=ON
#
#   USE_MIMALLOC
#      Static link mimalloc into C10, and use mimalloc in alloc_cpu & alloc_free.
#      By default, It is only enabled on Windows.
#
#   USE_PRIORITIZED_TEXT_FOR_LD
#      Uses prioritized text form cmake/prioritized_text.txt for LD
#
#   BUILD_LIBTORCH_WHL
#      Builds libtorch.so and its dependencies as a wheel
#
#   BUILD_PYTHON_ONLY
#      Builds pytorch as a wheel using libtorch.so from a separate wheel

from __future__ import annotations

import os
import sys


if sys.platform == "win32" and sys.maxsize.bit_length() == 31:
    print(
        "32-bit Windows Python runtime is not supported. "
        "Please switch to 64-bit Python.",
        file=sys.stderr,
    )
    sys.exit(-1)

import platform


# Also update `project.requires-python` in pyproject.toml when changing this
python_min_version = (3, 9, 0)
python_min_version_str = ".".join(map(str, python_min_version))
if sys.version_info < python_min_version:
    print(
        f"You are using Python {platform.python_version()}. "
        f"Python >={python_min_version_str} is required.",
        file=sys.stderr,
    )
    sys.exit(-1)

import filecmp
import glob
import importlib
import itertools
import json
import shutil
import subprocess
import sysconfig
import time
from collections import defaultdict
from pathlib import Path
from typing import Any, ClassVar, IO

import setuptools.command.build_ext
import setuptools.command.sdist
import setuptools.errors
from setuptools import Command, Extension, find_packages, setup
from setuptools.dist import Distribution


CWD = Path(__file__).absolute().parent

# Add the current directory to the Python path so that we can import `tools`.
# This is required when running this script with a PEP-517-enabled build backend.
#
# From the PEP-517 documentation: https://peps.python.org/pep-0517
#
# > When importing the module path, we do *not* look in the directory containing
# > the source tree, unless that would be on `sys.path` anyway (e.g. because it
# > is specified in `PYTHONPATH`).
#
sys.path.insert(0, str(CWD))  # this only affects the current process
# Add the current directory to PYTHONPATH so that we can import `tools` in subprocesses
os.environ["PYTHONPATH"] = os.pathsep.join(
    [
        str(CWD),
        os.getenv("PYTHONPATH", ""),
    ]
).rstrip(os.pathsep)

from tools.build_pytorch_libs import build_pytorch
from tools.generate_torch_version import get_torch_version
from tools.setup_helpers.cmake import CMake, CMakeValue
from tools.setup_helpers.env import (
    BUILD_DIR,
    build_type,
    IS_DARWIN,
    IS_LINUX,
    IS_WINDOWS,
)
from tools.setup_helpers.generate_linker_script import gen_linker_script


def str2bool(value: str | None) -> bool:
    """Convert environment variables to boolean values."""
    if not value:
        return False
    if not isinstance(value, str):
        raise ValueError(
            f"Expected a string value for boolean conversion, got {type(value)}"
        )
    value = value.strip().lower()
    if value in (
        "1",
        "true",
        "t",
        "yes",
        "y",
        "on",
        "enable",
        "enabled",
        "found",
    ):
        return True
    if value in (
        "0",
        "false",
        "f",
        "no",
        "n",
        "off",
        "disable",
        "disabled",
        "notfound",
        "none",
        "null",
        "nil",
        "undefined",
        "n/a",
    ):
        return False
    raise ValueError(f"Invalid string value for boolean conversion: {value}")


def _get_package_path(package_name: str) -> Path:
    from importlib.util import find_spec

    spec = find_spec(package_name)
    if spec:
        # The package might be a namespace package, so get_data may fail
        try:
            loader = spec.loader
            if loader is not None:
                file_path = loader.get_filename()  # type: ignore[attr-defined]
                return Path(file_path).parent
        except AttributeError:
            pass
    return CWD / package_name


BUILD_LIBTORCH_WHL = str2bool(os.getenv("BUILD_LIBTORCH_WHL"))
BUILD_PYTHON_ONLY = str2bool(os.getenv("BUILD_PYTHON_ONLY"))

# set up appropriate env variables
if BUILD_LIBTORCH_WHL:
    # Set up environment variables for ONLY building libtorch.so and not libtorch_python.so
    # functorch is not supported without python
    os.environ["BUILD_FUNCTORCH"] = "OFF"

if BUILD_PYTHON_ONLY:
    os.environ["BUILD_LIBTORCHLESS"] = "ON"
    os.environ["LIBTORCH_LIB_PATH"] = (_get_package_path("torch") / "lib").as_posix()

################################################################################
# Parameters parsed from environment
################################################################################

VERBOSE_SCRIPT = str2bool(os.getenv("VERBOSE", "1"))
RUN_BUILD_DEPS = True
# see if the user passed a quiet flag to setup.py arguments and respect
# that in our parts of the build
EMIT_BUILD_WARNING = False
RERUN_CMAKE = str2bool(os.environ.pop("CMAKE_FRESH", None))
CMAKE_ONLY = str2bool(os.environ.pop("CMAKE_ONLY", None))
filtered_args = []
for i, arg in enumerate(sys.argv):
    if arg == "--cmake":
        RERUN_CMAKE = True
        continue
    if arg == "--cmake-only":
        # Stop once cmake terminates. Leave users a chance to adjust build
        # options.
        CMAKE_ONLY = True
        continue
    if arg == "rebuild" or arg == "build":
        arg = "build"  # rebuild is gone, make it build
        EMIT_BUILD_WARNING = True
    if arg == "--":
        filtered_args += sys.argv[i:]
        break
    if arg == "-q" or arg == "--quiet":
        VERBOSE_SCRIPT = False
    if arg in ["clean", "dist_info", "egg_info", "sdist"]:
        RUN_BUILD_DEPS = False
    filtered_args.append(arg)
sys.argv = filtered_args

if VERBOSE_SCRIPT:

    def report(
        *args: Any, file: IO[str] = sys.stderr, flush: bool = True, **kwargs: Any
    ) -> None:
        print(*args, file=file, flush=flush, **kwargs)

else:

    def report(
        *args: Any, file: IO[str] = sys.stderr, flush: bool = True, **kwargs: Any
    ) -> None:
        pass

    # Make distutils respect --quiet too
    setuptools.distutils.log.warn = report  # type: ignore[attr-defined]

# Constant known variables used throughout this file
TORCH_LIB_DIR = CWD / "torch" / "lib"
THIRD_PARTY_DIR = CWD / "third_party"

# CMAKE: full path to python library
if IS_WINDOWS:
    CMAKE_PYTHON_LIBRARY = (
        Path(sysconfig.get_config_var("prefix"))
        / "libs"
        / f"python{sysconfig.get_config_var('VERSION')}.lib"
    )
    # Fix virtualenv builds
    if not CMAKE_PYTHON_LIBRARY.exists():
        CMAKE_PYTHON_LIBRARY = (
            Path(sys.base_prefix)
            / "libs"
            / f"python{sysconfig.get_config_var('VERSION')}.lib"
        )
else:
    CMAKE_PYTHON_LIBRARY = Path(
        sysconfig.get_config_var("LIBDIR")
    ) / sysconfig.get_config_var("INSTSONAME")


################################################################################
# Version, create_version_file, and package_name
################################################################################

TORCH_PACKAGE_NAME = os.getenv("TORCH_PACKAGE_NAME", "torch")
LIBTORCH_PKG_NAME = os.getenv("LIBTORCH_PACKAGE_NAME", "torch_no_python")
if BUILD_LIBTORCH_WHL:
    TORCH_PACKAGE_NAME = LIBTORCH_PKG_NAME

TORCH_VERSION = get_torch_version()
report(f"Building wheel {TORCH_PACKAGE_NAME}-{TORCH_VERSION}")

cmake = CMake()


def get_submodule_folders() -> list[Path]:
    git_modules_file = CWD / ".gitmodules"
    default_modules_path = [
        THIRD_PARTY_DIR / name
        for name in [
            "gloo",
            "cpuinfo",
            "onnx",
            "fbgemm",
            "cutlass",
        ]
    ]
    if not git_modules_file.exists():
        return default_modules_path
    with git_modules_file.open(encoding="utf-8") as f:
        return [
            CWD / line.partition("=")[-1].strip()
            for line in f
            if line.strip().startswith("path")
        ]


def check_submodules() -> None:
    def check_for_files(folder: Path, files: list[str]) -> None:
        if not any((folder / f).exists() for f in files):
            report("Could not find any of {} in {}".format(", ".join(files), folder))
            report("Did you run 'git submodule update --init --recursive'?")
            sys.exit(1)

    def not_exists_or_empty(folder: Path) -> bool:
        return not folder.exists() or (
            folder.is_dir() and next(folder.iterdir(), None) is None
        )

    if str2bool(os.getenv("USE_SYSTEM_LIBS")):
        return
    folders = get_submodule_folders()
    # If none of the submodule folders exists, try to initialize them
    if all(not_exists_or_empty(folder) for folder in folders):
        try:
            report(" --- Trying to initialize submodules")
            start = time.time()
            subprocess.check_call(
                ["git", "submodule", "update", "--init", "--recursive"], cwd=CWD
            )
            end = time.time()
            report(f" --- Submodule initialization took {end - start:.2f} sec")
        except Exception:
            report(" --- Submodule initialization failed")
            report("Please run:\n\tgit submodule update --init --recursive")
            sys.exit(1)
    for folder in folders:
        check_for_files(
            folder,
            [
                "CMakeLists.txt",
                "Makefile",
                "setup.py",
                "LICENSE",
                "LICENSE.md",
                "LICENSE.txt",
            ],
        )
    check_for_files(
        THIRD_PARTY_DIR / "fbgemm" / "external" / "asmjit",
        ["CMakeLists.txt"],
    )


# Windows has very bad support for symbolic links.
# Instead of using symlinks, we're going to copy files over
def mirror_files_into_torchgen() -> None:
    # (new_path, orig_path)
    # Directories are OK and are recursively mirrored.
    paths = [
        (
            CWD / "torchgen/packaged/ATen/native/native_functions.yaml",
            CWD / "aten/src/ATen/native/native_functions.yaml",
        ),
        (
            CWD / "torchgen/packaged/ATen/native/tags.yaml",
            CWD / "aten/src/ATen/native/tags.yaml",
        ),
        (
            CWD / "torchgen/packaged/ATen/templates",
            CWD / "aten/src/ATen/templates",
        ),
        (
            CWD / "torchgen/packaged/autograd",
            CWD / "tools/autograd",
        ),
        (
            CWD / "torchgen/packaged/autograd/templates",
            CWD / "tools/autograd/templates",
        ),
    ]
    for new_path, orig_path in paths:
        # Create the dirs involved in new_path if they don't exist
        if not new_path.exists():
            new_path.parent.mkdir(parents=True, exist_ok=True)

        # Copy the files from the orig location to the new location
        if orig_path.is_file():
            shutil.copyfile(orig_path, new_path)
            continue
        if orig_path.is_dir():
            if new_path.exists():
                # copytree fails if the tree exists already, so remove it.
                shutil.rmtree(new_path)
            shutil.copytree(orig_path, new_path)
            continue
        raise RuntimeError("Check the file paths in `mirror_files_into_torchgen()`")


# all the work we need to do _before_ setup runs
def build_deps() -> None:
    report(f"-- Building version {TORCH_VERSION}")
    check_submodules()
    check_pydep("yaml", "pyyaml")
    build_pytorch(
        version=TORCH_VERSION,
        cmake_python_library=CMAKE_PYTHON_LIBRARY.as_posix(),
        build_python=not BUILD_LIBTORCH_WHL,
        rerun_cmake=RERUN_CMAKE,
        cmake_only=CMAKE_ONLY,
        cmake=cmake,
    )

    if CMAKE_ONLY:
        report(
            'Finished running cmake. Run "ccmake build" or '
            '"cmake-gui build" to adjust build options and '
            '"python setup.py install" to build.'
        )
        sys.exit()

    # Use copies instead of symbolic files.
    # Windows has very poor support for them.
    sym_files = [
        CWD / "tools/shared/_utils_internal.py",
        CWD / "torch/utils/benchmark/utils/valgrind_wrapper/callgrind.h",
        CWD / "torch/utils/benchmark/utils/valgrind_wrapper/valgrind.h",
    ]
    orig_files = [
        CWD / "torch/_utils_internal.py",
        CWD / "third_party/valgrind-headers/callgrind.h",
        CWD / "third_party/valgrind-headers/valgrind.h",
    ]
    for sym_file, orig_file in zip(sym_files, orig_files):
        same = False
        if sym_file.exists():
            if filecmp.cmp(sym_file, orig_file):
                same = True
            else:
                sym_file.unlink()
        if not same:
            shutil.copyfile(orig_file, sym_file)


################################################################################
# Building dependent libraries
################################################################################

missing_pydep = """
Missing build dependency: Unable to `import {importname}`.
Please install it via `conda install {module}` or `pip install {module}`
""".strip()


def check_pydep(importname: str, module: str) -> None:
    try:
        importlib.import_module(importname)
    except ImportError as e:
        raise RuntimeError(
            missing_pydep.format(importname=importname, module=module)
        ) from e


class build_ext(setuptools.command.build_ext.build_ext):
    def _embed_libomp(self) -> None:
        # Copy libiomp5.dylib/libomp.dylib inside the wheel package on MacOS
        build_lib = Path(self.build_lib)
        build_torch_lib_dir = build_lib / "torch" / "lib"
        build_torch_include_dir = build_lib / "torch" / "include"
        libtorch_cpu_path = build_torch_lib_dir / "libtorch_cpu.dylib"
        if not libtorch_cpu_path.exists():
            return
        # Parse libtorch_cpu load commands
        otool_cmds = (
            subprocess.check_output(["otool", "-l", str(libtorch_cpu_path)])
            .decode("utf-8")
            .split("\n")
        )
        rpaths: list[str] = []
        libs: list[str] = []
        for idx, line in enumerate(otool_cmds):
            if line.strip() == "cmd LC_LOAD_DYLIB":
                lib_name = otool_cmds[idx + 2].strip()
                assert lib_name.startswith("name ")
                libs.append(lib_name.split(" ", 1)[1].rsplit("(", 1)[0][:-1])

            if line.strip() == "cmd LC_RPATH":
                rpath = otool_cmds[idx + 2].strip()
                assert rpath.startswith("path ")
                rpaths.append(rpath.split(" ", 1)[1].rsplit("(", 1)[0][:-1])

        omplib_path: str = get_cmake_cache_vars()["OpenMP_libomp_LIBRARY"]  # type: ignore[assignment]
        omplib_name: str = get_cmake_cache_vars()["OpenMP_C_LIB_NAMES"]  # type: ignore[assignment]
        omplib_name += ".dylib"
        omplib_rpath_path = os.path.join("@rpath", omplib_name)

        # This logic is fragile and checks only two cases:
        # - libtorch_cpu depends on `@rpath/libomp.dylib`e (happens when built inside miniconda environment)
        # - libtorch_cpu depends on `/abs/path/to/libomp.dylib` (happens when built with libomp from homebrew)
        if not any(c in libs for c in [omplib_path, omplib_rpath_path]):
            return

        # Copy libomp/libiomp5 from rpath locations
        target_lib = build_torch_lib_dir / omplib_name
        libomp_relocated = False
        install_name_tool_args: list[str] = []
        for rpath in rpaths:
            source_lib = os.path.join(rpath, omplib_name)
            if not os.path.exists(source_lib):
                continue
            self.copy_file(source_lib, target_lib)
            # Delete old rpath and add @loader_lib to the rpath
            # This should prevent delocate from attempting to package another instance
            # of OpenMP library in torch wheel as well as loading two libomp.dylib into
            # the address space, as libraries are cached by their unresolved names
            install_name_tool_args = [
                "-rpath",
                rpath,
                "@loader_path",
            ]
            libomp_relocated = True
            break
        if not libomp_relocated and os.path.exists(omplib_path):
            self.copy_file(omplib_path, target_lib)
            install_name_tool_args = [
                "-change",
                omplib_path,
                omplib_rpath_path,
            ]
            if "@loader_path" not in rpaths:
                install_name_tool_args += [
                    "-add_rpath",
                    "@loader_path",
                ]
            libomp_relocated = True
        if libomp_relocated:
            install_name_tool_args = [
                "install_name_tool",
                *install_name_tool_args,
                str(libtorch_cpu_path),
            ]
            subprocess.check_call(install_name_tool_args)
        # Copy omp.h from OpenMP_C_FLAGS and copy it into include folder
        omp_cflags: str = get_cmake_cache_vars()["OpenMP_C_FLAGS"]  # type: ignore[assignment]
        if not omp_cflags:
            return
        for include_dir in [
            Path(f.removeprefix("-I"))
            for f in omp_cflags.split(" ")
            if f.startswith("-I")
        ]:
            omp_h = include_dir / "omp.h"
            if not omp_h.exists():
                continue
            target_omp_h = build_torch_include_dir / "omp.h"
            self.copy_file(omp_h, target_omp_h)
            break

    def run(self) -> None:
        # Report build options. This is run after the build completes so # `CMakeCache.txt` exists
        # and we can get an accurate report on what is used and what is not.
        cmake_cache_vars = defaultdict(lambda: False, cmake.get_cmake_cache_variables())
        if cmake_cache_vars["USE_NUMPY"]:
            report("-- Building with NumPy bindings")
        else:
            report("-- NumPy not found")
        if cmake_cache_vars["USE_CUDNN"]:
            report(
                "-- Detected cuDNN at "
                f"{cmake_cache_vars['CUDNN_LIBRARY']}, "
                f"{cmake_cache_vars['CUDNN_INCLUDE_DIR']}"
            )
        else:
            report("-- Not using cuDNN")
        if cmake_cache_vars["USE_CUDA"]:
            report(f"-- Detected CUDA at {cmake_cache_vars['CUDA_TOOLKIT_ROOT_DIR']}")
        else:
            report("-- Not using CUDA")
        if cmake_cache_vars["USE_XPU"]:
            report(f"-- Detected XPU runtime at {cmake_cache_vars['SYCL_LIBRARY_DIR']}")
        else:
            report("-- Not using XPU")
        if cmake_cache_vars["USE_MKLDNN"]:
            report("-- Using MKLDNN")
            if cmake_cache_vars["USE_MKLDNN_ACL"]:
                report("-- Using Compute Library for the Arm architecture with MKLDNN")
            else:
                report(
                    "-- Not using Compute Library for the Arm architecture with MKLDNN"
                )
            if cmake_cache_vars["USE_MKLDNN_CBLAS"]:
                report("-- Using CBLAS in MKLDNN")
            else:
                report("-- Not using CBLAS in MKLDNN")
        else:
            report("-- Not using MKLDNN")
        if cmake_cache_vars["USE_NCCL"] and cmake_cache_vars["USE_SYSTEM_NCCL"]:
            report(
                "-- Using system provided NCCL library at "
                f"{cmake_cache_vars['NCCL_LIBRARIES']}, "
                f"{cmake_cache_vars['NCCL_INCLUDE_DIRS']}"
            )
        elif cmake_cache_vars["USE_NCCL"]:
            report("-- Building NCCL library")
        else:
            report("-- Not using NCCL")
        if cmake_cache_vars["USE_DISTRIBUTED"]:
            if IS_WINDOWS:
                report("-- Building without distributed package")
            else:
                report("-- Building with distributed package: ")
                report(f"  -- USE_TENSORPIPE={cmake_cache_vars['USE_TENSORPIPE']}")
                report(f"  -- USE_GLOO={cmake_cache_vars['USE_GLOO']}")
                report(f"  -- USE_MPI={cmake_cache_vars['USE_OPENMPI']}")
        else:
            report("-- Building without distributed package")
        if cmake_cache_vars["STATIC_DISPATCH_BACKEND"]:
            report(
                "-- Using static dispatch with "
                f"backend {cmake_cache_vars['STATIC_DISPATCH_BACKEND']}"
            )
        if cmake_cache_vars["USE_LIGHTWEIGHT_DISPATCH"]:
            report("-- Using lightweight dispatch")

        if cmake_cache_vars["USE_ITT"]:
            report("-- Using ITT")
        else:
            report("-- Not using ITT")

        # Do not use clang to compile extensions if `-fstack-clash-protection` is defined
        # in system CFLAGS
        c_flags = os.getenv("CFLAGS", "")
        if (
            IS_LINUX
            and "-fstack-clash-protection" in c_flags
            and "clang" in os.getenv("CC", "")
        ):
            os.environ["CC"] = str(os.environ["CC"])

        super().run()

        if IS_DARWIN:
            self._embed_libomp()

        # Copy the essential export library to compile C++ extensions.
        if IS_WINDOWS:
            build_temp = Path(self.build_temp)
            build_lib = Path(self.build_lib)

            ext_filename = self.get_ext_filename("_C")
            lib_filename = ".".join(ext_filename.split(".")[:-1]) + ".lib"

            export_lib = build_temp / "torch" / "csrc" / lib_filename
            target_lib = build_lib / "torch" / "lib" / "_C.lib"

            # Create "torch/lib" directory if not exists.
            # (It is not created yet in "develop" mode.)
            target_dir = target_lib.parent
            target_dir.mkdir(parents=True, exist_ok=True)
            self.copy_file(export_lib, target_lib)

            # In ROCm on Windows case copy rocblas and hipblaslt files into
            # torch/lib/rocblas/library and torch/lib/hipblaslt/library
            if str2bool(os.getenv("USE_ROCM")):
                rocm_dir_path = Path(os.environ["ROCM_DIR"])
                rocm_bin_path = rocm_dir_path / "bin"
                rocblas_dir = rocm_bin_path / "rocblas"
                target_rocblas_dir = target_dir / "rocblas"
                target_rocblas_dir.mkdir(parents=True, exist_ok=True)
                self.copy_tree(rocblas_dir, str(target_rocblas_dir))

                hipblaslt_dir = rocm_bin_path / "hipblaslt"
                target_hipblaslt_dir = target_dir / "hipblaslt"
                target_hipblaslt_dir.mkdir(parents=True, exist_ok=True)
                self.copy_tree(hipblaslt_dir, str(target_hipblaslt_dir))
            else:
                report("The specified environment variable does not exist.")

    def build_extensions(self) -> None:
        self.create_compile_commands()

        build_lib = Path(self.build_lib).resolve()

        # Copy functorch extension
        for ext in self.extensions:
            if ext.name != "functorch._C":
                continue
            fullname = self.get_ext_fullname(ext.name)
            filename = Path(self.get_ext_filename(fullname))
            src = filename.with_stem("functorch")
            dst = build_lib / filename
            if src.exists():
                report(f"Copying {ext.name} from {src} to {dst}")
                dst.parent.mkdir(parents=True, exist_ok=True)
                self.copy_file(src, dst)

        super().build_extensions()

    def get_outputs(self) -> list[str]:
        outputs = super().get_outputs()
        outputs.append(os.path.join(self.build_lib, "caffe2"))
        report(f"setup.py::get_outputs returning {outputs}")
        return outputs

    def create_compile_commands(self) -> None:
        def load(file: Path) -> list[dict[str, Any]]:
            return json.loads(file.read_text(encoding="utf-8"))

        ninja_files = (CWD / BUILD_DIR).glob("*compile_commands.json")
        cmake_files = (CWD / "torch" / "lib" / "build").glob("*/compile_commands.json")
        all_commands = [
            entry
            for f in itertools.chain(ninja_files, cmake_files)
            for entry in load(f)
        ]

        # cquery does not like c++ compiles that start with gcc.
        # It forgets to include the c++ header directories.
        # We can work around this by replacing the gcc calls that python
        # setup.py generates with g++ calls instead
        for command in all_commands:
            if command["command"].startswith("gcc "):
                command["command"] = "g++ " + command["command"][4:]

        new_contents = json.dumps(all_commands, indent=2)
        contents = ""
        compile_commands_json = CWD / "compile_commands.json"
        if compile_commands_json.exists():
            contents = compile_commands_json.read_text(encoding="utf-8")
        if contents != new_contents:
            compile_commands_json.write_text(new_contents, encoding="utf-8")


class concat_license_files:
    """Merge LICENSE and LICENSES_BUNDLED.txt as a context manager

    LICENSE is the main PyTorch license, LICENSES_BUNDLED.txt is auto-generated
    from all the licenses found in ./third_party/. We concatenate them so there
    is a single license file in the sdist and wheels with all of the necessary
    licensing info.
    """

    def __init__(self, include_files: bool = False) -> None:
        self.f1 = CWD / "LICENSE"
        self.f2 = THIRD_PARTY_DIR / "LICENSES_BUNDLED.txt"
        self.include_files = include_files
        self.bsd_text = ""

    def __enter__(self) -> None:
        """Concatenate files"""

        old_path = sys.path
        sys.path.append(str(THIRD_PARTY_DIR))
        try:
            from build_bundled import create_bundled  # type: ignore[import-not-found]
        finally:
            sys.path = old_path

        self.bsd_text = self.f1.read_text(encoding="utf-8")

        with self.f1.open(mode="a", encoding="utf-8") as f1:
            f1.write("\n\n")
            create_bundled(
                str(THIRD_PARTY_DIR.resolve()),
                f1,
                include_files=self.include_files,
            )

    def __exit__(self, *exc_info: object) -> None:
        """Restore content of f1"""
        self.f1.write_text(self.bsd_text, encoding="utf-8")


try:
    from wheel.bdist_wheel import bdist_wheel  # type: ignore[import-untyped]
except ImportError:
    # This is useful when wheel is not installed and bdist_wheel is not
    # specified on the command line. If it _is_ specified, parsing the command
    # line will fail before wheel_concatenate is needed
    wheel_concatenate: type[Command] | None = None
else:
    # Need to create the proper LICENSE.txt for the wheel
    class wheel_concatenate(bdist_wheel):  # type: ignore[no-redef]
        """check submodules on sdist to prevent incomplete tarballs"""

        def run(self) -> None:
            with concat_license_files(include_files=True):
                super().run()

        def write_wheelfile(self, *args: Any, **kwargs: Any) -> None:
            super().write_wheelfile(*args, **kwargs)

            if BUILD_LIBTORCH_WHL:
                bdist_dir = Path(self.bdist_dir)
                # Remove extraneneous files in the libtorch wheel
                for file in itertools.chain(
                    bdist_dir.glob("**/*.a"),
                    bdist_dir.glob("**/*.so"),
                ):
                    if (bdist_dir / file.name).is_file():
                        file.unlink()
                for file in bdist_dir.glob("**/*.py"):
                    file.unlink()
                # need an __init__.py file otherwise we wouldn't have a package
                (bdist_dir / "torch" / "__init__.py").touch()


class clean(Command):
    user_options: ClassVar[list[tuple[str, str | None, str]]] = []

    def initialize_options(self) -> None:
        pass

    def finalize_options(self) -> None:
        pass

    def run(self) -> None:
        import re

        ignores = (CWD / ".gitignore").read_text(encoding="utf-8")
        pattern = re.compile(r"^#( BEGIN NOT-CLEAN-FILES )?")
        for wildcard in filter(None, ignores.splitlines()):
            match = pattern.match(wildcard)
            if match:
                if match.group(1):
                    # Marker is found and stop reading .gitignore.
                    break
                # Ignore lines which begin with '#'.
            else:
                # Don't remove absolute paths from the system
                wildcard = wildcard.lstrip("./")
                for filename in glob.iglob(wildcard):
                    try:
                        os.remove(filename)
                    except OSError:
                        shutil.rmtree(filename, ignore_errors=True)


class sdist(setuptools.command.sdist.sdist):
    def run(self) -> None:
        with concat_license_files():
            super().run()


def get_cmake_cache_vars() -> defaultdict[str, CMakeValue]:
    try:
        return defaultdict(lambda: False, cmake.get_cmake_cache_variables())
    except FileNotFoundError:
        # CMakeCache.txt does not exist.
        # Probably running "python setup.py clean" over a clean directory.
        return defaultdict(lambda: False)


def configure_extension_build() -> tuple[
    list[Extension],  # ext_modules
    dict[str, type[Command]],  # cmdclass
    list[str],  # packages
    dict[str, list[str]],  # entry_points
    list[str],  # extra_install_requires
]:
    r"""Configures extension build options according to system environment and user's choice.

    Returns:
      The input to parameters ext_modules, cmdclass, packages, and entry_points as required in setuptools.setup.
    """

    cmake_cache_vars = get_cmake_cache_vars()

    ################################################################################
    # Configure compile flags
    ################################################################################

    library_dirs: list[str] = [str(TORCH_LIB_DIR)]
    extra_install_requires: list[str] = []

    if IS_WINDOWS:
        # /NODEFAULTLIB makes sure we only link to DLL runtime
        # and matches the flags set for protobuf and ONNX
        extra_link_args: list[str] = ["/NODEFAULTLIB:LIBCMT.LIB"]
        # /MD links against DLL runtime
        # and matches the flags set for protobuf and ONNX
        # /EHsc is about standard C++ exception handling
        extra_compile_args: list[str] = ["/MD", "/FS", "/EHsc"]
    else:
        extra_link_args = []
        extra_compile_args = [
            "-Wall",
            "-Wextra",
            "-Wno-strict-overflow",
            "-Wno-unused-parameter",
            "-Wno-missing-field-initializers",
            "-Wno-unknown-pragmas",
            # Python 2.6 requires -fno-strict-aliasing, see
            # http://legacy.python.org/dev/peps/pep-3123/
            # We also depend on it in our code (even Python 3).
            "-fno-strict-aliasing",
        ]

    main_compile_args: list[str] = []
    main_libraries: list[str] = ["torch_python"]

    main_link_args: list[str] = []
    main_sources: list[str] = ["torch/csrc/stub.c"]

    if BUILD_LIBTORCH_WHL:
        main_libraries = ["torch"]
        main_sources = []

    if build_type.is_debug():
        if IS_WINDOWS:
            extra_compile_args += ["/Z7"]
            extra_link_args += ["/DEBUG:FULL"]
        else:
            extra_compile_args += ["-O0", "-g"]
            extra_link_args += ["-O0", "-g"]

    if build_type.is_rel_with_deb_info():
        if IS_WINDOWS:
            extra_compile_args += ["/Z7"]
            extra_link_args += ["/DEBUG:FULL"]
        else:
            extra_compile_args += ["-g"]
            extra_link_args += ["-g"]

    # pypi cuda package that requires installation of cuda runtime, cudnn and cublas
    # should be included in all wheels uploaded to pypi
    pytorch_extra_install_requirements = os.getenv(
        "PYTORCH_EXTRA_INSTALL_REQUIREMENTS", ""
    )
    if pytorch_extra_install_requirements:
        report(
            f"pytorch_extra_install_requirements: {pytorch_extra_install_requirements}"
        )
        extra_install_requires += pytorch_extra_install_requirements.split("|")

    # Cross-compile for M1
    if IS_DARWIN:
        macos_target_arch = os.getenv("CMAKE_OSX_ARCHITECTURES", "")
        if macos_target_arch in ["arm64", "x86_64"]:
            macos_sysroot_path = os.getenv("CMAKE_OSX_SYSROOT")
            if macos_sysroot_path is None:
                macos_sysroot_path = (
                    subprocess.check_output(
                        ["xcrun", "--show-sdk-path", "--sdk", "macosx"]
                    )
                    .decode("utf-8")
                    .strip()
                )
            extra_compile_args += [
                "-arch",
                macos_target_arch,
                "-isysroot",
                macos_sysroot_path,
            ]
            extra_link_args += ["-arch", macos_target_arch]

    def make_relative_rpath_args(path: str) -> list[str]:
        if IS_DARWIN:
            return ["-Wl,-rpath,@loader_path/" + path]
        elif IS_WINDOWS:
            return []
        else:
            return ["-Wl,-rpath,$ORIGIN/" + path]

    ################################################################################
    # Declare extensions and package
    ################################################################################

<<<<<<< HEAD
    extensions = []
    # packages that we want to install into site-packages and include them in wheels
    includes = ["torch", "torch.*", "torchgen", "torchgen.*"]
    # exclude folders that they look like Python packages but are not wanted in wheels
=======
    ext_modules: list[Extension] = []
>>>>>>> de2ce157
    excludes = ["tools", "tools.*", "caffe2", "caffe2.*"]
    if cmake_cache_vars["BUILD_FUNCTORCH"]:
        includes.extend(["functorch", "functorch.*"])
    else:
        excludes.extend(["functorch", "functorch.*"])
    packages = find_packages(include=includes, exclude=excludes)
    C = Extension(
        "torch._C",
        libraries=main_libraries,
        sources=main_sources,
        language="c",
        extra_compile_args=[
            *main_compile_args,
            *extra_compile_args,
        ],
        include_dirs=[],
        library_dirs=library_dirs,
        extra_link_args=[
            *extra_link_args,
            *main_link_args,
            *make_relative_rpath_args("lib"),
        ],
    )
    ext_modules.append(C)

    # These extensions are built by cmake and copied manually in build_extensions()
    # inside the build_ext implementation
    if cmake_cache_vars["BUILD_FUNCTORCH"]:
        ext_modules.append(Extension(name="functorch._C", sources=[]))

    cmdclass = {
        "build_ext": build_ext,
        "clean": clean,
        "sdist": sdist,
    }
    if wheel_concatenate is not None:
        cmdclass["bdist_wheel"] = wheel_concatenate

    entry_points = {
        "console_scripts": [
            "torchrun = torch.distributed.run:main",
        ],
        "torchrun.logs_specs": [
            "default = torch.distributed.elastic.multiprocessing:DefaultLogsSpecs",
        ],
    }

    if cmake_cache_vars["USE_DISTRIBUTED"]:
        # Only enable fr_trace command if distributed is enabled
        entry_points["console_scripts"].append(
            "torchfrtrace = tools.flight_recorder.fr_trace:main",
        )
    return ext_modules, cmdclass, packages, entry_points, extra_install_requires


# post run, warnings, printed at the end to make them more visible
build_update_message = """
    It is no longer necessary to use the 'build' or 'rebuild' targets

    To install:
      $ python setup.py install
    To develop locally:
      $ python setup.py develop
    To force cmake to re-generate native build files (off by default):
      $ CMAKE_FRESH=1 python setup.py develop
"""


def print_box(msg: str) -> None:
    lines = msg.split("\n")
    size = max(len(l) + 1 for l in lines)
    print("-" * (size + 2))
    for l in lines:
        print("|{}{}|".format(l, " " * (size - len(l))))
    print("-" * (size + 2))


def main() -> None:
    if BUILD_LIBTORCH_WHL and BUILD_PYTHON_ONLY:
        raise RuntimeError(
            "Conflict: 'BUILD_LIBTORCH_WHL' and 'BUILD_PYTHON_ONLY' can't both be 1. "
            "Set one to 0 and rerun."
        )
    install_requires = [
        "filelock",
        "typing-extensions>=4.10.0",
        'setuptools ; python_version >= "3.12"',
        "sympy>=1.13.3",
        "networkx",
        "jinja2",
        "fsspec",
    ]

    if BUILD_PYTHON_ONLY:
        install_requires.append(f"{LIBTORCH_PKG_NAME}=={TORCH_VERSION}")

    if str2bool(os.getenv("USE_PRIORITIZED_TEXT_FOR_LD")):
        gen_linker_script(
            filein="cmake/prioritized_text.txt", fout="cmake/linker_script.ld"
        )
        linker_script_path = os.path.abspath("cmake/linker_script.ld")
        os.environ["LDFLAGS"] = os.getenv("LDFLAGS", "") + f" -T{linker_script_path}"
        os.environ["CFLAGS"] = (
            os.getenv("CFLAGS", "") + " -ffunction-sections -fdata-sections"
        )
        os.environ["CXXFLAGS"] = (
            os.getenv("CXXFLAGS", "") + " -ffunction-sections -fdata-sections"
        )
    elif platform.system() == "Linux" and platform.processor() == "aarch64":
        print_box(
            """
            WARNING: we strongly recommend enabling linker script optimization for ARM + CUDA.
            To do so please export USE_PRIORITIZED_TEXT_FOR_LD=1
            """
        )

    # Parse the command line and check the arguments before we proceed with
    # building deps and setup. We need to set values so `--help` works.
    dist = Distribution()
    dist.script_name = os.path.basename(sys.argv[0])
    dist.script_args = sys.argv[1:]
    try:
        dist.parse_command_line()
    except setuptools.errors.BaseError as e:
        print(e, file=sys.stderr)
        sys.exit(1)

    mirror_files_into_torchgen()
    if RUN_BUILD_DEPS:
        build_deps()

    (
        ext_modules,
        cmdclass,
        packages,
        entry_points,
        extra_install_requires,
    ) = configure_extension_build()
    install_requires += extra_install_requires

    torch_package_data = [
        "py.typed",
        "bin/*",
        "test/*",
        "*.pyi",
        "**/*.pyi",
        "lib/*.pdb",
        "lib/**/*.pdb",
        "lib/*shm*",
        "lib/torch_shm_manager",
        "lib/*.h",
        "lib/**/*.h",
        "include/*.h",
        "include/**/*.h",
        "include/*.hpp",
        "include/**/*.hpp",
        "include/*.cuh",
        "include/**/*.cuh",
        "_inductor/codegen/*.h",
        "_inductor/codegen/aoti_runtime/*.cpp",
        "_inductor/script.ld",
        "_export/serde/*.yaml",
        "_export/serde/*.thrift",
        "share/cmake/ATen/*.cmake",
        "share/cmake/Caffe2/*.cmake",
        "share/cmake/Caffe2/public/*.cmake",
        "share/cmake/Caffe2/Modules_CUDA_fix/*.cmake",
        "share/cmake/Caffe2/Modules_CUDA_fix/upstream/*.cmake",
        "share/cmake/Caffe2/Modules_CUDA_fix/upstream/FindCUDA/*.cmake",
        "share/cmake/Gloo/*.cmake",
        "share/cmake/Tensorpipe/*.cmake",
        "share/cmake/Torch/*.cmake",
        "utils/benchmark/utils/*.cpp",
        "utils/benchmark/utils/valgrind_wrapper/*.cpp",
        "utils/benchmark/utils/valgrind_wrapper/*.h",
        "utils/model_dump/skeleton.html",
        "utils/model_dump/code.js",
        "utils/model_dump/*.mjs",
        "_dynamo/graph_break_registry.json",
    ]

    if not BUILD_LIBTORCH_WHL:
        torch_package_data.extend(
            [
                "lib/libtorch_python.so",
                "lib/libtorch_python.dylib",
                "lib/libtorch_python.dll",
            ]
        )
    if not BUILD_PYTHON_ONLY:
        torch_package_data.extend(
            [
                "lib/*.so*",
                "lib/*.dylib*",
                "lib/*.dll",
                "lib/*.lib",
            ]
        )
        aotriton_image_path = TORCH_LIB_DIR / "aotriton.images"
        aks2_files: list[str] = []
        for file in filter(lambda p: p.is_file(), aotriton_image_path.glob("**")):
            subpath = file.relative_to(aotriton_image_path)
            aks2_files.append(os.path.join("lib/aotriton.images", subpath))
        torch_package_data += aks2_files
    if get_cmake_cache_vars()["USE_TENSORPIPE"]:
        torch_package_data.extend(
            [
                "include/tensorpipe/*.h",
                "include/tensorpipe/**/*.h",
            ]
        )
    if get_cmake_cache_vars()["USE_KINETO"]:
        torch_package_data.extend(
            [
                "include/kineto/*.h",
                "include/kineto/**/*.h",
            ]
        )
    torchgen_package_data = [
        "packaged/*",
        "packaged/**/*",
    ]
    package_data = {
        "torch": torch_package_data,
    }
    exclude_package_data = {}

    if not BUILD_LIBTORCH_WHL:
        package_data["torchgen"] = torchgen_package_data
        exclude_package_data["torchgen"] = ["*.py[co]"]
    else:
        # no extensions in BUILD_LIBTORCH_WHL mode
        ext_modules = []

    setup(
        name=TORCH_PACKAGE_NAME,
        version=TORCH_VERSION,
        ext_modules=ext_modules,
        cmdclass=cmdclass,
        packages=packages,
        entry_points=entry_points,
        install_requires=install_requires,
        package_data=package_data,
        exclude_package_data=exclude_package_data,
        # Disable automatic inclusion of data files because we want to
        # explicitly control with `package_data` above.
        include_package_data=False,
    )
    if EMIT_BUILD_WARNING:
        print_box(build_update_message)


if __name__ == "__main__":
    main()<|MERGE_RESOLUTION|>--- conflicted
+++ resolved
@@ -1151,14 +1151,10 @@
     # Declare extensions and package
     ################################################################################
 
-<<<<<<< HEAD
-    extensions = []
+    ext_modules: list[Extension] = []
     # packages that we want to install into site-packages and include them in wheels
     includes = ["torch", "torch.*", "torchgen", "torchgen.*"]
     # exclude folders that they look like Python packages but are not wanted in wheels
-=======
-    ext_modules: list[Extension] = []
->>>>>>> de2ce157
     excludes = ["tools", "tools.*", "caffe2", "caffe2.*"]
     if cmake_cache_vars["BUILD_FUNCTORCH"]:
         includes.extend(["functorch", "functorch.*"])
