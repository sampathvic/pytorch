--- conflicted
+++ resolved
@@ -264,10 +264,7 @@
 import sysconfig
 import time
 from collections import defaultdict
-<<<<<<< HEAD
 from pathlib import Path
-=======
->>>>>>> 84eba783
 from typing import Any, ClassVar, IO
 
 import setuptools.command.build_ext
@@ -278,7 +275,6 @@
 from tools.build_pytorch_libs import build_pytorch
 from tools.generate_torch_version import get_torch_version
 from tools.setup_helpers.cmake import CMake, CMakeValue
-<<<<<<< HEAD
 from tools.setup_helpers.env import (
     BUILD_DIR,
     build_type,
@@ -286,9 +282,6 @@
     IS_LINUX,
     IS_WINDOWS,
 )
-=======
-from tools.setup_helpers.env import build_type, IS_DARWIN, IS_LINUX, IS_WINDOWS
->>>>>>> 84eba783
 from tools.setup_helpers.generate_linker_script import gen_linker_script
 
 
@@ -333,15 +326,10 @@
     raise ValueError(f"Invalid string value for boolean conversion: {value}")
 
 
-<<<<<<< HEAD
 def _get_package_path(package_name: str) -> Path:
     from importlib.util import find_spec
 
     spec = find_spec(package_name)
-=======
-def _get_package_path(package_name: str) -> str | None:
-    spec = importlib.util.find_spec(package_name)
->>>>>>> 84eba783
     if spec:
         # The package might be a namespace package, so get_data may fail
         try:
@@ -421,7 +409,6 @@
 
 # CMAKE: full path to python library
 if IS_WINDOWS:
-<<<<<<< HEAD
     CMAKE_PYTHON_LIBRARY = (
         Path(sysconfig.get_config_var("prefix"))
         / "libs"
@@ -438,21 +425,6 @@
     CMAKE_PYTHON_LIBRARY = Path(
         sysconfig.get_config_var("LIBDIR")
     ) / sysconfig.get_config_var("INSTSONAME")
-=======
-    CMAKE_PYTHON_LIBRARY = "{}/libs/python{}.lib".format(
-        sysconfig.get_config_var("prefix"), sysconfig.get_config_var("VERSION")
-    )
-    # Fix virtualenv builds
-    if not os.path.exists(CMAKE_PYTHON_LIBRARY):
-        CMAKE_PYTHON_LIBRARY = "{}/libs/python{}.lib".format(
-            sys.base_prefix, sysconfig.get_config_var("VERSION")
-        )
-else:
-    CMAKE_PYTHON_LIBRARY = "{}/{}".format(
-        sysconfig.get_config_var("LIBDIR"), sysconfig.get_config_var("INSTSONAME")
-    )
-cmake_python_include_dir = sysconfig.get_path("include")
->>>>>>> 84eba783
 
 
 ################################################################################
@@ -470,13 +442,8 @@
 cmake = CMake()
 
 
-<<<<<<< HEAD
 def get_submodule_folders() -> list[Path]:
     git_modules_file = CWD / ".gitmodules"
-=======
-def get_submodule_folders() -> list[str]:
-    git_modules_path = os.path.join(cwd, ".gitmodules")
->>>>>>> 84eba783
     default_modules_path = [
         THIRD_PARTY_DIR / name
         for name in [
@@ -498,26 +465,15 @@
 
 
 def check_submodules() -> None:
-<<<<<<< HEAD
     def check_for_files(folder: Path, files: list[str]) -> None:
         if not any((folder / f).exists() for f in files):
-=======
-    def check_for_files(folder: str, files: list[str]) -> None:
-        if not any(os.path.exists(os.path.join(folder, f)) for f in files):
->>>>>>> 84eba783
             report("Could not find any of {} in {}".format(", ".join(files), folder))
             report("Did you run 'git submodule update --init --recursive'?")
             sys.exit(1)
 
-<<<<<<< HEAD
     def not_exists_or_empty(folder: Path) -> bool:
         return not folder.exists() or (
             folder.is_dir() and next(folder.iterdir(), None) is None
-=======
-    def not_exists_or_empty(folder: str) -> bool:
-        return not os.path.exists(folder) or (
-            os.path.isdir(folder) and len(os.listdir(folder)) == 0
->>>>>>> 84eba783
         )
 
     if str2bool(os.getenv("USE_SYSTEM_LIBS")):
@@ -599,11 +555,7 @@
     check_pydep("yaml", "pyyaml")
     build_pytorch(
         version=TORCH_VERSION,
-<<<<<<< HEAD
         cmake_python_library=CMAKE_PYTHON_LIBRARY.as_posix(),
-=======
-        cmake_python_library=CMAKE_PYTHON_LIBRARY,
->>>>>>> 84eba783
         build_python=not BUILD_LIBTORCH_WHL,
         rerun_cmake=RERUN_CMAKE,
         cmake_only=CMAKE_ONLY,
@@ -861,7 +813,6 @@
             # In ROCm on Windows case copy rocblas and hipblaslt files into
             # torch/lib/rocblas/library and torch/lib/hipblaslt/library
             if str2bool(os.getenv("USE_ROCM")):
-<<<<<<< HEAD
                 rocm_dir_path = Path(os.environ["ROCM_DIR"])
                 rocm_bin_path = rocm_dir_path / "bin"
                 rocblas_dir = rocm_bin_path / "rocblas"
@@ -873,20 +824,6 @@
                 target_hipblaslt_dir = target_dir / "hipblaslt"
                 target_hipblaslt_dir.mkdir(parents=True, exist_ok=True)
                 self.copy_tree(hipblaslt_dir, str(target_hipblaslt_dir))
-=======
-                rocm_dir_path = os.environ["ROCM_DIR"]
-                rocm_bin_path = os.path.join(rocm_dir_path, "bin")
-
-                rocblas_dir = os.path.join(rocm_bin_path, "rocblas")
-                target_rocblas_dir = os.path.join(target_dir, "rocblas")
-                os.makedirs(target_rocblas_dir, exist_ok=True)
-                self.copy_tree(rocblas_dir, target_rocblas_dir)
-
-                hipblaslt_dir = os.path.join(rocm_bin_path, "hipblaslt")
-                target_hipblaslt_dir = os.path.join(target_dir, "hipblaslt")
-                os.makedirs(target_hipblaslt_dir, exist_ok=True)
-                self.copy_tree(hipblaslt_dir, target_hipblaslt_dir)
->>>>>>> 84eba783
             else:
                 report("The specified environment variable does not exist.")
 
@@ -917,14 +854,8 @@
         return outputs
 
     def create_compile_commands(self) -> None:
-<<<<<<< HEAD
         def load(file: Path) -> list[dict[str, Any]]:
             return json.loads(file.read_text(encoding="utf-8"))
-=======
-        def load(filename: str) -> Any:
-            with open(filename) as f:
-                return json.load(f)
->>>>>>> 84eba783
 
         ninja_files = (CWD / BUILD_DIR).glob("*compile_commands.json")
         cmake_files = (CWD / "torch" / "lib" / "build").glob("*/compile_commands.json")
@@ -961,13 +892,8 @@
     """
 
     def __init__(self, include_files: bool = False) -> None:
-<<<<<<< HEAD
         self.f1 = CWD / "LICENSE"
         self.f2 = THIRD_PARTY_DIR / "LICENSES_BUNDLED.txt"
-=======
-        self.f1 = "LICENSE"
-        self.f2 = "third_party/LICENSES_BUNDLED.txt"
->>>>>>> 84eba783
         self.include_files = include_files
         self.bsd_text = ""
 
@@ -1027,21 +953,12 @@
                 for file in bdist_dir.glob("**/*.py"):
                     file.unlink()
                 # need an __init__.py file otherwise we wouldn't have a package
-<<<<<<< HEAD
                 (bdist_dir / "torch" / "__init__.py").touch()
 
 
 class clean(Command):
     user_options: ClassVar[list[tuple[str, str | None, str]]] = []
 
-=======
-                open(os.path.join(self.bdist_dir, "torch", "__init__.py"), "w").close()
-
-
-class clean(Command):
-    user_options: ClassVar[list[tuple[str, str | None, str]]] = []
-
->>>>>>> 84eba783
     def initialize_options(self) -> None:
         pass
 
@@ -1133,12 +1050,6 @@
     main_compile_args: list[str] = []
     main_libraries: list[str] = ["torch_python"]
 
-<<<<<<< HEAD
-=======
-    main_compile_args: list[str] = []
-    main_libraries: list[str] = ["torch_python"]
-
->>>>>>> 84eba783
     main_link_args: list[str] = []
     main_sources: list[str] = ["torch/csrc/stub.c"]
 
@@ -1347,8 +1258,7 @@
     }
 
     # Read in README.md for our long_description
-    with open(os.path.join(CWD, "README.md"), encoding="utf-8") as f:
-        long_description = f.read()
+    long_description = (CWD / "README.md").read_text(encoding="utf-8")
 
     version_range_max = max(sys.version_info[1], 13) + 1
     torch_package_data = [
