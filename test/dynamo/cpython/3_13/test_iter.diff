diff --git a/test/dynamo/cpython/3_13/test_iter.py b/test/dynamo/cpython/3_13/test_iter.py
<<<<<<< HEAD
index 1b9f3cf7624..bad1ba94300 100644
=======
index 1b9f3cf7624..d2fc26ddc72 100644
>>>>>>> 01102620
--- a/test/dynamo/cpython/3_13/test_iter.py
+++ b/test/dynamo/cpython/3_13/test_iter.py
@@ -1,3 +1,60 @@
+# ======= BEGIN Dynamo patch =======
+# Owner(s): ["module: dynamo"]
+
+# ruff: noqa
+# flake8: noqa
+
+# Test copied from
+# https://raw.githubusercontent.com/python/cpython/refs/tags/v3.13.5/Lib/test/test_iter.py
+
+import sys
+import torch
+import torch._dynamo.test_case
+import unittest
+from torch._dynamo.test_case import CPythonTestCase
+from torch.testing._internal.common_utils import (
+    skipIfTorchDynamo,
+    run_tests,
+)
+
+__TestCase = CPythonTestCase
+
+
+# redirect import statements
+import sys
+import importlib.abc
+
+redirect_imports = (
+    "test.mapping_tests",
+    "test.typinganndata",
+    "test.test_grammar",
+    "test.test_math",
+    "test.test_iter",
+    "test.typinganndata.ann_module",
+)
+
+class RedirectImportFinder(importlib.abc.MetaPathFinder):
+    def find_spec(self, fullname, path, target=None):
+        # Check if the import is the problematic one
+        if fullname in redirect_imports:
+            try:
+                # Attempt to import the standalone module
+                name = fullname.removeprefix("test.")
+                r = importlib.import_module(name)
+                # Redirect the module in sys.modules
+                sys.modules[fullname] = r
+                # Return a module spec from the found module
+                return importlib.util.find_spec(name)
+            except ImportError:
+                return None
+        return None
+
+# Add the custom finder to sys.meta_path
+sys.meta_path.insert(0, RedirectImportFinder())
+
+
+# ======= END DYNAMO PATCH =======
+
 # Test iterators.
 
 import sys
<<<<<<< HEAD
@@ -104,12 +158,10 @@ class EmptyIterClass:
=======
@@ -104,7 +161,7 @@ class EmptyIterClass:
>>>>>>> 01102620
 
 # Main test suite
 
-class TestCase(unittest.TestCase):
+class TestCase(__TestCase):
 
     # Helper to check that an iterator returns a given sequence
     def check_iterator(self, it, seq, pickle=True):
<<<<<<< HEAD
-        if pickle:
-            self.check_pickle(it, seq)
         res = []
         while 1:
             try:
@@ -121,8 +173,6 @@ class TestCase(unittest.TestCase):
 
     # Helper to check that a for loop generates a given sequence
     def check_for_loop(self, expr, seq, pickle=True):
-        if pickle:
-            self.check_pickle(iter(expr), seq)
         res = []
         for val in expr:
             res.append(val)
@@ -635,6 +685,7 @@ class TestCase(unittest.TestCase):
=======
@@ -635,6 +692,7 @@ class TestCase(unittest.TestCase):
>>>>>>> 01102620
                 pass
 
     # Test zip()'s use of iterators.
+    @skipIfTorchDynamo("infinite loop")
     def test_builtin_zip(self):
         self.assertEqual(list(zip()), [])
         self.assertEqual(list(zip(*[])), [])
<<<<<<< HEAD
@@ -1187,4 +1238,4 @@ class TestCase(unittest.TestCase):
=======
@@ -1187,4 +1245,4 @@ class TestCase(unittest.TestCase):
>>>>>>> 01102620
 
 
 if __name__ == "__main__":
-    unittest.main()
+    run_tests()<|MERGE_RESOLUTION|>--- conflicted
+++ resolved
@@ -1,9 +1,5 @@
 diff --git a/test/dynamo/cpython/3_13/test_iter.py b/test/dynamo/cpython/3_13/test_iter.py
-<<<<<<< HEAD
 index 1b9f3cf7624..bad1ba94300 100644
-=======
-index 1b9f3cf7624..d2fc26ddc72 100644
->>>>>>> 01102620
 --- a/test/dynamo/cpython/3_13/test_iter.py
 +++ b/test/dynamo/cpython/3_13/test_iter.py
 @@ -1,3 +1,60 @@
@@ -67,11 +63,7 @@
  # Test iterators.
  
  import sys
-<<<<<<< HEAD
 @@ -104,12 +158,10 @@ class EmptyIterClass:
-=======
-@@ -104,7 +161,7 @@ class EmptyIterClass:
->>>>>>> 01102620
  
  # Main test suite
  
@@ -80,7 +72,6 @@
  
      # Helper to check that an iterator returns a given sequence
      def check_iterator(self, it, seq, pickle=True):
-<<<<<<< HEAD
 -        if pickle:
 -            self.check_pickle(it, seq)
          res = []
@@ -96,9 +87,6 @@
          for val in expr:
              res.append(val)
 @@ -635,6 +685,7 @@ class TestCase(unittest.TestCase):
-=======
-@@ -635,6 +692,7 @@ class TestCase(unittest.TestCase):
->>>>>>> 01102620
                  pass
  
      # Test zip()'s use of iterators.
@@ -106,11 +94,7 @@
      def test_builtin_zip(self):
          self.assertEqual(list(zip()), [])
          self.assertEqual(list(zip(*[])), [])
-<<<<<<< HEAD
 @@ -1187,4 +1238,4 @@ class TestCase(unittest.TestCase):
-=======
-@@ -1187,4 +1245,4 @@ class TestCase(unittest.TestCase):
->>>>>>> 01102620
  
  
  if __name__ == "__main__":
