--- conflicted
+++ resolved
@@ -69,11 +69,8 @@
             )
 
     # basic tests
-<<<<<<< HEAD
     @skipIfWindows
-=======
     @unittest.skipIf(IS_FBCODE or IS_SANDCASTLE, "Skip in fbcode/sandcastle")
->>>>>>> 64f2ec77
     def test_basic_tensor_add(self):
         def f(x):
             return x + 1
@@ -81,11 +78,8 @@
         torch.compile(f)(torch.randn(4))
         self._exec_and_verify_payload()
 
-<<<<<<< HEAD
     @skipIfWindows
-=======
     @unittest.skipIf(IS_FBCODE or IS_SANDCASTLE, "Skip in fbcode/sandcastle")
->>>>>>> 64f2ec77
     def test_two_inputs_matmul(self):
         def f(a, b):
             return (a @ b).relu()
@@ -94,11 +88,8 @@
         torch.compile(f)(a, b)
         self._exec_and_verify_payload()
 
-<<<<<<< HEAD
     @skipIfWindows
-=======
     @unittest.skipIf(IS_FBCODE or IS_SANDCASTLE, "Skip in fbcode/sandcastle")
->>>>>>> 64f2ec77
     def test_scalar_multiply(self):
         def f(x):
             return x * 2
