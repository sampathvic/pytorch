# Owner(s): ["module: dynamo"]

import importlib
import os
import sys
import tempfile
import unittest

import torch
import torch._dynamo.testing
import torch._inductor.config
import torch._inductor.test_case
import torch.onnx.operators
import torch.utils.cpp_extension
from torch._dynamo.package import CompilePackage, DiskDynamoStore, DynamoCache
from torch._dynamo.precompile_context import PrecompileContext
from torch._functorch import config as functorch_config
from torch._inductor.runtime.runtime_utils import cache_dir
from torch.testing._internal.common_utils import (
    instantiate_parametrized_tests,
    parametrize,
)
from torch.testing._internal.inductor_utils import HAS_CUDA, HAS_XPU


@functorch_config.patch("bundled_autograd_cache", True)
@instantiate_parametrized_tests
class TestPackage(torch._inductor.test_case.TestCase):
    def path(self):
        path = os.path.join(cache_dir(), f"package_{self.id()}")
        os.makedirs(path, exist_ok=True)
        return path

    def setUp(self):
        super().setUp()
        torch._dynamo.reset()
        torch._dynamo.utils.counters.clear()
        DynamoCache.clear()
        PrecompileContext.clear()

    def _save_and_reload(self, expected_backends, expected_dynamo):
        """
        Serializes all artifacts, clears all caches, then reloads the serialized artifact
        Simulates a new process.

        Args:
            expected_backends: Expected number of precompile_aot_autograd_artifacts
            expected_dynamo: Expected number of precompile_dynamo_artifacts
        """
        serialized = PrecompileContext.serialize()
        assert serialized is not None
        (bytes_, cache_info) = serialized
        self.assertEqual(
            len(cache_info.precompile_aot_autograd_artifacts), expected_backends
        )
        self.assertEqual(len(cache_info.precompile_dynamo_artifacts), expected_dynamo)

        torch._dynamo.reset()
        DynamoCache.clear()
        PrecompileContext.clear()

        deserialized = PrecompileContext.deserialize(bytes_)
        assert deserialized is not None
        PrecompileContext.populate_caches(deserialized)

    @parametrize("backend", ("eager", "inductor"))
    @parametrize("device", ("cpu", "cuda", "xpu"))
    def test_basic_fn(self, backend, device):
        if device == "cuda" and not HAS_CUDA:
            raise unittest.SkipTest("Requires CUDA/Triton")
        if device == "xpu" and not HAS_XPU:
            raise unittest.SkipTest("Requires XPU/Triton")

        ctx = DiskDynamoStore()

        def fn(x):
            return x + 1

        args = (
            torch.randn(
                3,
                2,
                device=device,
            ),
        )

        # Saving
        package = CompilePackage(fn)
        compiled_fn = torch._dynamo.optimize(backend, package=package)(fn)
        expected = compiled_fn(*args)
        if backend == "eager":
            for backend_id, backend in package.cached_backends.items():
                ctx.record_eager_backend(backend_id, backend)

        ctx.save_package(package, self.path())
        # Loading
        torch._dynamo.reset()
        with torch.compiler.set_stance("fail_on_recompile"):
            with self.assertRaisesRegex(
                RuntimeError,
                "Detected recompile when torch.compile stance is 'fail_on_recompile'",
            ):
                compiled_fn(*args)

            package, backends = ctx.load_package(fn, self.path())
            compiled_fn = torch._dynamo.optimize(package=package)(fn)
            package.install(backends)
            self.assertEqual(expected, compiled_fn(*args))

    @parametrize("backend", ("eager", "inductor"))
    @parametrize("device", ("cpu", "cuda", "xpu"))
    def test_lazy_backward(self, backend, device):
        if device == "cuda" and not HAS_CUDA:
            raise unittest.SkipTest("Requires CUDA/Triton")
        if device == "xpu" and not HAS_XPU:
            raise unittest.SkipTest("Requires XPU/Triton")

        ctx = DiskDynamoStore()

        def fn(x):
            return x.sin() + x.cos()

        args = (
            torch.zeros(
                3,
                2,
                device=device,
                requires_grad=True,
            ),
        )

        # Saving
        package = CompilePackage(fn)
        compiled_fn = torch._dynamo.optimize(backend, package=package)(fn)
        expected = compiled_fn(*args)
        expected.sum().backward()

        if backend == "eager":
            for backend_id, backend in package.cached_backends.items():
                ctx.record_eager_backend(backend_id, backend)

        ctx.save_package(package, self.path())
        # Loading
        torch._dynamo.reset()
        with torch.compiler.set_stance("fail_on_recompile"):
            with self.assertRaisesRegex(
                RuntimeError,
                "Detected recompile when torch.compile stance is 'fail_on_recompile'",
            ):
                compiled_fn(*args)

            package, backends = ctx.load_package(fn, self.path())
            compiled_fn = torch._dynamo.optimize(package=package)(fn)
            package.install(backends)
            self.assertEqual(expected, compiled_fn(*args))

    @parametrize("backend", ("eager", "inductor"))
    @parametrize("device", ("cpu", "cuda", "xpu"))
    def test_graph_break_bomb(self, backend, device):
        if device == "cuda" and not HAS_CUDA:
            raise unittest.SkipTest("Requires CUDA/Triton")
        if device == "xpu" and not HAS_XPU:
            raise unittest.SkipTest("Requires XPU/Triton")

        ctx = DiskDynamoStore()

        def fn(x, l, r):
            if l > r:
                return x.sum()
            mid = (l + r) // 2
            if x.sum() == mid:
                return x.sum()
            elif x.sum() < mid:
                return fn(x, l, mid)
            else:
                return fn(x, mid + 1, r)

        def guard_filter_fn(guards):
            return [
                guard.guard_type not in ("CLOSURE_MATCH", "FUNCTION_MATCH")
                for guard in guards
            ]

        # Saving
        package = CompilePackage(fn)
        compiled_fn = torch._dynamo.optimize(
            backend=backend, package=package, guard_filter_fn=guard_filter_fn
        )(fn)
        N = 10
        args_list = [(torch.tensor(x, device=device), 0, N - 1) for x in range(N)]
        for args in args_list:
            compiled_fn(*args)
        if backend == "eager":
            for backend_id, backend in package.cached_backends.items():
                ctx.record_eager_backend(backend_id, backend)
        ctx.save_package(package, self.path())

        # Loading
        torch._dynamo.reset()
        with torch.compiler.set_stance("fail_on_recompile"):
            for args in args_list:
                with self.assertRaisesRegex(
                    RuntimeError,
                    "Detected recompile when torch.compile stance is 'fail_on_recompile'",
                ):
                    compiled_fn(*args)
            package, backends = ctx.load_package(fn, self.path())
            compiled_fn = torch._dynamo.optimize(
                backend="eager", package=package, guard_filter_fn=guard_filter_fn
            )(fn)
            package.install(backends)
            for args in args_list:
                self.assertEqual(compiled_fn(*args), args[0].sum())

            with self.assertRaisesRegex(
                RuntimeError,
                "Detected recompile when torch.compile stance is 'fail_on_recompile'",
            ):
                compiled_fn(torch.tensor(N), 0, N - 1)

    @parametrize("backend", ("eager", "inductor"))
    @parametrize("device", ("cpu", "cuda", "xpu"))
    def test_dynamic_shape(self, backend, device):
        if device == "cuda" and not HAS_CUDA:
            raise unittest.SkipTest("Requires CUDA/Triton")
        if device == "xpu" and not HAS_XPU:
            raise unittest.SkipTest("Requires XPU/Triton")

        ctx = DiskDynamoStore()

        def fn(x):
            return x + x.shape[0]

        args = (torch.randn(3, 2, device=device),)
        args1 = (torch.randn(5, 2, device=device),)
        args2 = (torch.randn(7, 2, device=device),)
        expected1 = fn(*args1)

        torch._dynamo.mark_dynamic(args[0], 0, min=3, max=5)

        # Saving
        package = CompilePackage(fn)
        compiled_fn = torch._dynamo.optimize(backend=backend, package=package)(fn)
        compiled_fn(*args)
        if backend == "eager":
            for backend_id, backend in package.cached_backends.items():
                ctx.record_eager_backend(backend_id, backend)
        ctx.save_package(package, self.path())

        # Loading
        torch._dynamo.reset()
        with torch.compiler.set_stance("fail_on_recompile"):
            with self.assertRaisesRegex(
                RuntimeError,
                "Detected recompile when torch.compile stance is 'fail_on_recompile'",
            ):
                compiled_fn(*args1)

            package, backends = ctx.load_package(fn, self.path())
            compiled_fn = torch._dynamo.optimize(package=package)(fn)
            package.install(backends)

            self.assertEqual(expected1, compiled_fn(*args1))

            with self.assertRaisesRegex(
                RuntimeError,
                "Detected recompile when torch.compile stance is 'fail_on_recompile'",
            ):
                compiled_fn(*args2)

<<<<<<< HEAD
    @parametrize("device", ("cpu", "cuda", "xpu"))
    def test_dynamo_cache_manual_load(self, device):
        if device == "cuda" and not HAS_CUDA:
            raise unittest.SkipTest("Requires CUDA/Triton")
        if device == "xpu" and not HAS_XPU:
            raise unittest.SkipTest("Requires XPU/Triton")

        def fn(x):
            return x.sin() + x.cos()

        def fn2(x):
            return x.cos() + x

        package1 = CompilePackage(fn)
        package2 = CompilePackage(fn2)
        compiled_fn1 = torch._dynamo.optimize(backend="inductor", package=package1)(fn)
        compiled_fn2 = torch._dynamo.optimize(backend="inductor", package=package2)(fn2)
        arg1 = torch.randn(3, 2, device=device)
        arg2 = torch.randn(5, 2, device=device)
        expected = [compiled_fn1(arg1), compiled_fn2(arg2)]

        DynamoCache.save(package1)
        DynamoCache.save(package2)

        self._save_and_reload(expected_backends=2, expected_dynamo=2)

        # These should exist because of populate_caches
        package1 = DynamoCache.load_and_install_package(fn)
        package2 = DynamoCache.load_and_install_package(fn2)

        with torch.compiler.set_stance("fail_on_recompile"):
            result1 = compiled_fn1(arg1)
            result2 = compiled_fn2(arg2)
            self.assertEqual(expected, [result1, result2])

    @parametrize("device", ("cpu", "cuda", "xpu"))
    @torch._dynamo.config.patch(caching_precompile=True)
    def test_automatic_dynamo_serialize(self, device):
        if device == "cuda" and not HAS_CUDA:
            raise unittest.SkipTest("Requires CUDA/Triton")
        if device == "xpu" and not HAS_XPU:
            raise unittest.SkipTest("Requires XPU/Triton")

        def fn(x):
            return x.sin() + x.cos()

        def fn2(x):
            return x.cos() + x

        arg1 = torch.randn(3, 2, device=device)
        arg2 = torch.randn(5, 2, device=device)
        expected = [fn(arg1), fn2(arg2)]
        compiled_fn1 = torch.compile(fn)
        compiled_fn2 = torch.compile(fn2)
        result = [compiled_fn1(arg1), compiled_fn2(arg2)]
        self.assertEqual(expected, result)
        DynamoCache.clear()

        self._save_and_reload(expected_backends=2, expected_dynamo=2)

        compiled_fn1 = torch.compile(fn)
        compiled_fn2 = torch.compile(fn2)
        with torch.compiler.set_stance("fail_on_recompile"):
            result1 = compiled_fn1(arg1)
            result2 = compiled_fn2(arg2)
            self.assertEqual(expected, [result1, result2])

    @parametrize("device", ("cpu", "cuda", "xpu"))
    @torch._dynamo.config.patch(caching_precompile=True)
    def test_automatic_dynamo_recompiles(self, device):
        if device == "cuda" and not HAS_CUDA:
            raise unittest.SkipTest("Requires CUDA/Triton")
        if device == "xpu" and not HAS_XPU:
            raise unittest.SkipTest("Requires XPU/Triton")

        def fn(x):
            return x.sin() + x.cos()

        arg1 = torch.randn(3, 2, device=device)
        arg2 = torch.randn(5, 2, device=device)
        compiled_fn = torch.compile(fn)
        expected1 = compiled_fn(arg1)

        # Should cause a recompile
        expected2 = compiled_fn(arg2)

        self._save_and_reload(expected_backends=2, expected_dynamo=1)

        compiled_fn = torch.compile(fn)
        with torch.compiler.set_stance("fail_on_recompile"):
            result1 = compiled_fn(arg1)
            result2 = compiled_fn(arg2)
        self.assertEqual(result1, expected1)
        self.assertEqual(result2, expected2)

    @parametrize("device", ("cpu", "cuda", "xpu"))
    @torch._dynamo.config.patch(caching_precompile=True)
    def test_automatic_dynamo_graph_breaks(self, device):
        if device == "cuda" and not HAS_CUDA:
            raise unittest.SkipTest("Requires CUDA/Triton")
        if device == "xpu" and not HAS_XPU:
            raise unittest.SkipTest("Requires XPU/Triton")

        def fn(x, l, r):
            if l > r:
                return x.sum()
            mid = (l + r) // 2
            if x.sum() == mid:
                return x.sum()
            elif x.sum() < mid:
                return fn(x, l, mid)
            else:
                return fn(x, mid + 1, r)

        def guard_filter_fn(guards):
            return [
                guard.guard_type not in ("CLOSURE_MATCH", "FUNCTION_MATCH")
                for guard in guards
            ]

        # Saving
        compiled_fn = torch._dynamo.optimize(
            backend="inductor", guard_filter_fn=guard_filter_fn
        )(fn)
        N = 10
        args_list = [(torch.tensor(x, device=device), 0, N - 1) for x in range(N)]
        for args in args_list:
            compiled_fn(*args)

        self._save_and_reload(expected_backends=8, expected_dynamo=1)

        compiled_fn = torch._dynamo.optimize(
            backend="inductor", guard_filter_fn=guard_filter_fn
        )(fn)
        with torch.compiler.set_stance("fail_on_recompile"):
            for args in args_list:
                self.assertEqual(compiled_fn(*args), args[0].sum())

    @parametrize("device", ("cpu", "cuda", "xpu"))
    @torch._dynamo.config.patch(caching_precompile=True)
    def test_automatic_dynamo_lazy_backward(self, device):
        if device == "cuda" and not HAS_CUDA:
            raise unittest.SkipTest("Requires CUDA/Triton")
        if device == "xpu" and not HAS_XPU:
            raise unittest.SkipTest("Requires XPU/Triton")

        def fn(x):
            return x.sin() + x.cos()

        arg1 = torch.randn(3, 2, device=device, requires_grad=True)
        arg2 = arg1.clone().detach_().requires_grad_(True)

        compiled_fn = torch.compile(fn)
        expected1 = compiled_fn(arg1)
        expected1.sum().backward()

        self._save_and_reload(expected_backends=1, expected_dynamo=1)

        compiled_fn = torch.compile(fn)
        # Run it again, no recompile needed
        with torch.compiler.set_stance("fail_on_recompile"):
            expected2 = compiled_fn(arg2)
            expected2.sum().backward()
=======
    def test_file_change(self):
        ctx = DiskDynamoStore()

        def import_from_path(module_name, file_path):
            spec = importlib.util.spec_from_file_location(module_name, file_path)
            module = importlib.util.module_from_spec(spec)
            sys.modules[module_name] = module
            spec.loader.exec_module(module)
            return module

        mock_module_add_original = """
def add(x, y):
    return x + y
"""

        mock_module_add_modified = """
def add(x, y):
    return x - y
"""
        with tempfile.TemporaryDirectory() as tmp_dir:
            mock_module_add_original_path = os.path.join(
                tmp_dir, "mock_module_add_original.py"
            )
            mock_module_add_modified_path = os.path.join(
                tmp_dir, "mock_module_add_modified.py"
            )
            with open(mock_module_add_original_path, "w") as f:
                f.write(mock_module_add_original)
            with open(mock_module_add_modified_path, "w") as f:
                f.write(mock_module_add_modified)

            module = import_from_path(
                "torch.test_package_helper",
                mock_module_add_original_path,
            )

            def fn(x):
                return module.add(x, 1)

            args = (torch.randn(3, 2),)

            def guard_filter_fn(guards):
                return [
                    guard.guard_type not in ("CLOSURE_MATCH", "FUNCTION_MATCH")
                    for guard in guards
                ]

            # Saving
            package = CompilePackage(fn)
            compiled_fn = torch._dynamo.optimize(
                backend="eager", package=package, guard_filter_fn=guard_filter_fn
            )(fn)
            compiled_fn(*args)
            for backend_id, backend in package.cached_backends.items():
                ctx.record_eager_backend(backend_id, backend)
            ctx.save_package(package, self.path())

            module = import_from_path(
                "torch.test_package_helper",
                mock_module_add_modified_path,
            )
            with self.assertRaisesRegex(RuntimeError, "Source code changes detected"):
                ctx.load_package(fn, self.path())

            module = import_from_path(
                "torch.test_package_helper",
                mock_module_add_original_path,
            )
            ctx.load_package(fn, self.path())
>>>>>>> 8a42617b


if __name__ == "__main__":
    from torch._dynamo.test_case import run_tests

    run_tests()<|MERGE_RESOLUTION|>--- conflicted
+++ resolved
@@ -268,171 +268,6 @@
             ):
                 compiled_fn(*args2)
 
-<<<<<<< HEAD
-    @parametrize("device", ("cpu", "cuda", "xpu"))
-    def test_dynamo_cache_manual_load(self, device):
-        if device == "cuda" and not HAS_CUDA:
-            raise unittest.SkipTest("Requires CUDA/Triton")
-        if device == "xpu" and not HAS_XPU:
-            raise unittest.SkipTest("Requires XPU/Triton")
-
-        def fn(x):
-            return x.sin() + x.cos()
-
-        def fn2(x):
-            return x.cos() + x
-
-        package1 = CompilePackage(fn)
-        package2 = CompilePackage(fn2)
-        compiled_fn1 = torch._dynamo.optimize(backend="inductor", package=package1)(fn)
-        compiled_fn2 = torch._dynamo.optimize(backend="inductor", package=package2)(fn2)
-        arg1 = torch.randn(3, 2, device=device)
-        arg2 = torch.randn(5, 2, device=device)
-        expected = [compiled_fn1(arg1), compiled_fn2(arg2)]
-
-        DynamoCache.save(package1)
-        DynamoCache.save(package2)
-
-        self._save_and_reload(expected_backends=2, expected_dynamo=2)
-
-        # These should exist because of populate_caches
-        package1 = DynamoCache.load_and_install_package(fn)
-        package2 = DynamoCache.load_and_install_package(fn2)
-
-        with torch.compiler.set_stance("fail_on_recompile"):
-            result1 = compiled_fn1(arg1)
-            result2 = compiled_fn2(arg2)
-            self.assertEqual(expected, [result1, result2])
-
-    @parametrize("device", ("cpu", "cuda", "xpu"))
-    @torch._dynamo.config.patch(caching_precompile=True)
-    def test_automatic_dynamo_serialize(self, device):
-        if device == "cuda" and not HAS_CUDA:
-            raise unittest.SkipTest("Requires CUDA/Triton")
-        if device == "xpu" and not HAS_XPU:
-            raise unittest.SkipTest("Requires XPU/Triton")
-
-        def fn(x):
-            return x.sin() + x.cos()
-
-        def fn2(x):
-            return x.cos() + x
-
-        arg1 = torch.randn(3, 2, device=device)
-        arg2 = torch.randn(5, 2, device=device)
-        expected = [fn(arg1), fn2(arg2)]
-        compiled_fn1 = torch.compile(fn)
-        compiled_fn2 = torch.compile(fn2)
-        result = [compiled_fn1(arg1), compiled_fn2(arg2)]
-        self.assertEqual(expected, result)
-        DynamoCache.clear()
-
-        self._save_and_reload(expected_backends=2, expected_dynamo=2)
-
-        compiled_fn1 = torch.compile(fn)
-        compiled_fn2 = torch.compile(fn2)
-        with torch.compiler.set_stance("fail_on_recompile"):
-            result1 = compiled_fn1(arg1)
-            result2 = compiled_fn2(arg2)
-            self.assertEqual(expected, [result1, result2])
-
-    @parametrize("device", ("cpu", "cuda", "xpu"))
-    @torch._dynamo.config.patch(caching_precompile=True)
-    def test_automatic_dynamo_recompiles(self, device):
-        if device == "cuda" and not HAS_CUDA:
-            raise unittest.SkipTest("Requires CUDA/Triton")
-        if device == "xpu" and not HAS_XPU:
-            raise unittest.SkipTest("Requires XPU/Triton")
-
-        def fn(x):
-            return x.sin() + x.cos()
-
-        arg1 = torch.randn(3, 2, device=device)
-        arg2 = torch.randn(5, 2, device=device)
-        compiled_fn = torch.compile(fn)
-        expected1 = compiled_fn(arg1)
-
-        # Should cause a recompile
-        expected2 = compiled_fn(arg2)
-
-        self._save_and_reload(expected_backends=2, expected_dynamo=1)
-
-        compiled_fn = torch.compile(fn)
-        with torch.compiler.set_stance("fail_on_recompile"):
-            result1 = compiled_fn(arg1)
-            result2 = compiled_fn(arg2)
-        self.assertEqual(result1, expected1)
-        self.assertEqual(result2, expected2)
-
-    @parametrize("device", ("cpu", "cuda", "xpu"))
-    @torch._dynamo.config.patch(caching_precompile=True)
-    def test_automatic_dynamo_graph_breaks(self, device):
-        if device == "cuda" and not HAS_CUDA:
-            raise unittest.SkipTest("Requires CUDA/Triton")
-        if device == "xpu" and not HAS_XPU:
-            raise unittest.SkipTest("Requires XPU/Triton")
-
-        def fn(x, l, r):
-            if l > r:
-                return x.sum()
-            mid = (l + r) // 2
-            if x.sum() == mid:
-                return x.sum()
-            elif x.sum() < mid:
-                return fn(x, l, mid)
-            else:
-                return fn(x, mid + 1, r)
-
-        def guard_filter_fn(guards):
-            return [
-                guard.guard_type not in ("CLOSURE_MATCH", "FUNCTION_MATCH")
-                for guard in guards
-            ]
-
-        # Saving
-        compiled_fn = torch._dynamo.optimize(
-            backend="inductor", guard_filter_fn=guard_filter_fn
-        )(fn)
-        N = 10
-        args_list = [(torch.tensor(x, device=device), 0, N - 1) for x in range(N)]
-        for args in args_list:
-            compiled_fn(*args)
-
-        self._save_and_reload(expected_backends=8, expected_dynamo=1)
-
-        compiled_fn = torch._dynamo.optimize(
-            backend="inductor", guard_filter_fn=guard_filter_fn
-        )(fn)
-        with torch.compiler.set_stance("fail_on_recompile"):
-            for args in args_list:
-                self.assertEqual(compiled_fn(*args), args[0].sum())
-
-    @parametrize("device", ("cpu", "cuda", "xpu"))
-    @torch._dynamo.config.patch(caching_precompile=True)
-    def test_automatic_dynamo_lazy_backward(self, device):
-        if device == "cuda" and not HAS_CUDA:
-            raise unittest.SkipTest("Requires CUDA/Triton")
-        if device == "xpu" and not HAS_XPU:
-            raise unittest.SkipTest("Requires XPU/Triton")
-
-        def fn(x):
-            return x.sin() + x.cos()
-
-        arg1 = torch.randn(3, 2, device=device, requires_grad=True)
-        arg2 = arg1.clone().detach_().requires_grad_(True)
-
-        compiled_fn = torch.compile(fn)
-        expected1 = compiled_fn(arg1)
-        expected1.sum().backward()
-
-        self._save_and_reload(expected_backends=1, expected_dynamo=1)
-
-        compiled_fn = torch.compile(fn)
-        # Run it again, no recompile needed
-        with torch.compiler.set_stance("fail_on_recompile"):
-            expected2 = compiled_fn(arg2)
-            expected2.sum().backward()
-=======
     def test_file_change(self):
         ctx = DiskDynamoStore()
 
@@ -502,7 +337,170 @@
                 mock_module_add_original_path,
             )
             ctx.load_package(fn, self.path())
->>>>>>> 8a42617b
+
+    @parametrize("device", ("cpu", "cuda", "xpu"))
+    def test_dynamo_cache_manual_load(self, device):
+        if device == "cuda" and not HAS_CUDA:
+            raise unittest.SkipTest("Requires CUDA/Triton")
+        if device == "xpu" and not HAS_XPU:
+            raise unittest.SkipTest("Requires XPU/Triton")
+
+        def fn(x):
+            return x.sin() + x.cos()
+
+        def fn2(x):
+            return x.cos() + x
+
+        package1 = CompilePackage(fn)
+        package2 = CompilePackage(fn2)
+        compiled_fn1 = torch._dynamo.optimize(backend="inductor", package=package1)(fn)
+        compiled_fn2 = torch._dynamo.optimize(backend="inductor", package=package2)(fn2)
+        arg1 = torch.randn(3, 2, device=device)
+        arg2 = torch.randn(5, 2, device=device)
+        expected = [compiled_fn1(arg1), compiled_fn2(arg2)]
+
+        DynamoCache.save(package1)
+        DynamoCache.save(package2)
+
+        self._save_and_reload(expected_backends=2, expected_dynamo=2)
+
+        # These should exist because of populate_caches
+        package1 = DynamoCache.load_and_install_package(fn)
+        package2 = DynamoCache.load_and_install_package(fn2)
+
+        with torch.compiler.set_stance("fail_on_recompile"):
+            result1 = compiled_fn1(arg1)
+            result2 = compiled_fn2(arg2)
+            self.assertEqual(expected, [result1, result2])
+
+    @parametrize("device", ("cpu", "cuda", "xpu"))
+    @torch._dynamo.config.patch(caching_precompile=True)
+    def test_automatic_dynamo_serialize(self, device):
+        if device == "cuda" and not HAS_CUDA:
+            raise unittest.SkipTest("Requires CUDA/Triton")
+        if device == "xpu" and not HAS_XPU:
+            raise unittest.SkipTest("Requires XPU/Triton")
+
+        def fn(x):
+            return x.sin() + x.cos()
+
+        def fn2(x):
+            return x.cos() + x
+
+        arg1 = torch.randn(3, 2, device=device)
+        arg2 = torch.randn(5, 2, device=device)
+        expected = [fn(arg1), fn2(arg2)]
+        compiled_fn1 = torch.compile(fn)
+        compiled_fn2 = torch.compile(fn2)
+        result = [compiled_fn1(arg1), compiled_fn2(arg2)]
+        self.assertEqual(expected, result)
+        DynamoCache.clear()
+
+        self._save_and_reload(expected_backends=2, expected_dynamo=2)
+
+        compiled_fn1 = torch.compile(fn)
+        compiled_fn2 = torch.compile(fn2)
+        with torch.compiler.set_stance("fail_on_recompile"):
+            result1 = compiled_fn1(arg1)
+            result2 = compiled_fn2(arg2)
+            self.assertEqual(expected, [result1, result2])
+
+    @parametrize("device", ("cpu", "cuda", "xpu"))
+    @torch._dynamo.config.patch(caching_precompile=True)
+    def test_automatic_dynamo_recompiles(self, device):
+        if device == "cuda" and not HAS_CUDA:
+            raise unittest.SkipTest("Requires CUDA/Triton")
+        if device == "xpu" and not HAS_XPU:
+            raise unittest.SkipTest("Requires XPU/Triton")
+
+        def fn(x):
+            return x.sin() + x.cos()
+
+        arg1 = torch.randn(3, 2, device=device)
+        arg2 = torch.randn(5, 2, device=device)
+        compiled_fn = torch.compile(fn)
+        expected1 = compiled_fn(arg1)
+
+        # Should cause a recompile
+        expected2 = compiled_fn(arg2)
+
+        self._save_and_reload(expected_backends=2, expected_dynamo=1)
+
+        compiled_fn = torch.compile(fn)
+        with torch.compiler.set_stance("fail_on_recompile"):
+            result1 = compiled_fn(arg1)
+            result2 = compiled_fn(arg2)
+        self.assertEqual(result1, expected1)
+        self.assertEqual(result2, expected2)
+
+    @parametrize("device", ("cpu", "cuda", "xpu"))
+    @torch._dynamo.config.patch(caching_precompile=True)
+    def test_automatic_dynamo_graph_breaks(self, device):
+        if device == "cuda" and not HAS_CUDA:
+            raise unittest.SkipTest("Requires CUDA/Triton")
+        if device == "xpu" and not HAS_XPU:
+            raise unittest.SkipTest("Requires XPU/Triton")
+
+        def fn(x, l, r):
+            if l > r:
+                return x.sum()
+            mid = (l + r) // 2
+            if x.sum() == mid:
+                return x.sum()
+            elif x.sum() < mid:
+                return fn(x, l, mid)
+            else:
+                return fn(x, mid + 1, r)
+
+        def guard_filter_fn(guards):
+            return [
+                guard.guard_type not in ("CLOSURE_MATCH", "FUNCTION_MATCH")
+                for guard in guards
+            ]
+
+        # Saving
+        compiled_fn = torch._dynamo.optimize(
+            backend="inductor", guard_filter_fn=guard_filter_fn
+        )(fn)
+        N = 10
+        args_list = [(torch.tensor(x, device=device), 0, N - 1) for x in range(N)]
+        for args in args_list:
+            compiled_fn(*args)
+
+        self._save_and_reload(expected_backends=8, expected_dynamo=1)
+
+        compiled_fn = torch._dynamo.optimize(
+            backend="inductor", guard_filter_fn=guard_filter_fn
+        )(fn)
+        with torch.compiler.set_stance("fail_on_recompile"):
+            for args in args_list:
+                self.assertEqual(compiled_fn(*args), args[0].sum())
+
+    @parametrize("device", ("cpu", "cuda", "xpu"))
+    @torch._dynamo.config.patch(caching_precompile=True)
+    def test_automatic_dynamo_lazy_backward(self, device):
+        if device == "cuda" and not HAS_CUDA:
+            raise unittest.SkipTest("Requires CUDA/Triton")
+        if device == "xpu" and not HAS_XPU:
+            raise unittest.SkipTest("Requires XPU/Triton")
+
+        def fn(x):
+            return x.sin() + x.cos()
+
+        arg1 = torch.randn(3, 2, device=device, requires_grad=True)
+        arg2 = arg1.clone().detach_().requires_grad_(True)
+
+        compiled_fn = torch.compile(fn)
+        expected1 = compiled_fn(arg1)
+        expected1.sum().backward()
+
+        self._save_and_reload(expected_backends=1, expected_dynamo=1)
+
+        compiled_fn = torch.compile(fn)
+        # Run it again, no recompile needed
+        with torch.compiler.set_stance("fail_on_recompile"):
+            expected2 = compiled_fn(arg2)
+            expected2.sum().backward()
 
 
 if __name__ == "__main__":
