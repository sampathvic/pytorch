# Owner(s): ["module: dynamo"]

import os
import pickle

import torch
import torch._dynamo.testing
import torch._inductor.config
import torch._inductor.test_case
import torch.onnx.operators
import torch.utils.cpp_extension
<<<<<<< HEAD
from torch._functorch import config as functorch_config
from torch._dynamo.package import _CompilePackage, DynamoStore
=======
from torch._dynamo.package import CompilePackage, DynamoStore
>>>>>>> 9b53e019
from torch._inductor.runtime.runtime_utils import cache_dir
from torch.testing._internal.common_utils import (
    instantiate_parametrized_tests,
    parametrize,
)


@instantiate_parametrized_tests
class TestPackage(torch._inductor.test_case.TestCase):
    def path(self):
        path = os.path.join(cache_dir(), f"package_{self.id()}")
        os.makedirs(path, exist_ok=True)
        return path

    @parametrize("backend", ("eager", "inductor"))
    @functorch_config.patch("bundled_autograd_cache", True)
    def test_basic_fn(self, backend):
        ctx = DynamoStore()

        def fn(x):
            return x + 1

        args = (torch.randn(3, 2, device="cpu",),)

        # Saving
<<<<<<< HEAD
        package = _CompilePackage(fn)
        compiled_fn = torch._dynamo.optimize(backend, package=package)(fn)
=======
        package = CompilePackage(fn)
        compiled_fn = torch._dynamo.optimize(backend="eager", package=package)(fn)
>>>>>>> 9b53e019
        expected = compiled_fn(*args)
        if backend == "eager":
            for backend_id, backend in package.cached_backends.items():
                ctx.record_eager_backend(backend_id, backend)

        ctx.save_package(package, self.path())
        # Loading
        torch._dynamo.reset()
        with torch.compiler.set_stance("fail_on_recompile"):
            if backend == "eager":
                with self.assertRaisesRegex(
                    RuntimeError,
                    "Detected recompile when torch.compile stance is 'fail_on_recompile'",
                ):
                    compiled_fn(*args)

            package, backends = ctx.load_package(fn, self.path())
            compiled_fn = torch._dynamo.optimize(package=package)(fn)
            package.install(backends)
            self.assertEqual(expected, compiled_fn(*args))

    def test_graph_break_bomb(self):
        ctx = DynamoStore()

        def fn(x, l, r):
            if l > r:
                return x.sum()
            mid = (l + r) // 2
            if x.sum() == mid:
                return x.sum()
            elif x.sum() < mid:
                return fn(x, l, mid)
            else:
                return fn(x, mid + 1, r)

        def guard_filter_fn(guards):
            return [
                guard.guard_type not in ("CLOSURE_MATCH", "FUNCTION_MATCH")
                for guard in guards
            ]

        # Saving
        package = CompilePackage(fn)
        compiled_fn = torch._dynamo.optimize(
            backend="eager", package=package, guard_filter_fn=guard_filter_fn
        )(fn)
        N = 10
        args_list = [(torch.tensor(x), 0, N - 1) for x in range(N)]
        for args in args_list:
            compiled_fn(*args)
        for backend_id, backend in package.cached_backends.items():
            ctx.record_eager_backend(backend_id, backend)
        ctx.save_package(package, self.path())

        # Loading
        torch._dynamo.reset()
        with torch.compiler.set_stance("fail_on_recompile"):
            for args in args_list:
                with self.assertRaisesRegex(
                    RuntimeError,
                    "Detected recompile when torch.compile stance is 'fail_on_recompile'",
                ):
                    compiled_fn(*args)
            package, backends = ctx.load_package(fn, self.path())
            compiled_fn = torch._dynamo.optimize(
                backend="eager", package=package, guard_filter_fn=guard_filter_fn
            )(fn)
            package.install(backends)
            for args in args_list:
                self.assertEqual(compiled_fn(*args), args[0].sum())

            with self.assertRaisesRegex(
                RuntimeError,
                "Detected recompile when torch.compile stance is 'fail_on_recompile'",
            ):
                compiled_fn(torch.tensor(N), 0, N - 1)

    def test_dynamic_shape(self):
        ctx = DynamoStore()

        def fn(x):
            return x + x.shape[0]

        args = (torch.randn(3, 2),)
        args1 = (torch.randn(5, 2),)
        args2 = (torch.randn(7, 2),)
        expected1 = fn(*args1)

        torch._dynamo.mark_dynamic(args[0], 0, min=3, max=5)

        # Saving
        package = CompilePackage(fn)
        compiled_fn = torch._dynamo.optimize(backend="eager", package=package)(fn)
        compiled_fn(*args)
        for backend_id, backend in package.cached_backends.items():
            ctx.record_eager_backend(backend_id, backend)
        ctx.save_package(package, self.path())

        # Loading
        torch._dynamo.reset()
        with torch.compiler.set_stance("fail_on_recompile"):
            with self.assertRaisesRegex(
                RuntimeError,
                "Detected recompile when torch.compile stance is 'fail_on_recompile'",
            ):
                compiled_fn(*args1)

            package, backends = ctx.load_package(fn, self.path())
            compiled_fn = torch._dynamo.optimize(package=package)(fn)
            package.install(backends)

            self.assertEqual(expected1, compiled_fn(*args1))

            with self.assertRaisesRegex(
                RuntimeError,
                "Detected recompile when torch.compile stance is 'fail_on_recompile'",
            ):
                compiled_fn(*args2)


if __name__ == "__main__":
    from torch._dynamo.test_case import run_tests

    run_tests()<|MERGE_RESOLUTION|>--- conflicted
+++ resolved
@@ -9,12 +9,8 @@
 import torch._inductor.test_case
 import torch.onnx.operators
 import torch.utils.cpp_extension
-<<<<<<< HEAD
+from torch._dynamo.package import CompilePackage, DynamoStore
 from torch._functorch import config as functorch_config
-from torch._dynamo.package import _CompilePackage, DynamoStore
-=======
-from torch._dynamo.package import CompilePackage, DynamoStore
->>>>>>> 9b53e019
 from torch._inductor.runtime.runtime_utils import cache_dir
 from torch.testing._internal.common_utils import (
     instantiate_parametrized_tests,
@@ -40,13 +36,8 @@
         args = (torch.randn(3, 2, device="cpu",),)
 
         # Saving
-<<<<<<< HEAD
-        package = _CompilePackage(fn)
+        package = CompilePackage(fn)
         compiled_fn = torch._dynamo.optimize(backend, package=package)(fn)
-=======
-        package = CompilePackage(fn)
-        compiled_fn = torch._dynamo.optimize(backend="eager", package=package)(fn)
->>>>>>> 9b53e019
         expected = compiled_fn(*args)
         if backend == "eager":
             for backend_id, backend in package.cached_backends.items():
