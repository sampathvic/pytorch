--- conflicted
+++ resolved
@@ -3083,14 +3083,9 @@
         self.check_model(Model(), example_inputs)
 
     @common_utils.parametrize("dynamic", [False, True])
-<<<<<<< HEAD
     @common_utils.parametrize("tma_version", ["new", "old"])
     def test_triton_kernel_tma_descriptor_1d(self, dynamic, tma_version):
-        if self.device != GPU_TYPE:
-=======
-    def test_triton_kernel_tma_descriptor_1d(self, dynamic):
         if not HAS_GPU:
->>>>>>> 7a2f04f9566 ([aoti] Enable test_aot_inductor.py tests)
             raise unittest.SkipTest("requires GPU")
         if tma_version == "new" and not has_triton_tensor_descriptor_host_tma():
             self.skipTest("requires triton.tools.tensor_descriptor TMA support")
