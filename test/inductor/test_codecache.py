# Owner(s): ["module: inductor"]
import os
import pickle
import shutil
import tempfile
import unittest
from typing import Optional, Union
from unittest import mock

import torch
from torch._dynamo import reset
from torch._dynamo.utils import counters
from torch._functorch._aot_autograd.autograd_cache import AOTAutogradCache
from torch._inductor import config, metrics
from torch._inductor.codecache import (
    BypassFxGraphCache,
    cuda_compile_command,
    CUDACodeCache,
    FxGraphCachePickler,
    FxGraphHashDetails,
    PyCodeCache,
    TensorMetadata,
    TensorMetadataAndValues,
)
from torch._inductor.custom_graph_pass import CustomGraphPass, get_hash_for_files
from torch._inductor.graph import GraphLowering
from torch._inductor.mock_cache import global_stats, PatchCaches, Stats
from torch._inductor.runtime.runtime_utils import cache_dir
from torch._inductor.test_case import run_tests, TestCase
from torch._inductor.utils import clear_inductor_caches, fresh_inductor_cache
from torch._library import capture_triton
from torch.compiler._cache import CacheArtifactManager
from torch.testing._internal.common_cuda import SM80OrLater, TEST_MULTIGPU
from torch.testing._internal.common_device_type import largeTensorTest
from torch.testing._internal.common_utils import (
    instantiate_parametrized_tests,
    parametrize,
    TEST_WITH_ROCM,
)
from torch.testing._internal.inductor_utils import (
    GPU_TYPE,
    HAS_CUDA,
    HAS_GPU,
    HAS_MULTIGPU,
    HAS_TRITON,
    requires_gpu,
    requires_triton,
)
from torch.testing._internal.triton_utils import requires_cuda


if HAS_TRITON:
    import triton  # @manual

    from torch.testing._internal.triton_utils import add_kernel, sub_kernel

torch._dynamo.config.fake_tensor_cache_enabled = True
torch._dynamo.config.fake_tensor_cache_crosscheck_enabled = True


class MyModelConv2d(torch.nn.Module):
    def __init__(self, dim=512):
        super().__init__()
        self.conv1 = torch.nn.Conv2d(3, dim, kernel_size=3, stride=2, bias=False)
        self.conv2 = torch.nn.Conv2d(dim, dim, kernel_size=3, stride=2, bias=False)

    def forward(self, x):
        x = self.conv1(x)
        torch._dynamo.graph_break()
        x = self.conv2(x)
        return x


@instantiate_parametrized_tests
class TestFxGraphCache(TestCase):
    device_type = GPU_TYPE

    def setUp(self):
        super().setUp()
        counters.clear()
        PatchCaches.setUp()
        CacheArtifactManager.clear()

    def tearDown(self):
        super().tearDown()
        PatchCaches.tearDown()

    def reset(self):
        AOTAutogradCache.clear()
        PyCodeCache.cache_clear(purge=True)
        torch._dynamo.reset()
        clear_inductor_caches()

    @requires_triton()
    @config.patch({"fx_graph_cache": True})
    @config.patch({"fx_graph_remote_cache": False})
    @config.patch({"compile_threads": 1})
    @parametrize("device", (GPU_TYPE, "cpu"))
    @parametrize("dtype", (torch.float32, torch.bfloat16))
    @parametrize("dynamic", (False, True))
    @parametrize("bundle_triton", (False, True))
    @parametrize("use_static_cuda_launcher", (False, True))
    @parametrize("grad", (False, True))
    def test_cache_load_function(
        self, device, dtype, dynamic, bundle_triton, use_static_cuda_launcher, grad
    ):
        """
        Verify that we can populate and load functions from the cache.
        """
        if device == GPU_TYPE and not HAS_GPU:
            raise unittest.SkipTest(f"requires {GPU_TYPE}")
        if device == "cuda" and dtype == torch.bfloat16 and not SM80OrLater:
            raise unittest.SkipTest("requires SM80 or later")
        if use_static_cuda_launcher and not (device == "cuda" and bundle_triton):
            raise unittest.SkipTest(
                "Static cuda launcher requires cuda and triton bundling"
            )
        if use_static_cuda_launcher and TEST_WITH_ROCM:
            raise unittest.SkipTest("Static cuda launcher doesn't work with ROCM")

        grad_multiplier = 2 if grad else 1

        def fn(x, y):
            yy = y @ y
            return x * 2 + yy.view(25)

        a_orig = torch.rand(25, dtype=dtype, device=device)
        b_orig = torch.rand(5, 5, dtype=dtype, device=device)

        with config.patch(
            bundle_triton_into_fx_graph_cache=bundle_triton,
            use_static_cuda_launcher=use_static_cuda_launcher,
        ):
            compiled_fn = torch.compile(fn, dynamic=dynamic)

            a1 = a_orig.clone().requires_grad_(grad)
            b1 = b_orig.clone().requires_grad_(grad)
            a2 = a_orig.clone().requires_grad_(grad)
            b2 = b_orig.clone().requires_grad_(grad)

            # A first call should miss in the cache.
            eager_result = fn(a1, b1)
            compiled_result = compiled_fn(a2, b2)
            self.assertEqual(eager_result, compiled_result)
            if grad:
                eager_result.sum().backward()
                compiled_result.sum().backward()
                self.assertEqual(a1.grad, a2.grad)
                self.assertEqual(b1.grad, b2.grad)
            self.assertEqual(
                counters["inductor"]["fxgraph_cache_miss"], grad_multiplier * 1
            )
            self.assertEqual(counters["inductor"]["fxgraph_cache_hit"], 0)
            self.assertEqual(counters["inductor"]["fxgraph_lookup_write_file"], 0)
            # "cuda" has .ptx and .cubin file, but xpu only has .spv file
            save_kernel_count = 6 if device == "xpu" else 7
            read_and_emit_kernel_count = 6 if device == "xpu" else 7
            if bundle_triton and device != "cpu":
                self.assertEqual(
                    counters["inductor"]["triton_bundler_save_kernel"],
                    grad_multiplier * save_kernel_count,
                )
                self.assertEqual(
                    counters["inductor"]["triton_bundler_read_and_emit_kernel"], 0
                )
                if use_static_cuda_launcher:
                    self.assertEqual(
                        counters["inductor"]["triton_bundler_save_static_autotuner"],
                        grad_multiplier if device == "cuda" else 0,
                    )
                    self.assertEqual(
                        counters["inductor"]["triton_bundler_load_static_autotuner"], 0
                    )

            # A second call should hit. (First reset so in-memory guards
            # don't prevent compilation).
            self.reset()

            # Clean triton kernels
            shutil.rmtree(os.path.join(cache_dir(), "triton"), ignore_errors=True)

            a1 = a_orig.clone().requires_grad_(grad)
            b1 = b_orig.clone().requires_grad_(grad)
            a2 = a_orig.clone().requires_grad_(grad)
            b2 = b_orig.clone().requires_grad_(grad)

            eager_result = fn(a1, b1)
            compiled_result = compiled_fn(a2, b2)
            self.assertEqual(eager_result, compiled_result)
            if grad:
                eager_result.sum().backward()
                compiled_result.sum().backward()
                self.assertEqual(a1.grad, a2.grad)
                self.assertEqual(b1.grad, b2.grad)
            self.assertEqual(
                counters["inductor"]["fxgraph_cache_miss"], grad_multiplier * 1
            )
            self.assertEqual(
                counters["inductor"]["fxgraph_cache_hit"], grad_multiplier * 1
            )
            self.assertEqual(
                counters["inductor"]["fxgraph_lookup_write_file"], grad_multiplier * 1
            )

            if bundle_triton and device != "cpu":
                self.assertEqual(
                    counters["inductor"]["triton_bundler_save_kernel"],
                    grad_multiplier * save_kernel_count,
                )
                self.assertEqual(
                    counters["inductor"]["triton_bundler_read_and_emit_kernel"],
                    grad_multiplier * read_and_emit_kernel_count,
                )
                if use_static_cuda_launcher:
                    self.assertEqual(
                        counters["inductor"]["triton_bundler_save_static_autotuner"],
                        grad_multiplier if device == "cuda" else 0,
                    )
                    self.assertEqual(
                        counters["inductor"]["triton_bundler_load_static_autotuner"],
                        grad_multiplier if device == "cuda" else 0,
                    )

            self.reset()

            a1 = a_orig.clone().requires_grad_(grad)
            b1 = b_orig.clone().requires_grad_(grad)
            a2 = a_orig.clone().requires_grad_(grad)
            b2 = b_orig.clone().requires_grad_(grad)

            eager_result = fn(a1, b1)
            if grad:
                eager_result.sum().backward()
            with torch.compiler.config.patch({"cache_key_tag": "test"}):
                compiled_result = compiled_fn(a2, b2)
                if grad:
                    compiled_result.sum().backward()
            self.assertEqual(eager_result, compiled_result)
            if grad:
                self.assertEqual(a1.grad, a2.grad)
                self.assertEqual(b1.grad, b2.grad)

            self.assertEqual(
                counters["inductor"]["fxgraph_cache_miss"], grad_multiplier * 2
            )
            self.assertEqual(
                counters["inductor"]["fxgraph_cache_hit"], grad_multiplier * 1
            )
            self.assertEqual(
                counters["inductor"]["fxgraph_lookup_write_file"], grad_multiplier * 1
            )

            if bundle_triton and device != "cpu":
                self.assertEqual(
                    counters["inductor"]["triton_bundler_save_kernel"],
                    grad_multiplier * save_kernel_count * 2,
                )
                self.assertEqual(
                    counters["inductor"]["triton_bundler_read_and_emit_kernel"],
                    grad_multiplier * read_and_emit_kernel_count,
                )
                if use_static_cuda_launcher:
                    self.assertEqual(
                        counters["inductor"]["triton_bundler_save_static_autotuner"],
                        grad_multiplier * 2 if device == "cuda" else 0,
                    )
                    self.assertEqual(
                        counters["inductor"]["triton_bundler_load_static_autotuner"],
                        grad_multiplier if device == "cuda" else 0,
                    )

    @requires_triton()
    @config.patch({"fx_graph_remote_cache": True})
    @parametrize("device", (GPU_TYPE, "cpu"))
    @parametrize("dtype", (torch.float32, torch.bfloat16))
    @parametrize("dynamic", (False, True))
    @parametrize("bundle_triton", (False, True))
    @parametrize("use_static_cuda_launcher", (False, True))
    @config.patch(
        {"compile_threads": 1}
    )  # Can't check globalStats if there are workers
    def test_remote_cache_load_function(
        self, device, dtype, dynamic, bundle_triton, use_static_cuda_launcher
    ):
        from unittest.mock import patch

        if device == GPU_TYPE and not HAS_GPU:
            raise unittest.SkipTest(f"requires {GPU_TYPE}")
        if device == "cuda" and dtype == torch.bfloat16 and not SM80OrLater:
            raise unittest.SkipTest("requires SM80 or later")
        if use_static_cuda_launcher and not (device == "cuda" and bundle_triton):
            raise unittest.SkipTest(
                "Static cuda launcher requires cuda and triton bundling"
            )
        if use_static_cuda_launcher and TEST_WITH_ROCM:
            raise unittest.SkipTest("Static cuda launcher doesn't work with ROCM")

        def fn(x, y):
            return (x * 2, y @ y)

        a = torch.rand(25, dtype=dtype, device=device)
        b = torch.rand(5, 5, dtype=dtype, device=device)

<<<<<<< HEAD
        with (
            config.patch(
                {
                    "fx_graph_remote_cache": True,
                    "bundle_triton_into_fx_graph_cache": bundle_triton,
                }
            ),
            patch.dict(os.environ),
            PatchCaches(),
        ):
=======
        with config.patch(
            {
                "fx_graph_remote_cache": True,
                "bundle_triton_into_fx_graph_cache": bundle_triton,
                "use_static_cuda_launcher": use_static_cuda_launcher,
            }
        ), patch.dict(os.environ), PatchCaches():
>>>>>>> a10b765b
            os.environ.pop("TRITON_CACHE_MANAGER", None)
            for _ in range(4):
                with fresh_inductor_cache():
                    compiled_fn = torch.compile(fn, dynamic=dynamic)
                    self.assertEqual(fn(a, b), compiled_fn(a, b))
                reset()

            self.assertEqual(global_stats.fx_graph, Stats(1, 3, 1))

            with (
                torch.compiler.config.patch({"cache_key_tag": "test"}),
                fresh_inductor_cache(),
            ):
                compiled_fn = torch.compile(fn, dynamic=dynamic)
                self.assertEqual(fn(a, b), compiled_fn(a, b))

            self.assertEqual(global_stats.fx_graph, Stats(2, 3, 2))

        # Check that the cache entries seem reasonable
        for k in global_stats.fx_graph.cache.keys():
            self.assertRegex(k, r"pt2:fx-graph-v1::[0-9a-z]{52}:c[0-9]+")

    @requires_triton()
    @config.patch(
        {
            "fx_graph_cache": True,
            "fx_graph_remote_cache": False,
            "autotune_local_cache": True,
        }
    )
    @parametrize("device", (GPU_TYPE, "cpu"))
    @parametrize("dtype", (torch.float32, torch.bfloat16))
    @parametrize("dynamic", (False, True))
    @torch._functorch.config.patch({"enable_autograd_cache": False})
    def test_cache_hot_load(self, device, dtype, dynamic):
        """
        Verify that we can populate and hot load functions from the cache.
        """
        if device == GPU_TYPE and not HAS_GPU:
            raise unittest.SkipTest(f"requires {GPU_TYPE}")
        if device == "cuda" and dtype == torch.bfloat16 and not SM80OrLater:
            raise unittest.SkipTest("requires SM80 or later")

        def fn(x, y):
            return x.sin() @ y

        a = torch.rand(100, 100, dtype=dtype, device=device)
        b = torch.rand(100, 100, dtype=dtype, device=device)

        # Record artifacts
        with fresh_inductor_cache():
            compiled_fn = torch.compile(fn, dynamic=dynamic)

            # A first call should miss in the cache.
            eager_result = fn(a, b)
            compiled_result = compiled_fn(a, b)
            self.assertEqual(eager_result, compiled_result)
            self.assertEqual(counters["inductor"]["fxgraph_cache_miss"], 1)
            self.assertEqual(counters["inductor"]["fxgraph_cache_hit"], 0)
            self.assertEqual(counters["inductor"]["fxgraph_lookup_write_file"], 0)

        artifacts = torch.compiler.save_cache_artifacts()

        self.assertIsNotNone(artifacts)

        artifact_bytes, cache_info = artifacts

        autotune_expect = 1 if device == GPU_TYPE else 0

        self.assertEqual(len(cache_info.inductor_artifacts), 1)
        self.assertEqual(len(cache_info.autotune_artifacts), autotune_expect)
        self.assertEqual(len(cache_info.aot_autograd_artifacts), 0)
        self.assertEqual(len(cache_info.pgo_artifacts), 0)

        self.reset()

        # Clean triton kernels
        shutil.rmtree(os.path.join(cache_dir(), "triton"), ignore_errors=True)

        # We did not load anything so dont hit yet
        with fresh_inductor_cache():
            eager_result = fn(a, b)
            compiled_result = compiled_fn(a, b)
            self.assertEqual(eager_result, compiled_result)
            self.assertEqual(counters["inductor"]["fxgraph_cache_miss"], 2)
            self.assertEqual(counters["inductor"]["fxgraph_cache_hit"], 0)
            self.assertEqual(counters["inductor"]["fxgraph_lookup_write_file"], 0)

        self.reset()

        # Clean triton kernels
        shutil.rmtree(os.path.join(cache_dir(), "triton"), ignore_errors=True)

        # Hot load and hit
        with fresh_inductor_cache():
            cache_info = torch.compiler.load_cache_artifacts(artifact_bytes)

            self.assertEqual(len(cache_info.inductor_artifacts), 1)
            self.assertEqual(len(cache_info.autotune_artifacts), autotune_expect)
            self.assertEqual(len(cache_info.aot_autograd_artifacts), 0)
            self.assertEqual(len(cache_info.pgo_artifacts), 0)

            eager_result = fn(a, b)
            compiled_result = compiled_fn(a, b)
            self.assertEqual(eager_result, compiled_result)
            self.assertEqual(counters["inductor"]["fxgraph_cache_miss"], 2)
            self.assertEqual(counters["inductor"]["fxgraph_cache_hit"], 1)
            self.assertEqual(counters["inductor"]["fxgraph_lookup_write_file"], 1)

    @config.patch(
        {
            "fx_graph_cache": True,
            "fx_graph_remote_cache": False,
        }
    )
    def test_cache_hot_load_repeat(self):
        def fn(x, y):
            return x @ y.sin()

        compiled_fn = torch.compile(fn, dynamic=False)

        a = torch.randn(4, 4)
        b = torch.randn(4, 4)

        a2 = torch.randn(4, 8)
        b2 = torch.randn(8, 4)

        with fresh_inductor_cache():
            eager_result = fn(a, b)
            compiled_result = compiled_fn(a, b)
            self.assertEqual(eager_result, compiled_result)
            self.assertEqual(counters["inductor"]["fxgraph_cache_miss"], 1)
            self.assertEqual(counters["inductor"]["fxgraph_cache_hit"], 0)

        artifacts = torch.compiler.save_cache_artifacts()

        self.assertFalse(torch.compiler._cache.CacheArtifactManager.need_serialize())
        self.assertIsNotNone(artifacts)

        artifact_bytes, cache_info = artifacts

        self.reset()

        with fresh_inductor_cache():
            torch.compiler.load_cache_artifacts(artifact_bytes)
            eager_result = fn(a, b)
            compiled_result = compiled_fn(a, b)
            self.assertEqual(eager_result, compiled_result)
            self.assertEqual(counters["inductor"]["fxgraph_cache_miss"], 1)
            self.assertEqual(counters["inductor"]["fxgraph_cache_hit"], 1)

        self.assertFalse(torch.compiler._cache.CacheArtifactManager.need_serialize())

        self.reset()

        with fresh_inductor_cache():
            eager_result = fn(a2, b2)
            compiled_result = compiled_fn(a2, b2)
            self.assertEqual(eager_result, compiled_result)
            self.assertEqual(counters["inductor"]["fxgraph_cache_miss"], 2)
            self.assertEqual(counters["inductor"]["fxgraph_cache_hit"], 1)

        self.assertTrue(torch.compiler._cache.CacheArtifactManager.need_serialize())

    @torch._dynamo.config.patch(automatic_dynamic_local_pgo=True)
    @torch._functorch.config.patch({"enable_autograd_cache": False})
    @config.patch({"fx_graph_cache": True, "fx_graph_remote_cache": False})
    def test_cache_hot_load_pgo(self):
        """
        Verify that we can populate and hot load functions from the cache with pgo.
        """

        backend = torch._dynamo.testing.CompileCounterWithBackend("inductor")

        @torch.compile(backend=backend, fullgraph=True)
        def f(x):
            return x * 2

        # Record artifacts
        with torch.compiler.config.patch(job_id=self.id()), fresh_inductor_cache():
            f(torch.randn(2, 3))
            f(torch.randn(2, 4))
            self.assertEqual(backend.frame_count, 2)

            self.assertEqual(counters["inductor"]["fxgraph_cache_miss"], 2)
            self.assertEqual(counters["inductor"]["fxgraph_cache_hit"], 0)
            self.assertEqual(counters["inductor"]["fxgraph_lookup_write_file"], 0)

        artifacts = torch.compiler.save_cache_artifacts()

        self.assertIsNotNone(artifacts)

        artifact_bytes, cache_info = artifacts

        self.assertEqual(len(cache_info.inductor_artifacts), 2)
        self.assertEqual(len(cache_info.autotune_artifacts), 0)
        self.assertEqual(len(cache_info.aot_autograd_artifacts), 0)
        self.assertEqual(len(cache_info.pgo_artifacts), 2)

        self.reset()
        backend.clear()

        # Clean triton kernels
        shutil.rmtree(os.path.join(cache_dir(), "triton"), ignore_errors=True)

        # Hot load and hit
        with torch.compiler.config.patch({"job_id": self.id()}), fresh_inductor_cache():
            cache_info = torch.compiler.load_cache_artifacts(artifact_bytes)

            self.assertEqual(len(cache_info.inductor_artifacts), 2)
            self.assertEqual(len(cache_info.autotune_artifacts), 0)
            self.assertEqual(len(cache_info.aot_autograd_artifacts), 0)
            self.assertEqual(len(cache_info.pgo_artifacts), 2)

            f(torch.randn(2, 5))
            f(torch.randn(2, 6))
            self.assertEqual(backend.frame_count, 1)

            self.assertEqual(counters["inductor"]["fxgraph_cache_miss"], 2)
            self.assertEqual(counters["inductor"]["fxgraph_cache_hit"], 1)
            self.assertEqual(counters["inductor"]["fxgraph_lookup_write_file"], 1)

    @requires_triton()
    @config.patch({"fx_graph_cache": True})
    @config.patch({"fx_graph_remote_cache": False})
    @parametrize("device", (GPU_TYPE, "cpu"))
    @parametrize("dtype", (torch.float32, torch.float64))
    @parametrize("dynamic", (False, True))
    def test_cache_load_model(self, device, dtype, dynamic):
        """
        Verify that we can populate and load models from the cache.
        """
        if device == GPU_TYPE and not HAS_GPU:
            raise unittest.SkipTest(f"requires {GPU_TYPE}")

        def fn(mod, x):
            mod.zero_grad()
            mod(x).sum().backward()
            return [p.grad for p in mod.parameters()]

        compiled_fn = torch.compile(fn, dynamic=dynamic)

        mod = MyModelConv2d().to(device=device, dtype=dtype)
        inp = torch.randn(2, 3, 16, 16, device=device, dtype=dtype)

        # The first call should see all cache misses.
        counters.clear()
        grads1 = compiled_fn(mod, inp)
        self.assertGreater(counters["inductor"]["fxgraph_cache_miss"], 0)
        self.assertEqual(counters["inductor"]["fxgraph_cache_hit"], 0)

        # The second should see all hits. (First reset so in-memory guards
        # don't prevent compilation).
        counters.clear()
        self.reset()
        grads2 = compiled_fn(mod, inp)
        self.assertEqual(counters["inductor"]["fxgraph_cache_miss"], 0)
        self.assertGreater(counters["inductor"]["fxgraph_cache_hit"], 0)

        # And the results should be the same.
        self.assertEqual(grads1, grads2)

    @largeTensorTest("64GB", device=GPU_TYPE, inductor=True)
    @config.patch({"fx_graph_cache": True})
    @config.patch({"fx_graph_remote_cache": False})
    @parametrize("device", (GPU_TYPE,))
    @parametrize("dtype", (torch.float16, torch.bfloat16))
    def test_cache_load_with_guards_int32_bounds(self, device, dtype):
        """
        Test caching the same graph, but under conditions that introduce guards
        for tensor sizes < int32.
        """
        if device == GPU_TYPE and not HAS_GPU:
            raise unittest.SkipTest(f"requires {GPU_TYPE}")
        if device == "cuda" and dtype == torch.bfloat16 and not SM80OrLater:
            raise unittest.SkipTest("requires CUDA SM80 or later")

        def fn(x, y):
            return (x + x, y + y)

        compiled_fn = torch.compile(fn, dynamic=True)

        # Iterate over different shapes, varying whether the total
        # size is below or above int32. For each combination, we expect
        # different guards around whether the symbolic sizes do or do
        # not exceed int32.
        shapes = (
            ((5, 6), (7, 8)),
            ((5, 6), (47000, 47001)),
            ((47000, 47001), (5, 6)),
        )
        for a_shape, b_shape in shapes:
            a = torch.rand(a_shape, device=device, dtype=dtype)
            b = torch.rand(b_shape, device=device, dtype=dtype)

            # AVOID a dynamo reset here. We expect guards to have been
            # added that will be violated with the new shape. We should
            # see a recompilation (along with a cache miss).
            counters.clear()
            res1 = compiled_fn(a, b)
            self.assertGreater(counters["inductor"]["fxgraph_cache_miss"], 0)
            self.assertEqual(counters["inductor"]["fxgraph_cache_hit"], 0)

            # A second call should hit. (Reset here to force compilation).
            counters.clear()
            self.reset()
            res2 = compiled_fn(a, b)
            self.assertEqual(counters["inductor"]["fxgraph_cache_miss"], 0)
            self.assertGreater(counters["inductor"]["fxgraph_cache_hit"], 0)

            self.assertEqual(res1, res2)

    @config.patch({"fx_graph_cache": True})
    @config.patch({"fx_graph_remote_cache": False})
    @parametrize("device", (GPU_TYPE, "cpu"))
    @parametrize("dtype", (torch.float32, torch.bfloat16))
    def test_cache_load_with_guards_static_bounds(self, device, dtype):
        """
        Test caching the same graph, but under conditions that introduce guards
        for static bounds.
        """
        if device == GPU_TYPE and not HAS_GPU:
            raise unittest.SkipTest(f"requires {GPU_TYPE}")
        if device == "cuda" and dtype == torch.bfloat16 and not SM80OrLater:
            raise unittest.SkipTest("requires SM80 or later")

        # See lowering; for all of the pooling operators, we always guard and
        # make the height/width static.
        def fn(x):
            return torch.nn.functional.adaptive_avg_pool2d(x, [5, 7])

        compiled_fn = torch.compile(fn, dynamic=True)

        # Iterate over different input shapes. Each new shape should cause
        # a cache miss.
        shapes = ((1, 64, 8, 9), (1, 64, 9, 10), (1, 64, 10, 11))
        for shape in shapes:
            x = torch.rand(shape, device=device, dtype=dtype)

            # AVOID a dynamo reset here. For each cache hit, we expect guards
            # to have been added that will be violated with each new shape.
            # We should see a recompilation (along with a cache miss).
            counters.clear()
            res1 = compiled_fn(x)
            self.assertGreater(counters["inductor"]["fxgraph_cache_miss"], 0)
            self.assertEqual(counters["inductor"]["fxgraph_cache_hit"], 0)

            # A second call should hit.
            counters.clear()
            self.reset()
            res2 = compiled_fn(x)
            self.assertEqual(counters["inductor"]["fxgraph_cache_miss"], 0)
            self.assertGreater(counters["inductor"]["fxgraph_cache_hit"], 0)

            self.assertEqual(res1, res2)

    @config.patch("fx_graph_cache", True)
    @torch._functorch.config.patch({"enable_autograd_cache": False})
    @config.patch("fx_graph_remote_cache", False)
    @unittest.skipIf(not TEST_MULTIGPU, "only one GPU detected")
    @unittest.skipIf(not HAS_CUDA, "Requires CUDA")
    def test_no_arguments_tensor_device_guards(self):
        """
        Usually, when there are example inputs, the device index of the inputs
        is sufficient to make sure we don't cache hit with the results from different
        cuda devices.
        When the input has no arguments, we still need to have the cuda
        device index in the cache key.
        """

        @torch.compile
        def f():
            y = torch.randn(3, device="cuda")
            return (y,)

        with torch.cuda._DeviceGuard(0):
            torch.cuda.set_device(0)
            result = f()
            self.assertEqual(result[0].device, torch.device("cuda:0"))
        self.reset()
        # Should not cache hit with device guard
        with torch.cuda._DeviceGuard(1):
            torch.cuda.set_device(1)
            result = f()
            self.assertEqual(result[0].device, torch.device("cuda:1"))

    @config.patch("fx_graph_cache", True)
    @torch._functorch.config.patch({"enable_autograd_cache": False})
    @config.patch("fx_graph_remote_cache", False)
    @unittest.skipIf(not TEST_MULTIGPU, "only one GPU detected")
    @unittest.skipIf(not HAS_CUDA, "Requires CUDA")
    def test_tensor_device_guards_cpu_tensor(self):
        """
        CPU tensor arguments should still cache hit
        """

        @torch.compile
        def f(x):
            return x.sin()

        with torch.cuda._DeviceGuard(0):
            torch.cuda.set_device(0)
            result = f(torch.randn(3, device="cpu"))
            self.assertEqual(result.device, torch.device("cpu"))

        self.reset()
        # Should not cache hit with device guard
        with torch.cuda._DeviceGuard(1):
            torch.cuda.set_device(1)
            result = f(torch.randn(3, device="cpu"))
            self.assertEqual(result.device, torch.device("cpu"))

        self.assertEqual(counters["inductor"]["fxgraph_cache_hit"], 1)

    @config.patch({"fx_graph_cache": True})
    @config.patch({"fx_graph_remote_cache": False})
    @parametrize("device", (GPU_TYPE, "cpu"))
    def test_constant_handling(self, device):
        """
        Test that different constants are recognized correctly.
        """
        if device == GPU_TYPE and not HAS_GPU:
            raise unittest.SkipTest(f"requires {GPU_TYPE}")

        def fn1(x):
            return x + torch.tensor(list(range(0, 12)), device=device)

        def fn2(x):
            return x + torch.tensor(list(range(1, 13)), device=device)

        a = torch.rand(12, device=device)

        compiled_fn1 = torch.compile(fn1)
        compiled_fn2 = torch.compile(fn2)

        # A call to fn1 should miss in the cache.
        self.assertEqual(fn1(a), compiled_fn1(a))
        self.assertEqual(counters["inductor"]["fxgraph_cache_miss"], 1)
        self.assertEqual(counters["inductor"]["fxgraph_cache_hit"], 0)

        # A call to fn2 should also miss (the constant is different)
        self.assertEqual(fn2(a), compiled_fn2(a))
        self.assertEqual(counters["inductor"]["fxgraph_cache_miss"], 2)
        self.assertEqual(counters["inductor"]["fxgraph_cache_hit"], 0)

    @requires_cuda
    @config.patch({"fx_graph_cache": True})
    @config.patch({"fx_graph_remote_cache": False})
    def test_flex_attention_caching(self):
        from torch.nn.attention.flex_attention import create_block_mask, flex_attention

        block_mask = create_block_mask(
            lambda b, h, q, kv: q >= kv, None, None, 512, 512
        )

        def score_mod(score, b, h, q, kv):
            return score + (q - kv)

        def fn(q, k, v):
            return flex_attention(q, k, v, score_mod=score_mod, block_mask=block_mask)

        def score_mod2(score, b, h, q, kv):
            return score

        def fn2(q, k, v):
            return flex_attention(q, k, v, score_mod=score_mod2, block_mask=block_mask)

        a, b, c = (torch.randn(1, 4, 512, 64).cuda() for _ in range(3))
        compiled_fn = torch.compile(fn)
        compiled_fn2 = torch.compile(fn2)

        atol, rtol = 1e-4, 1e-4

        # A first call should miss in the cache.
        self.assertEqual(fn(a, b, c), compiled_fn(a, b, c), atol=atol, rtol=rtol)
        self.assertEqual(counters["inductor"]["fxgraph_cache_miss"], 1)
        self.assertEqual(counters["inductor"]["fxgraph_cache_hit"], 0)
        self.assertEqual(counters["inductor"]["fxgraph_lookup_write_file"], 0)

        # A second call should hit. (First reset so in-memory guards
        # don't prevent compilation).
        self.reset()
        self.assertEqual(fn(a, b, c), compiled_fn(a, b, c), atol=atol, rtol=rtol)
        self.assertEqual(counters["inductor"]["fxgraph_cache_miss"], 1)
        self.assertEqual(counters["inductor"]["fxgraph_cache_hit"], 1)
        self.assertEqual(counters["inductor"]["fxgraph_lookup_write_file"], 1)

        # A third call with different score_mod should have a cache miss
        self.reset()
        self.assertEqual(fn2(a, b, c), compiled_fn2(a, b, c), atol=atol, rtol=rtol)
        self.assertEqual(counters["inductor"]["fxgraph_cache_miss"], 2)
        self.assertEqual(counters["inductor"]["fxgraph_cache_hit"], 1)
        self.assertEqual(counters["inductor"]["fxgraph_lookup_write_file"], 1)

    @requires_gpu()
    @requires_triton()
    @config.patch({"fx_graph_cache": True})
    @config.patch({"fx_graph_remote_cache": False})
    @parametrize("bundle_triton", (False, True))
    def test_higher_order_op_bypass(self, bundle_triton):
        """
        Verify that we bypass the cache when we have a higher order ops
        and that bundler start/end works with a cache bypass.
        """

        def fn(x):
            def true_fn(x: torch.Tensor):
                return x.cos()

            def false_fn(x: torch.Tensor):
                return x.sin()

            return torch.cond(x.shape[0], true_fn, false_fn, (x,))

        with config.patch(
            bundle_triton_into_fx_graph_cache=bundle_triton,
        ):
            compiled_fn = torch.compile(fn, dynamic=True, fullgraph=True)

            x = torch.randn(4, 4, device=GPU_TYPE)
            compiled_fn(x)

            self.assertEqual(counters["inductor"]["fxgraph_cache_miss"], 0)
            self.assertEqual(counters["inductor"]["fxgraph_cache_hit"], 0)
            self.assertGreater(counters["inductor"]["fxgraph_cache_bypass"], 0)

    @requires_gpu()
    @requires_triton()
    @config.patch({"fx_graph_cache": True})
    @config.patch({"fx_graph_remote_cache": False})
    @parametrize("bundle_triton", (False, True))
    def test_triton_higher_order_op(self, bundle_triton):
        """
        Verify that we can cache user defined triton kernel higher order op
        """

        def fn(x, y):
            n_elements = x.numel()
            grid = lambda meta: (  # noqa: E731
                triton.cdiv(n_elements, meta["BLOCK_SIZE"]),
            )
            add_kernel[grid](x, y, x, n_elements, BLOCK_SIZE=4)
            return x

        def fn2(x, y):
            n_elements = x.numel()
            grid = lambda meta: (  # noqa: E731
                triton.cdiv(n_elements, meta["BLOCK_SIZE"]),
            )
            sub_kernel[grid](x, y, x, n_elements, BLOCK_SIZE=4)
            return x

        with config.patch(bundle_triton_into_fx_graph_cache=bundle_triton):
            compiled_fn = torch.compile(fn, fullgraph=True)
            compiled_fn2 = torch.compile(fn2, fullgraph=True)

            x = torch.randn(4, device=GPU_TYPE)
            y = torch.randn(4, device=GPU_TYPE)

            compiled_fn(x, y)

            self.assertEqual(counters["inductor"]["fxgraph_cache_miss"], 1)
            self.assertEqual(counters["inductor"]["fxgraph_cache_hit"], 0)
            self.assertEqual(counters["inductor"]["fxgraph_cache_bypass"], 0)

            # A second call should hit. (First reset so in-memory guards
            # don't prevent compilation).
            self.reset()

            # Clean PyCodeCache and triton kernels
            PyCodeCache.cache_clear()
            shutil.rmtree(os.path.join(cache_dir(), "triton"), ignore_errors=True)

            compiled_fn(x, y)

            self.assertEqual(counters["inductor"]["fxgraph_cache_miss"], 1)
            self.assertEqual(counters["inductor"]["fxgraph_cache_hit"], 1)
            self.assertEqual(counters["inductor"]["fxgraph_cache_bypass"], 0)

            # A second call should hit. (First reset so in-memory guards
            # don't prevent compilation).
            self.reset()

            # Clean PyCodeCache and triton kernels
            PyCodeCache.cache_clear()
            shutil.rmtree(os.path.join(cache_dir(), "triton"), ignore_errors=True)

            compiled_fn2(x, y)

            self.assertEqual(counters["inductor"]["fxgraph_cache_miss"], 2)
            self.assertEqual(counters["inductor"]["fxgraph_cache_hit"], 1)
            self.assertEqual(counters["inductor"]["fxgraph_cache_bypass"], 0)

    @requires_gpu()
    @requires_triton()
    @config.patch({"fx_graph_cache": True})
    @config.patch({"fx_graph_remote_cache": False})
    @parametrize("bundle_triton", (False, True))
    def test_triton_higher_order_op_different_configs(self, bundle_triton):
        """
        Verify that user defined triton kernel with
        different configs are cached separately.
        """

        add_kernel1 = triton.autotune(
            configs=[
                triton.Config({"BLOCK_SIZE": 128}, num_stages=3, num_warps=8),
                triton.Config({"BLOCK_SIZE": 128}, num_stages=4, num_warps=4),
            ],
            key=[],
        )(add_kernel)

        add_kernel2 = triton.autotune(
            configs=[
                triton.Config({"BLOCK_SIZE": 64}, num_stages=3, num_warps=8),
                triton.Config({"BLOCK_SIZE": 64}, num_stages=4, num_warps=4),
            ],
            key=[],
        )(add_kernel)

        def fn(x, y):
            n_elements = x.numel()
            grid = lambda meta: (  # noqa: E731
                triton.cdiv(n_elements, meta["BLOCK_SIZE"]),
            )
            add_kernel1[grid](x, y, x, n_elements)
            return x

        def fn2(x, y):
            n_elements = x.numel()
            grid = lambda meta: (  # noqa: E731
                triton.cdiv(n_elements, meta["BLOCK_SIZE"]),
            )
            add_kernel2[grid](x, y, x, n_elements)
            return x

        with config.patch(bundle_triton_into_fx_graph_cache=bundle_triton):
            compiled_fn = torch.compile(fn, fullgraph=True)
            compiled_fn2 = torch.compile(fn2, fullgraph=True)

            x = torch.randn(4, device=GPU_TYPE)
            y = torch.randn(4, device=GPU_TYPE)

            compiled_fn(x, y)

            self.assertEqual(counters["inductor"]["fxgraph_cache_miss"], 1)
            self.assertEqual(counters["inductor"]["fxgraph_cache_hit"], 0)
            self.assertEqual(counters["inductor"]["fxgraph_cache_bypass"], 0)

            # A second call should hit. (First reset so in-memory guards
            # don't prevent compilation).
            self.reset()

            # Clean PyCodeCache and triton kernels
            PyCodeCache.cache_clear()
            shutil.rmtree(os.path.join(cache_dir(), "triton"), ignore_errors=True)

            compiled_fn(x, y)

            self.assertEqual(counters["inductor"]["fxgraph_cache_miss"], 1)
            self.assertEqual(counters["inductor"]["fxgraph_cache_hit"], 1)
            self.assertEqual(counters["inductor"]["fxgraph_cache_bypass"], 0)

            # A second call should hit. (First reset so in-memory guards
            # don't prevent compilation).
            self.reset()

            # Clean PyCodeCache and triton kernels
            PyCodeCache.cache_clear()
            shutil.rmtree(os.path.join(cache_dir(), "triton"), ignore_errors=True)

            compiled_fn2(x, y)

            self.assertEqual(counters["inductor"]["fxgraph_cache_miss"], 2)
            self.assertEqual(counters["inductor"]["fxgraph_cache_hit"], 1)
            self.assertEqual(counters["inductor"]["fxgraph_cache_bypass"], 0)

    @requires_gpu()
    @requires_triton()
    @config.patch({"fx_graph_cache": True})
    @config.patch({"fx_graph_remote_cache": False})
    @config.patch({"compile_threads": 1})
    @parametrize("bundle_triton", (False, True))
    @parametrize("use_static_cuda_launcher", (False, True))
    def test_triton_op(self, bundle_triton, use_static_cuda_launcher):
        if use_static_cuda_launcher and TEST_WITH_ROCM:
            raise unittest.SkipTest("Static cuda launcher doesn't work with ROCM")

        libname = "my_cool_namespace"
        opname = "my_triton_operator"

        @torch._library.triton_op(f"{libname}::{opname}", mutates_args={})
        def add(x: torch.Tensor, y: torch.Tensor) -> torch.Tensor:
            output = torch.empty_like(x)
            n_elements = output.numel()

            def grid(meta):
                return (triton.cdiv(n_elements, meta["BLOCK_SIZE"]),)

            capture_triton(add_kernel)[grid](x, y, output, n_elements, 16)
            return output

        def f(x, y):
            return add(x, y)

        compile_threads = 1 if use_static_cuda_launcher else config.compile_threads
        with config.patch(
            bundle_triton_into_fx_graph_cache=bundle_triton,
            use_static_cuda_launcher=use_static_cuda_launcher,
            compile_threads=compile_threads,
        ):
            compiled_fn = torch.compile(f, fullgraph=True)

            x = torch.randn(4, device=GPU_TYPE)
            y = torch.randn(4, device=GPU_TYPE)

            compiled_fn(x, y)

            self.assertEqual(counters["inductor"]["fxgraph_cache_miss"], 1)
            self.assertEqual(counters["inductor"]["fxgraph_cache_hit"], 0)
            self.assertEqual(counters["inductor"]["fxgraph_cache_bypass"], 0)

            # A second call should hit. (First reset so in-memory guards
            # don't prevent compilation).
            self.reset()

            # Clean PyCodeCache and triton kernels
            PyCodeCache.cache_clear()
            shutil.rmtree(os.path.join(cache_dir(), "triton"), ignore_errors=True)

            compiled_fn(x, y)

            self.assertEqual(counters["inductor"]["fxgraph_cache_miss"], 1)
            self.assertEqual(counters["inductor"]["fxgraph_cache_hit"], 1)
            self.assertEqual(counters["inductor"]["fxgraph_cache_bypass"], 0)

    @config.patch({"fx_graph_cache": True})
    @config.patch({"fx_graph_remote_cache": False})
    def test_generated_kernel_count(self):
        """
        Test that we bump the generated_kernel_count metric on a cache hit.
        """

        def fn(x, y):
            return (x * y + y,)

        a = torch.rand(5, 5)
        b = torch.rand(5, 5)

        compiled_fn = torch.compile(fn)

        metrics.reset()
        self.assertEqual(metrics.generated_kernel_count, 0)

        # Verify the "miss" case.
        self.assertEqual(fn(a, b), compiled_fn(a, b))
        self.assertEqual(counters["inductor"]["fxgraph_cache_hit"], 0)
        self.assertEqual(metrics.generated_kernel_count, 1)

        # Verify the "hit" case
        self.reset()
        self.assertEqual(fn(a, b), compiled_fn(a, b))
        self.assertEqual(counters["inductor"]["fxgraph_cache_hit"], 1)
        self.assertEqual(metrics.generated_kernel_count, 2)

    @config.patch({"fx_graph_cache": True})
    @config.patch({"fx_graph_remote_cache": False})
    def test_inductor_counters(self):
        """
        Test that we bump the inductor counters on a cache hit.
        """

        def fn(a, b):
            return torch.mm(a, b)

        a = torch.rand(8, 32, device="cpu")
        b = torch.rand(32, 8, device="cpu")

        compiled_fn = torch.compile(fn)

        # Verify the "miss" case.
        self.assertEqual(fn(a, b), compiled_fn(a, b))
        self.assertEqual(counters["inductor"]["fxgraph_cache_hit"], 0)

        # Verify the "hit" case.
        self.reset()
        self.assertEqual(fn(a, b), compiled_fn(a, b))
        self.assertEqual(counters["inductor"]["fxgraph_cache_hit"], 1)

    @config.patch({"fx_graph_cache": True})
    @config.patch({"fx_graph_remote_cache": False})
    def test_cache_clear(self):
        """
        Test clearing the cache.
        """

        def fn(x, y):
            return (x * y,)

        a = torch.rand(5, 5)
        b = torch.rand(5, 5)

        compiled_fn = torch.compile(fn)

        # A first call should miss in the cache.
        self.assertEqual(fn(a, b), compiled_fn(a, b))
        self.assertEqual(counters["inductor"]["fxgraph_cache_miss"], 1)
        self.assertEqual(counters["inductor"]["fxgraph_cache_hit"], 0)

        # A second call should hit.
        counters.clear()
        self.reset()
        self.assertEqual(fn(a, b), compiled_fn(a, b))
        self.assertEqual(counters["inductor"]["fxgraph_cache_miss"], 0)
        self.assertEqual(counters["inductor"]["fxgraph_cache_hit"], 1)

        # Clear the cache; now we should miss.
        counters.clear()
        self.reset()
        torch._inductor.codecache.FxGraphCache.clear()
        self.assertEqual(fn(a, b), compiled_fn(a, b))
        self.assertEqual(counters["inductor"]["fxgraph_cache_miss"], 1)
        self.assertEqual(counters["inductor"]["fxgraph_cache_hit"], 0)

    @config.patch({"fx_graph_cache": True})
    @config.patch({"fx_graph_remote_cache": False})
    def test_cache_with_nt(self):
        def gen_nt(r):
            values = torch.randn(r, 16)
            offsets = torch.tensor([0, 2, 3, 6, 13, r])
            return torch.nested.nested_tensor_from_jagged(values, offsets)

        def fn(nt):
            if nt.values().size(0) % 16 == 0:
                return nt.sin()
            return nt.cos()

        inp1 = gen_nt(19)
        inp2 = gen_nt(20)

        counters.clear()
        torch.compile(fn)(inp1)
        torch.compile(fn)(inp2)
        self.assertEqual(counters["inductor"]["fxgraph_cache_miss"], 1)
        self.assertEqual(counters["inductor"]["fxgraph_cache_hit"], 0)

        self.reset()
        counters.clear()
        torch.compile(fn)(inp1)
        torch.compile(fn)(inp2)
        self.assertEqual(counters["inductor"]["fxgraph_cache_miss"], 0)
        self.assertEqual(counters["inductor"]["fxgraph_cache_hit"], 1)

    @config.patch({"fx_graph_cache": True})
    @config.patch({"fx_graph_remote_cache": False})
    def test_cache_with_symint_non_arg_guard(self):
        def fn(x, ref_id):
            self_id = 22
            if self_id == ref_id:
                x = torch.mul(x, 1.0)
            else:
                x = torch.mul(x, 0)
            return x

        x = torch.ones(2)

        counters.clear()
        torch.compile(fn, fullgraph=True, dynamic=True)(x, 2)
        self.assertEqual(counters["inductor"]["fxgraph_cache_miss"], 1)
        self.assertEqual(counters["inductor"]["fxgraph_cache_hit"], 0)

        self.reset()
        counters.clear()
        torch.compile(fn, fullgraph=True, dynamic=True)(x, 2)
        self.assertEqual(counters["inductor"]["fxgraph_cache_miss"], 0)
        self.assertEqual(counters["inductor"]["fxgraph_cache_hit"], 1)

    @config.patch({"fx_graph_cache": True})
    @config.patch({"fx_graph_remote_cache": False})
    def test_cache_guard(self):
        def f(x, val):
            if val > 5:
                return x.sin()
            else:
                return x.cos()

        x = torch.ones(2)
        a = torch.compile(f, dynamic=True)(x, 6)
        self.assertEqual(counters["inductor"]["fxgraph_cache_miss"], 1)
        self.assertEqual(counters["inductor"]["fxgraph_cache_hit"], 0)

        self.reset()
        counters.clear()
        b = torch.compile(f, dynamic=True)(x, 4)
        self.assertEqual(counters["inductor"]["fxgraph_cache_miss"], 1)
        self.assertEqual(counters["inductor"]["fxgraph_cache_hit"], 0)

        self.assertNotEqual(a, b)

    @config.patch({"fx_graph_cache": False, "fx_graph_remote_cache": False})
    @requires_cuda
    @unittest.expectedFailure  # TODO: pass in optimize_mem at runtime
    def test_async_compile_cache(self):
        class SimpleFunction(torch.autograd.Function):
            @staticmethod
            def forward(ctx, x):
                return x * 2

            @staticmethod
            def backward(ctx, grad_output):
                return grad_output * 2

        x = torch.rand([10], requires_grad=True, device="cuda")
        counters.clear()

        sf = SimpleFunction
        out = torch.compile(sf.apply)(x)
        out.sum().backward()

        self.assertEqual(counters["inductor"]["async_compile_cache_miss"], 1)
        self.assertEqual(counters["inductor"]["async_compile_cache_hit"], 1)

    @config.patch({"fx_graph_cache": True})
    def test_cache_guard_overspec(self):
        b = torch.tensor([0, 2, 4, 6, 8])

        @torch.compile
        class MyModel(torch.nn.Module):
            def forward(self, x):
                return torch.isin(x, b)

        model = MyModel()

        counters.clear()

        for i in range(1, 5):
            model(torch.arange(i))

        self.assertEqual(counters["inductor"]["fxgraph_cache_miss"], 2)
        self.assertEqual(counters["inductor"]["fxgraph_cache_hit"], 0)

        self.reset()
        counters.clear()

        for i in range(1, 5):
            model(torch.arange(i))

        self.assertEqual(counters["inductor"]["fxgraph_cache_miss"], 0)
        self.assertEqual(counters["inductor"]["fxgraph_cache_hit"], 2)

    @config.patch({"fx_graph_cache": True})
    @config.patch({"fx_graph_remote_cache": False})
    @config.patch({"freezing": True})
    @parametrize("device", (GPU_TYPE, "cpu"))
    @parametrize("inlinable", (True, False))
    def test_freezing(self, device, inlinable):
        if device == GPU_TYPE and not HAS_GPU:
            raise unittest.SkipTest(f"requires {GPU_TYPE}")

        # For machines with mkldnn_fp16 support, weight_pack in mkldnn_fusion.py causes
        # the creation of a mkldnn format tensor which the current implementation does
        # not support.
        if (
            device == "cpu"
            and torch.backends.mkldnn.is_available()
            and torch.ops.mkldnn._is_mkldnn_fp16_supported()
        ):
            raise unittest.SkipTest("mkldnn tensors unsupported")

        # The shape of the frozen constant determines if it will be inlined.
        shape = (4,) if inlinable else (8, 8)

        class MM(torch.nn.Module):
            def __init__(self) -> None:
                super().__init__()
                self.param = torch.nn.Parameter(torch.rand(shape))

            def forward(self, x):
                return x @ self.param

        dtype = torch.float16

        # Populate a cache entry.
        mod1 = MM().to(device=device, dtype=dtype)
        with torch.no_grad():
            x = torch.rand(shape).to(device=device, dtype=dtype)
            out0 = mod1(x)
            out1 = torch.compile(mod1)(x)
            self.assertEqual(out0, out1)

        self.assertEqual(counters["inductor"]["fxgraph_cache_bypass"], 0)
        self.assertEqual(counters["inductor"]["fxgraph_cache_miss"], 1)
        self.assertEqual(counters["inductor"]["fxgraph_cache_hit"], 0)

        counters.clear()
        self.reset()

        # Same nn.Module, but with different parameters. In the case that the param can
        # be inlined, we should consider the actual tensor value and we expect a cache
        # miss (because the values are different here). If the param cannot be inlined,
        # then we consider only the tensor metadata and we expect a cache hit.
        mod2 = MM().to(device=device, dtype=dtype)
        self.assertNotEqual(mod1.param, mod2.param)

        with torch.no_grad():
            x = torch.rand(shape).to(device=device, dtype=dtype)
            out0 = mod2(x)
            out1 = torch.compile(mod2)(x)
            self.assertEqual(out0, out1)

        self.assertEqual(counters["inductor"]["fxgraph_cache_bypass"], 0)
        self.assertEqual(
            counters["inductor"]["fxgraph_cache_miss"], 1 if inlinable else 0
        )
        self.assertEqual(
            counters["inductor"]["fxgraph_cache_hit"], 0 if inlinable else 1
        )


class TestFxGraphCacheHashing(TestCase):
    def test_parameter_constants(self):
        """
        Test the hashing of parameter constants.
        """
        small = torch.nn.Parameter(torch.rand(8))
        large = torch.nn.Parameter(torch.rand(32))

        self.assertTrue(GraphLowering.can_inline_constant(small))
        self.assertFalse(GraphLowering.can_inline_constant(large))

        # By default, we hash the metadata and values independent of the size.
        gm = torch.fx.GraphModule({}, torch.fx.Graph())
        pickler = FxGraphCachePickler(gm)

        data = pickler.dumps(small)
        self.assertIsInstance(pickle.loads(data), TensorMetadataAndValues)
        data = pickler.dumps(large)
        self.assertIsInstance(pickle.loads(data), TensorMetadataAndValues)

        # For frozen parameters, we only hash the values of small tensors.
        gm._has_frozen_params = True
        gm._frozen_param0 = small
        gm._frozen_param1 = large
        small._is_frozen_param = True
        large._is_frozen_param = True
        pickler = FxGraphCachePickler(gm)

        data = pickler.dumps(small)
        self.assertIsInstance(pickle.loads(data), TensorMetadataAndValues)
        data = pickler.dumps(large)
        self.assertIsInstance(pickle.loads(data), TensorMetadata)

    def test_hash_fake_tensors(self):
        """
        Test hashing (pickling) FakeTensors with various characteristics.
        """
        gm = torch.fx.GraphModule({}, torch.fx.Graph())
        pickler = FxGraphCachePickler(gm)
        with torch._subclasses.FakeTensorMode():
            # Verify that FakeTensors get pickled into a TensorMetadata:
            data = pickler.dumps(torch.randn(1))
            self.assertIsInstance(pickle.loads(data), TensorMetadata)

            # Different shapes:
            self.assertEqual(
                pickler.dumps(torch.randn(3)),
                pickler.dumps(torch.randn(3)),
            )
            self.assertNotEqual(
                pickler.dumps(torch.randn(3)),
                pickler.dumps(torch.randn(4)),
            )
            self.assertNotEqual(
                pickler.dumps(torch.randn(3)),
                pickler.dumps(torch.randn(3, 3)),
            )

            self.assertEqual(
                pickler.dumps(torch.randn(3, 3)),
                pickler.dumps(torch.randn(3, 3)),
            )
            self.assertNotEqual(
                pickler.dumps(torch.randn(3, 3)),
                pickler.dumps(torch.randn(3, 4)),
            )
            self.assertNotEqual(
                pickler.dumps(torch.randn(3, 3)),
                pickler.dumps(torch.randn(4, 3)),
            )

            # Different strides:
            self.assertEqual(
                pickler.dumps(torch.randn(3, 3)),
                pickler.dumps(torch.randn(3, 3).transpose(0, 1).transpose(0, 1)),
            )
            self.assertNotEqual(
                pickler.dumps(torch.randn(3, 3)),
                pickler.dumps(torch.randn(3, 3).transpose(0, 1)),
            )

            # Different storage offsets:
            self.assertEqual(
                pickler.dumps(torch.randn(3)[1:]),
                pickler.dumps(torch.randn(3)[1:]),
            )
            self.assertEqual(
                pickler.dumps(torch.randn(3)[1:]),
                pickler.dumps(torch.randn(2)),
            )

            # Different dtypes:
            self.assertEqual(
                pickler.dumps(torch.randn(3, dtype=torch.float32)),
                pickler.dumps(torch.randn(3, dtype=torch.float32)),
            )
            self.assertNotEqual(
                pickler.dumps(torch.randn(3, dtype=torch.float32)),
                pickler.dumps(torch.randn(3, dtype=torch.float64)),
            )

            # Different 'requires_grad':
            self.assertEqual(
                pickler.dumps(torch.randn(3, requires_grad=True)),
                pickler.dumps(torch.randn(3, requires_grad=True)),
            )
            self.assertNotEqual(
                pickler.dumps(torch.randn(3, requires_grad=True)),
                pickler.dumps(torch.randn(3, requires_grad=False)),
            )

            # Different memory formats:
            self.assertNotEqual(
                pickler.dumps(torch.randn(1, 2, 3, 4)),
                pickler.dumps(
                    torch.randn(1, 2, 3, 4).to(memory_format=torch.channels_last)
                ),
            )

            # Different devices:
            self.assertEqual(
                pickler.dumps(torch.randn(3, device="meta")),
                pickler.dumps(torch.randn(3, device="meta")),
            )
            self.assertNotEqual(
                pickler.dumps(torch.randn(3, device="meta")),
                pickler.dumps(torch.randn(3, device="cpu")),
            )

            if HAS_MULTIGPU:
                self.assertEqual(
                    pickler.dumps(torch.randn(3, device=f"{GPU_TYPE}:1")),
                    pickler.dumps(torch.randn(3, device=f"{GPU_TYPE}:1")),
                )
                self.assertNotEqual(
                    pickler.dumps(torch.randn(3, device=f"{GPU_TYPE}:0")),
                    pickler.dumps(torch.randn(3, device=f"{GPU_TYPE}:1")),
                )

    def test_hash_kwargs(self):
        """
        Test the special handling of the kwargs when hashing, i.e.,
        ordering of the kwargs dict and any set arguments.
        """
        gm = torch.fx.GraphModule({}, torch.fx.Graph())
        pickler = FxGraphCachePickler(gm)

        # Dict order of the kwargs should not affect hashes.
        details1 = FxGraphHashDetails(None, [], {"a": 0, "z": 1}, [])
        details2 = FxGraphHashDetails(None, [], {"z": 1, "a": 0}, [])
        self.assertEqual(
            pickler.dumps(details1),
            pickler.dumps(details2),
        )

        # Different kwarg values should affect hashes.
        details1 = FxGraphHashDetails(None, [], {"a": 0}, [])
        details2 = FxGraphHashDetails(None, [], {"a": 1}, [])
        self.assertNotEqual(
            pickler.dumps(details1),
            pickler.dumps(details2),
        )

        # Set order should not affect hashes. Sets are unordered, but
        # sorting and creating a new set seems to change the order.
        set1 = {"a", "b", "c", "d", "e", "f", "g"}
        set2 = set(sorted(set1))  # noqa: C414
        details1 = FxGraphHashDetails(None, [], {"a": set1}, [])
        details2 = FxGraphHashDetails(None, [], {"a": set2}, [])
        self.assertEqual(
            pickler.dumps(details1),
            pickler.dumps(details2),
        )

        # But different set contents should affect hashes.
        details1 = FxGraphHashDetails(None, [], {"a": {1, 2, 3}}, [])
        details2 = FxGraphHashDetails(None, [], {"a": {1, 2}}, [])
        self.assertNotEqual(
            pickler.dumps(details1),
            pickler.dumps(details2),
        )

    def test_hash_config_changes(self):
        """
        Test that different config settings affect hashes.
        """
        with config.patch({"max_autotune": False}):
            details1 = FxGraphHashDetails(None, [], {}, [])
            details2 = FxGraphHashDetails(None, [], {}, [])

        with config.patch({"max_autotune": True}):
            details3 = FxGraphHashDetails(None, [], {}, [])

        gm = torch.fx.GraphModule({}, torch.fx.Graph())
        pickler = FxGraphCachePickler(gm)

        self.assertEqual(
            pickler.dumps(details1),
            pickler.dumps(details2),
        )
        self.assertNotEqual(
            pickler.dumps(details1),
            pickler.dumps(details3),
        )

    def test_hash_custom_passes(self):
        """
        Test CustomGraphPass usage.
        """

        class TestCustomGraphPass(CustomGraphPass):
            def __init__(self):
                self._uuid = None

            def __call__(self, graph: torch.fx.graph.Graph) -> None:
                return None

            def uuid(self) -> Optional[Union[bytes, str]]:
                return self._uuid

        custom_pass = TestCustomGraphPass()
        with config.patch({"post_grad_custom_pre_pass": custom_pass}):
            custom_pass._uuid = "1"
            details1 = FxGraphHashDetails(None, [], {}, [])
            details2 = FxGraphHashDetails(None, [], {}, [])

            custom_pass._uuid = "2"
            details3 = FxGraphHashDetails(None, [], {}, [])

            gm = torch.fx.GraphModule({}, torch.fx.Graph())
            pickler = FxGraphCachePickler(gm)

            self.assertEqual(
                pickler.dumps(details1),
                pickler.dumps(details2),
            )
            self.assertNotEqual(
                pickler.dumps(details1),
                pickler.dumps(details3),
            )

    def test_bypass_unsupported(self):
        """
        Test _reduce_unsupported
        """
        gm = torch.fx.GraphModule({}, torch.fx.Graph())
        with self.assertRaises(BypassFxGraphCache):
            FxGraphCachePickler(gm).dumps(
                torch.fx.experimental._backward_state.BackwardState()
            )

    def test_stable_strings(self):
        """
        Test that objects containing identical strings pickle the same
        even if they are not the same id.
        """
        s1 = "string"
        s2 = "strin"
        s2 += "g"

        self.assertNotEqual(id(s1), id(s2))

        gm = torch.fx.GraphModule({}, torch.fx.Graph())
        pickler = FxGraphCachePickler(gm)
        self.assertEqual(
            pickler.dumps([s1, s1]),
            pickler.dumps([s1, s2]),
        )

    def test_get_hash_for_files(self):
        """
        Test the get_hash_for_files helper.
        """
        # delete=True does not work on Windows.
        # See https://docs.python.org/3.12/library/tempfile.html#tempfile.NamedTemporaryFile
        with tempfile.NamedTemporaryFile(delete=False) as temp:
            try:
                temp.write(b"contents")
                temp.flush()

                hash1 = get_hash_for_files((temp.name,))
                get_hash_for_files.cache_clear()
                hash2 = get_hash_for_files((temp.name,))

                temp.write(b" ")
                temp.flush()
                get_hash_for_files.cache_clear()
                hash3 = get_hash_for_files((temp.name,))

                self.assertEqual(hash1, hash2)
                self.assertNotEqual(hash1, hash3)
            finally:
                temp.close()
                os.unlink(temp.name)


class TestCudaCompileCommand(TestCase):
    @unittest.skipIf(not HAS_CUDA, "Requires CUDA")
    @unittest.skipIf(config.is_fbcode(), "fbcode requires different CUTLASS path setup")
    def test_cuda_compile_command(self):
        cmd_no_extra_args: str = cuda_compile_command(
            ["abc.cu", "def.cu"], "output", "so"
        )
        assert "nvcc " in cmd_no_extra_args, cmd_no_extra_args
        assert "abc.cu" in cmd_no_extra_args, cmd_no_extra_args
        assert "def.cu" in cmd_no_extra_args, cmd_no_extra_args
        assert "output" in cmd_no_extra_args, cmd_no_extra_args
        cmd_extra_args: str = cuda_compile_command(
            ["abc.cu", "def.cu"], "output", "so", ["-Wwhatever", "-nothing"]
        )
        assert "nvcc " in cmd_extra_args, cmd_extra_args
        assert " -Wwhatever" in cmd_extra_args, cmd_extra_args
        assert " -nothing" in cmd_extra_args, cmd_extra_args
        assert "abc.cu" in cmd_extra_args, cmd_extra_args
        assert "def.cu" in cmd_extra_args, cmd_extra_args
        assert "output " in cmd_extra_args, cmd_extra_args
        with mock.patch("subprocess.check_output") as check_output_mock:
            CUDACodeCache.compile("test123.cu", "so", ["-Wsomething"])
            check_output_mock.assert_called()
            cmd_parts: list[str] = check_output_mock.call_args[0][0]
            assert cmd_parts[0] == "nvcc", cmd_parts
            assert "-Wsomething" in cmd_parts, cmd_parts
            assert "-DNDEBUG" in cmd_parts, cmd_parts


@instantiate_parametrized_tests
class TestAutotuneCache(TestCase):
    device_type = GPU_TYPE

    def setUp(self):
        super().setUp()
        counters.clear()
        PatchCaches.setUp()

    def tearDown(self):
        super().tearDown()
        PatchCaches.tearDown()

    def reset(self):
        PyCodeCache.cache_clear(purge=True)
        torch._dynamo.reset()
        clear_inductor_caches()

    @unittest.skipIf(not HAS_CUDA, "Requires CUDA")
    @unittest.skipIf(not SM80OrLater, "Requires SM80+")
    @config.patch({"fx_graph_cache": False})
    @config.patch({"fx_graph_remote_cache": False})
    @config.patch({"autotune_local_cache": False})
    @config.patch({"autotune_remote_cache": True})
    @config.patch({"bundled_autotune_remote_cache": False})
    @config.patch({"max_autotune": True})
    @config.patch(
        {"compile_threads": 1}
    )  # Worker processes do not register PatchCaches() properly
    def test_autotune_cache(self):
        class Model(torch.nn.Module):
            def forward(self, x, y, a, b):
                return x + y, a + b

        def f(x, y, a, b):
            return Model()(x, y, a, b)

        x = torch.randn(100, 100).cuda()
        y = torch.randn(100, 100).cuda()
        a = torch.randn(1000, 100).cuda()
        b = torch.randn(1000, 100).cuda()
        f_compiled = torch.compile(f, fullgraph=True)

        with PatchCaches():
            f_compiled(x, y, a, b)

            self.assertEqual(global_stats.autotune_remote, Stats(2, 0, 2))

            self.reset()
            f_compiled(x, y, a, b)

        self.assertEqual(global_stats.autotune_remote, Stats(2, 2, 2))

        # Check that the cache entries seem reasonable
        for k in global_stats.autotune_remote.cache.keys():
            self.assertRegex(k, r"[0-9a-z]{52}")
        for k in global_stats.triton.cache.keys():
            self.assertRegex(k, r"triton:[0-9a-f]{64}::[0-9a-f]{64}:c[0-9]+")

    @unittest.skipIf(not HAS_CUDA, "Requires CUDA")
    @unittest.skipIf(not SM80OrLater, "Requires SM80+")
    @config.patch({"fx_graph_cache": False})
    @config.patch({"fx_graph_remote_cache": False})
    @config.patch({"autotune_local_cache": True})
    @config.patch({"autotune_remote_cache": False})
    @config.patch({"bundled_autotune_remote_cache": True})
    @config.patch({"compile_threads": 1})
    @config.patch({"max_autotune": True})
    def test_bundled_autotune_remote_cache(self):
        class Model(torch.nn.Module):
            def forward(self, a, b, c, d, e, f):
                return a + b, c + d, e + f

        def f(a, b, c, d, e, f):
            return Model()(a, b, c, d, e, f)

        f_compiled = torch.compile(f, fullgraph=True)

        a = torch.randn(101, 100).cuda()
        b = torch.randn(101, 100).cuda()
        c = torch.randn(102, 100).cuda()
        d = torch.randn(102, 100).cuda()
        e = torch.randn(103, 100).cuda()
        f = torch.randn(103, 100).cuda()

        with PatchCaches():
            f_compiled(a, b, c, d, e, f)

            self.assertEqual(global_stats.autotune_local, Stats(3, 0, 3))
            self.assertEqual(global_stats.bundled_autotune, Stats(1, 0, 1))

            self.reset()
            f_compiled(a, b, c, d, e, f)

            self.assertEqual(global_stats.autotune_local, Stats(6, 3, 3))
            self.assertEqual(global_stats.bundled_autotune, Stats(1, 1, 1))

            with torch.compiler.config.patch({"cache_key_tag": "test"}):
                global_stats.reset()
                self.reset()
                f_compiled(a, b, c, d, e, f)

                self.assertEqual(global_stats.autotune_local, Stats(3, 0, 3))
                self.assertEqual(global_stats.bundled_autotune, Stats(1, 0, 1))

                self.reset()
                f_compiled(a, b, c, d, e, f)

                self.assertEqual(global_stats.autotune_local, Stats(6, 3, 3))
                self.assertEqual(global_stats.bundled_autotune, Stats(1, 1, 1))

        # Check that the cache entries seem reasonable
        for k in global_stats.autotune_local.cache.keys():
            self.assertRegex(k, r"tmp[^/]*/([^/]{2})/[^/]{64}\.best_config")
        for k in global_stats.bundled_autotune.cache.keys():
            self.assertRegex(k, r"pt2:bundled-autotune-v1::[0-9a-z]{64}:c[0-9]+")
        for k in global_stats.triton.cache.keys():
            self.assertRegex(k, r"triton:[0-9a-f]{64}::[0-9a-f]{64}:c[0-9]+")


class TestRemoteAOTAutogradCache(TestCase):
    @unittest.skipIf(not HAS_CUDA, "Requires CUDA")
    @unittest.skipIf(not SM80OrLater, "Requires SM80+")
    @config.patch({"fx_graph_cache": False})
    @config.patch({"fx_graph_remote_cache": True})
    @torch._functorch.config.patch({"enable_autograd_cache": False})
    @torch._functorch.config.patch({"enable_remote_autograd_cache": True})
    def test_autograd_remote_cache(self):
        def f(a, b):
            return a + b

        f_compiled = torch.compile(f)
        a = torch.randn(101, 100, device="cuda", requires_grad=False)
        b = torch.randn(101, 100, device="cuda", requires_grad=False)
        with PatchCaches():
            f_compiled(a, b)

            self.assertEqual(global_stats.aot_autograd, Stats(1, 0, 1))
            self.assertEqual(global_stats.fx_graph, Stats(1, 0, 1))

            torch._dynamo.reset()

            f_compiled(a, b)
            self.assertEqual(global_stats.aot_autograd, Stats(1, 1, 1))
            self.assertEqual(global_stats.fx_graph, Stats(1, 1, 1))

            torch._dynamo.reset()

            with torch.compiler.config.patch({"cache_key_tag": "test"}):
                f_compiled(a, b)
            self.assertEqual(global_stats.aot_autograd, Stats(2, 1, 2))
            self.assertEqual(global_stats.fx_graph, Stats(2, 1, 2))

        # Check that the cache entries seem reasonable
        for k in global_stats.aot_autograd.cache.keys():
            self.assertRegex(k, r"pt2:autograd-experimental::[0-9a-z]{52}:c[0-9]+")

        for k in global_stats.fx_graph.cache.keys():
            self.assertRegex(k, r"pt2:fx-graph-v1::[0-9a-z]{52}:c[0-9]+")

    @unittest.skipIf(not HAS_CUDA, "Requires CUDA")
    @unittest.skipIf(not SM80OrLater, "Requires SM80+")
    @config.patch({"fx_graph_cache": False})
    @config.patch({"fx_graph_remote_cache": True})
    @torch._functorch.config.patch({"enable_autograd_cache": False})
    @torch._functorch.config.patch({"enable_remote_autograd_cache": True})
    def test_autograd_remote_lazy_backward(self):
        """
        Lazily compile the backward, and lazily save to cache
        """

        def fn(a, b):
            return a.cos() + b

        with PatchCaches():
            a = torch.randn(25, requires_grad=True)
            b = torch.randn(25, requires_grad=True)
            a2 = a.detach().clone().requires_grad_(True)
            b2 = b.detach().clone().requires_grad_(True)
            compiled_fn = torch.compile(fn, backend="inductor")
            self.assertEqual(fn(a, b), compiled_fn(a2, b2))
            self.assertEqual(global_stats.aot_autograd, Stats(0, 0, 1))

            # Clear dynamo and run again. Should be a cache miss still, because backward hasn't run
            torch._dynamo.reset()
            self.assertEqual(fn(a, b), compiled_fn(a2, b2))
            self.assertEqual(global_stats.aot_autograd, Stats(0, 0, 2))

            # Now let's run the backward
            fn(a, b).sum().backward()
            compiled_fn(a2, b2).sum().backward()
            self.assertEqual(a.grad, a2.grad)
            self.assertEqual(b.grad, b2.grad)
            self.assertEqual(global_stats.aot_autograd, Stats(1, 0, 2))

            # Clear dynamo and rerun everything, now there should be a cache hit
            torch._dynamo.reset()
            a = torch.randn(25, requires_grad=True)
            b = torch.randn(25, requires_grad=True)
            a2 = a.detach().clone().requires_grad_(True)
            b2 = b.detach().clone().requires_grad_(True)
            self.assertEqual(fn(a, b), compiled_fn(a2, b2))
            self.assertEqual(global_stats.aot_autograd, Stats(1, 1, 2))

            fn(a, b).sum().backward()
            compiled_fn(a2, b2).sum().backward()
            self.assertEqual(a.grad, a2.grad)
            self.assertEqual(b.grad, b2.grad)


class TestUtils(TestCase):
    @config.patch({"fx_graph_remote_cache": False})
    def test_fresh_inductor_cache(self):
        def fn(x, y):
            return x + y

        a = torch.rand(10)
        b = torch.rand(10)

        with fresh_inductor_cache():
            self.assertEqual(len(PyCodeCache.modules), 0)
            res1 = torch.compile(fn)(a, b)
            cache_dir1 = cache_dir()

        torch._dynamo.reset()
        with fresh_inductor_cache():
            self.assertEqual(len(PyCodeCache.modules), 0)
            res2 = torch.compile(fn)(a, b)
            cache_dir2 = cache_dir()

        self.assertEqual(res1, res2)
        self.assertNotEqual(cache_dir1, cache_dir2)

    # This combination of settings exposed a bug where we cleared the
    # PyCodeCache disk artifacts while they were still needed:
    @requires_cuda
    @config.patch(
        {
            "coordinate_descent_tuning": True,
            "force_disable_caches": True,
        }
    )
    def test_force_disable_coordinate_descent(self):
        def fn():
            inp = torch.randn(32, 50, 768, device="cuda")
            weight = torch.randn(768, 768, device="cuda")
            layer = torch.nn.LayerNorm(768, device="cuda")
            return layer(inp @ weight)

        torch.compile(fn)()


if __name__ == "__main__":
    run_tests()<|MERGE_RESOLUTION|>--- conflicted
+++ resolved
@@ -301,26 +301,17 @@
         a = torch.rand(25, dtype=dtype, device=device)
         b = torch.rand(5, 5, dtype=dtype, device=device)
 
-<<<<<<< HEAD
         with (
             config.patch(
                 {
                     "fx_graph_remote_cache": True,
                     "bundle_triton_into_fx_graph_cache": bundle_triton,
+                    "use_static_cuda_launcher": use_static_cuda_launcher,
                 }
             ),
             patch.dict(os.environ),
             PatchCaches(),
         ):
-=======
-        with config.patch(
-            {
-                "fx_graph_remote_cache": True,
-                "bundle_triton_into_fx_graph_cache": bundle_triton,
-                "use_static_cuda_launcher": use_static_cuda_launcher,
-            }
-        ), patch.dict(os.environ), PatchCaches():
->>>>>>> a10b765b
             os.environ.pop("TRITON_CACHE_MANAGER", None)
             for _ in range(4):
                 with fresh_inductor_cache():
