# Owner(s): ["module: fx"]

#
# Tests compiling the inductor tests in a subprocess.
#

import contextlib
import importlib
import os
import sys
import time
import unittest
from unittest.mock import patch

import torch
import torch.library
from torch._inductor.compile_fx import _InProcessFxCompile, FxCompile, FxCompileMode
from torch._inductor.test_case import TestCase
<<<<<<< HEAD
from torch.testing._internal.common_utils import TEST_WITH_ASAN, IS_WINDOWS
from torch.testing._internal.inductor_utils import GPU_TYPE, RUN_CPU, RUN_GPU
=======
from torch.testing._internal.common_utils import TEST_WITH_ASAN
from torch.testing._internal.inductor_utils import (
    GPU_TYPE,
    IS_BIG_GPU,
    requires_gpu,
    requires_triton,
    RUN_CPU,
    RUN_GPU,
)
>>>>>>> 64f2ec77


# Make the helper files in test/ importable
pytorch_test_dir = os.path.dirname(os.path.dirname(os.path.realpath(__file__)))
sys.path.append(pytorch_test_dir)
import inductor.test_torchinductor  # @manual=fbcode//caffe2/test/inductor:test_inductor-library
from inductor.test_torchinductor import (  # @manual=fbcode//caffe2/test/inductor:test_inductor-library
    check_model,
    check_model_gpu,
    copy_tests,
    TestFailure,
)


importlib.import_module("filelock")

# xfail by default, set is_skip=True to skip
test_failures = {
    # TypeError: cannot pickle 'generator' object
    "test_layer_norm": TestFailure(("cpu", "cuda"), is_skip=True),
    "test_remove_noop_slice": TestFailure(("xpu"), is_skip=True),
    "test_remove_noop_slice1": TestFailure(("xpu"), is_skip=True),
    "test_remove_noop_slice_scatter": TestFailure(("xpu"), is_skip=True),
    "test_remove_noop_view_default": TestFailure(("xpu"), is_skip=True),
    "test_remove_noop_view_dtype": TestFailure(("xpu"), is_skip=True),
    # TODO:remove test_upsample_bicubic2d after the following issue resolved:
    # https://github.com/intel/intel-xpu-backend-for-triton/issues/4184
    "test_upsample_bicubic2d": TestFailure(("xpu"), is_skip=False),
}


class TestSubprocess(TestCase):
    def setUp(self):
        torch._dynamo.reset()
        FxCompile._reset_stats()

        TestCase.setUp(self)

        self._stack = contextlib.ExitStack()
        self._stack.enter_context(
            patch(
                "torch._inductor.compile_fx.fx_compile_mode",
                FxCompileMode.SUBPROCESS,
            )
        )

    def tearDown(self):
        # Check that the test didn't instigate an in-process compile - which
        # would mean that something about the fx graph failed to serialize. If
        # some tests are expected to fail then we should probably add a list of
        # expected failures here.
        self.assertEqual(
            FxCompile._compile_stats[type(_InProcessFxCompile)].codegen_and_compile, 0
        )
        self._stack.close()
        TestCase.tearDown(self)
        torch._dynamo.reset()

    @requires_gpu()
    @requires_triton()
    @unittest.skipIf(
        not IS_BIG_GPU, "Skipping triton backend only since not big GPU (not enough SM)"
    )
    def test_progressive(self):
        from triton.testing import do_bench

        from torch._inductor.compile_fx_async import _ProgressiveFxCompile

        torch._inductor.compile_fx.fx_compile_progressive = True

        x = torch.randn(1152, 1024, device=GPU_TYPE, dtype=torch.bfloat16)
        y = torch.randn(1024, 1024, device=GPU_TYPE, dtype=torch.bfloat16)

        @torch.compile(fullgraph=True, backend="inductor")
        def optimized(x, y):
            return (x @ y).relu()

        _ProgressiveFxCompile._reset_stats()

        with contextlib.ExitStack() as stack:
            # When this bug is fixed, remove the cache disabling below
            assert torch._inductor.compile_fx_async.BUG_CACHES_DONT_WORK_WITH_ASYNC
            stack.enter_context(
                torch._inductor.config.patch(
                    autotune_local_cache=False, fx_graph_cache=False
                )
            )
            stack.enter_context(
                torch._functorch.config.patch(enable_autograd_cache=False)
            )

            # How long to wait (in seconds) before giving up.
            TIMEOUT = 300
            # If non-None then how often (in seconds) to print a TICK message.
            TICK_REPORT = None

            start = time.time()
            last_report = start
            while _ProgressiveFxCompile._stat_optimized_runs < 4:
                time.sleep(0.25)

                optimized(x, y)

                now = time.time()
                if TICK_REPORT is not None and (now - last_report > TICK_REPORT):
                    print(f"*** TICK {int(now - start)}")
                    last_report = now

                if now - start > TIMEOUT:
                    raise RuntimeError(
                        "Test timed out before producing a progressively optimized compiled artifact."
                    )

            self.assertEqual(_ProgressiveFxCompile._stat_optimized_runs, 4)
            self.assertGreater(_ProgressiveFxCompile._stat_fast_runs, 0)
            self.assertGreaterEqual(_ProgressiveFxCompile._stat_bg_started, 1)
            self.assertGreaterEqual(_ProgressiveFxCompile._stat_bg_finished, 1)

        torch._inductor.compile_fx.fx_compile_progressive = False

        @torch.compile(fullgraph=True, backend="inductor")
        def baseline(x, y):
            return (x @ y).relu()

        # Warmup
        baseline(x, y)

        self.assertGreater(
            do_bench(lambda: baseline(x, y)), do_bench(lambda: optimized(x, y))
        )

    @patch("torch._inductor.compile_fx.fx_compile_async", True)
    @unittest.skipIf(IS_WINDOWS, "failure on windows")
    def test_async(self):
        # Test that async+subprocess works.
        from torch._inductor.compile_fx_async import _AsyncFxCompile

        @torch.compile(fullgraph=True, backend="inductor")
        def model_add(x, y):
            out = x
            for i in range(500):
                out = torch.add(out, y)
            return out

        _AsyncFxCompile._reset_stats()

        with contextlib.ExitStack() as stack:
            assert torch._inductor.compile_fx_async.BUG_CACHES_DONT_WORK_WITH_ASYNC
            stack.enter_context(
                torch._inductor.config.patch(
                    autotune_local_cache=False, fx_graph_cache=False
                )
            )
            stack.enter_context(
                torch._functorch.config.patch(enable_autograd_cache=False)
            )

            # How long to wait (in seconds) before giving up.
            TIMEOUT = 300
            # If non-None then how often (in seconds) to print a TICK message.
            TICK_REPORT = None

            start = time.time()
            last_report = start
            while _AsyncFxCompile._stat_compiled_runs < 4:
                # Sleep a bit so we don't drive the CPU unnecessarily.
                time.sleep(0.25)

                x = torch.randn(100, 100, requires_grad=True)
                y = torch.randn(100, 100, requires_grad=True)

                # Forward pass
                output = model_add(x, y)

                # Backward pass
                output.sum().backward()

                # DEBUGGING: Print a periodic message so we know we're still
                # running...
                now = time.time()
                if TICK_REPORT is not None and (now - last_report > TICK_REPORT):
                    print(f"*** TICK {int(now - start)}")
                    last_report = now

                if now - start > TIMEOUT:
                    raise RuntimeError(
                        "Test timed out before producing a compiled artifact."
                    )

            self.assertEqual(_AsyncFxCompile._stat_compiled_runs, 4)
            # Make sure we ran eager at least once. Normally this will be
            # something like 80.
            self.assertGreater(_AsyncFxCompile._stat_eager_runs, 0)
            self.assertEqual(_AsyncFxCompile._stat_bg_started, 1)
            self.assertEqual(_AsyncFxCompile._stat_bg_finished, 1)


if RUN_CPU:

    class CpuTests(TestSubprocess):
        common = check_model
        device = "cpu"

    if (not IS_WINDOWS):
        copy_tests(
            inductor.test_torchinductor.CommonTemplate, CpuTests, "cpu", test_failures
        )

if RUN_GPU and not TEST_WITH_ASAN:

    class GPUTests(TestSubprocess):
        common = check_model_gpu
        device = GPU_TYPE

    copy_tests(
        inductor.test_torchinductor.CommonTemplate, GPUTests, GPU_TYPE, test_failures
    )


if __name__ == "__main__":
    from torch._inductor.test_case import run_tests

    if RUN_CPU or RUN_GPU:
        run_tests(needs="filelock")<|MERGE_RESOLUTION|>--- conflicted
+++ resolved
@@ -16,11 +16,8 @@
 import torch.library
 from torch._inductor.compile_fx import _InProcessFxCompile, FxCompile, FxCompileMode
 from torch._inductor.test_case import TestCase
-<<<<<<< HEAD
+
 from torch.testing._internal.common_utils import TEST_WITH_ASAN, IS_WINDOWS
-from torch.testing._internal.inductor_utils import GPU_TYPE, RUN_CPU, RUN_GPU
-=======
-from torch.testing._internal.common_utils import TEST_WITH_ASAN
 from torch.testing._internal.inductor_utils import (
     GPU_TYPE,
     IS_BIG_GPU,
@@ -29,7 +26,6 @@
     RUN_CPU,
     RUN_GPU,
 )
->>>>>>> 64f2ec77
 
 
 # Make the helper files in test/ importable
