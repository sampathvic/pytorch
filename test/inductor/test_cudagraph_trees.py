# Owner(s): ["module: inductor"]
# ruff: noqa: F841
import contextlib
import functools
import gc
import importlib
import itertools
import sys
import unittest
import warnings
from collections import defaultdict
from collections.abc import Mapping, Sequence

import torch
import torch._dynamo.config as dynamo_config
import torch.nn as nn
from torch._dynamo.backends.debugging import aot_eager_decomp_partition_with_mode
from torch._dynamo.utils import counters
from torch._functorch._aot_autograd.autograd_cache import AOTAutogradCache
from torch._inductor import config
from torch._inductor.codecache import FxGraphCache
from torch._inductor.compile_fx import compile_fx_inner
from torch._inductor.cudagraph_trees import cudagraphify_impl as tree_cudagraphify_impl
from torch._inductor.cudagraph_utils import FunctionID
from torch._inductor.test_case import TestCase as InductorTestCase
from torch._ops import OpOverload
from torch.fx.experimental.proxy_tensor import make_fx
from torch.fx.immutable_collections import immutable_dict
from torch.testing import FileCheck
from torch.testing._internal.common_cuda import TEST_MULTIGPU
from torch.testing._internal.common_utils import (
    instantiate_parametrized_tests,
    IS_ARM64,
    IS_CI,
    IS_LINUX,
    IS_WINDOWS,
    IS_X86,
    parametrize,
    skipIfRocm,
    TEST_CUDA_GRAPH,
)
from torch.utils._mode_utils import no_dispatch
from torch.utils._python_dispatch import TorchDispatchMode


if IS_WINDOWS and IS_CI:
    sys.stderr.write(
        "Windows CI does not have necessary dependencies for test_torchinductor yet\n"
    )
    if __name__ == "__main__":
        sys.exit(0)
    raise unittest.SkipTest("requires sympy/functorch/filelock")

importlib.import_module("functorch")
importlib.import_module("filelock")

from torch.testing._internal.inductor_utils import HAS_CUDA


aten = torch.ops.aten
requires_cuda = unittest.skipUnless(HAS_CUDA, "requires cuda")
requires_multigpu = functools.partial(
    unittest.skipIf, not TEST_MULTIGPU, "requires multiple cuda devices"
)
from io import StringIO


def get_compile_fn(backend):
    if backend == "cudagraphs":
        return functools.partial(torch.compile, backend="cudagraphs")
    else:
        return functools.partial(torch.compile, mode="reduce-overhead")


class capture_stderr(list):
    """
    Replace sys.stderr with a temporary StringIO
    """

    def __enter__(self):
        self.sys_stderr = sys.stderr
        self.stringio = StringIO()
        sys.stderr = self.stringio
        return self

    def __exit__(self, *args):
        self.append(str(self.stringio.getvalue()))
        del self.stringio
        sys.stderr = self.sys_stderr


def cdata(t):
    return t.untyped_storage()._cdata


class TestCase(InductorTestCase):
    @classmethod
    def setUpClass(cls):
        super().setUpClass()
        cls._stack = contextlib.ExitStack()
        cls._stack.enter_context(
            config.patch(
                {
                    "debug": True,
                    "cpp.min_chunk_size": 1,
                    "triton.autotune_pointwise": False,  # too slow
                    "implicit_fallbacks": False,
                }
            )
        )

    @classmethod
    def tearDownClass(cls):
        cls._stack.close()
        super().tearDownClass()

    def setUp(self):
        torch._dynamo.reset()
        super().setUp()

    def tearDown(self):
        super().tearDown()
        torch._dynamo.reset()


if HAS_CUDA:

    def get_all_cudagraph_segments():
        segments = torch.cuda.memory_snapshot()
        return [segment for segment in segments if segment["segment_pool_id"] != (0, 0)]

    def all_live_blocks():
        blocks_addrs = []
        for segment in get_all_cudagraph_segments():
            addr = segment["address"]
            for block in segment["blocks"]:
                if block["state"] == "active_allocated":
                    blocks_addrs.append(addr)
                addr += block["size"]

        return blocks_addrs

    def all_live_block_count():
        return len(all_live_blocks())

    class CudaGraphTreeTests(TestCase):
        def setUp(self):
            super().setUp()
            self.graph_stack = contextlib.ExitStack()
            self.graph_stack.enter_context(
                config.patch(
                    {
                        "triton.cudagraphs": True,
                        "triton.cudagraph_trees": True,
                        "triton.fast_path_cudagraph_asserts": True,  # too slow
                        "triton.slow_path_cudagraph_asserts": True,
                    }
                )
            )
            self.graph_stack.enter_context(
                dynamo_config.patch(automatic_dynamic_shapes=True)
            )
            self.device_idx = torch.rand([0], device="cuda").device.index
            warnings.filterwarnings("ignore")

        def tearDown(self):
            super().tearDown()
            torch._dynamo.reset()
            gc.collect()
            torch.cuda.empty_cache()
            self.graph_stack.close()

            self.assertIsNone(self.get_manager())
            self.assertEqual(all_live_block_count(), 0)
            self.assertEqual(len(get_all_cudagraph_segments()), 0)
            warnings.resetwarnings()

        def get_manager(self, device_index=None):
            return torch._inductor.cudagraph_trees.get_container(
                self.device_idx if not device_index else device_index
            ).tree_manager

        def get_roots(self):
            return self.get_manager().get_roots()

        def curr_node(self):
            return self.get_manager().current_node

        def get_root_children(self):
            return [root.num_descendants() for root in self.get_roots()]

        def cudagraphify_impl(
            self, *args, is_inference=True, is_backward=False, **kwargs
        ):
            return tree_cudagraphify_impl(
                *args,
                **kwargs,
                device_index=self.device_idx,
                is_inference=is_inference,
                is_backward=is_backward,
            )

        @staticmethod
        def run_twc(fn, *args, **kwargs):
            fn(*args, **kwargs)
            return fn(*args, **kwargs)

        def num_checkpoints(self):
            return self.get_manager().debug_checkpointing_counter

        def test_run_simple(self):
            def foo(x):
                return x * x * x

            foo_opt = torch.compile(foo)
            ones = torch.ones([4, 4], device="cuda")
            zeros = torch.zeros([5, 5], device="cuda")
            self.run_twc(foo_opt, ones)
            self.run_twc(foo_opt, zeros)
            self.assertEqual(self.get_root_children(), [0, 0])

        def check_rng(self):
            @torch.compile(mode="reduce-overhead")
            def foo():
                return torch.rand([20])

            torch.manual_seed(0)

            out = foo()
            out2 = foo()
            out3 = foo()

            torch.manual_seed(0)

            self.assertEqual(out, foo())
            self.assertEqual(out2, foo())
            self.assertEqual(out3, foo())

        @torch._inductor.config.patch("fallback_random", True)
        def test_rng_trees(self):
            self.check_rng()

        @torch._inductor.config.patch("triton.cudagraph_trees", False)
        @torch._inductor.config.patch("fallback_random", True)
        def test_rng_non_trees(self):
            self.check_rng()

        def test_mutation_reinplaced(self):
            import torch.nn as nn

            class Model(nn.Module):
                def __init__(self) -> None:
                    super().__init__()

                def forward(self, input, other, out):
                    input = torch.logical_xor(input=input, other=other, out=out)
                    return input

            x = torch.rand([1, 2, 1, 4, 9, 7], dtype=torch.float32).cuda()
            y = torch.rand([1, 2, 1, 4, 9, 7], dtype=torch.float32).cuda()
            z = torch.rand([1, 2, 1, 4, 9, 7], dtype=torch.float16).cuda()

            model = Model().cuda()
            eag = model(x, y, z)
            with capture_stderr() as captured_output:
                opt = torch.compile(model.forward, mode="reduce-overhead")(x, y, z)

            FileCheck().check(
                "skipping cudagraphs due to mutated inputs (1 instances). Found from"
            ).check("torch.logical_xor").run(captured_output[0])
            self.assertEqual(counters["inductor"]["cudagraph_skips"], 1)

        @requires_multigpu()
        @parametrize("backend", ("inductor", "cudagraphs"))
        def test_multiple_devices_msg(self, backend):
            def foo(x, y):
                return (x + 1, y + 2)

            foo = get_compile_fn(backend)(foo)
            with capture_stderr() as captured_output:
                foo(torch.ones([10], device="cuda"), torch.ones([20]))

            FileCheck().check(
                "skipping cudagraphs due to cpu device (arg1_1). Found from"
            ).check("y + 2").run(captured_output[0])
            self.assertEqual(counters["inductor"]["cudagraph_skips"], 1)

            with capture_stderr() as captured_output:
                foo(
                    torch.ones([10], device="cuda:0"), torch.ones([10], device="cuda:1")
                )

            FileCheck().check("skipping cudagraphs due to multiple devices").run(
                captured_output[0]
            )
            self.assertEqual(counters["inductor"]["cudagraph_skips"], 2)

        @torch._inductor.config.patch("triton.cudagraph_skip_dynamic_graphs", True)
        def test_skip_symbolic(self):
            @torch.compile(dynamic=True)
            def foo(x, y):
                return x + y

            with capture_stderr() as captured_output:
                foo(torch.rand([10], device="cuda"), torch.rand([10], device="cuda"))

            FileCheck().check(
                "skipping cudagraphs due to graph with symbolic shapes inputs"
            ).check("x + y").run(captured_output[0])
            self.assertEqual(counters["inductor"]["cudagraph_skips"], 1)

        @parametrize("backend", ("inductor", "cudagraphs"))
        @torch._dynamo.config.patch("cudagraph_backend_keep_input_mutation", True)
        @torch._dynamo.config.patch("cudagraph_backend_support_input_mutation", True)
        @torch._inductor.config.patch("triton.cudagraph_support_input_mutation", True)
        def test_mutation_on_inp(self, backend):
            def foo(x):
                x.add_(2)
                return x

            foo = get_compile_fn(backend)(foo)

            def inp():
                return torch.ones([10], device="cuda")

            with capture_stderr() as captured_output:
                foo(inp())

            FileCheck().check(
                "skipping cudagraphs due to mutated inputs (1 instances). Found from"
            ).check(".add_(2)").run(captured_output[0])
            self.assertEqual(counters["inductor"]["cudagraph_skips"], 1)

            # mutation on inp doesnt hit cudagraphs
            self.assertEqual(len(self.get_manager().roots), 0)

            # mutation on parameters/buffers hits cudagraphs
            class Mod(torch.nn.Module):
                def __init__(self) -> None:
                    super().__init__()
                    self.buf = torch.ones([10], device="cuda")

                def forward(self, x):
                    self.buf.add_(x)
                    return self.buf + x

            def foo(mod, x):
                return mod(x)

            foo = get_compile_fn(backend)(foo)
            mod = Mod()
            mod2 = Mod()

            for _ in range(3):
                self.assertEqual(foo(mod, inp()), mod2(inp()))
                self.assertEqual(mod.buf, mod2.buf)

            self.assertIsNotNone(self.get_manager())

        @parametrize("backend", ("inductor", "cudagraphs"))
        @torch._dynamo.config.patch("cudagraph_backend_keep_input_mutation", True)
        @torch._dynamo.config.patch("cudagraph_backend_support_input_mutation", False)
        @torch._inductor.config.patch("triton.cudagraph_support_input_mutation", False)
        def test_mutation_cudagraph_managed_tensors_config(self, backend):
            def foo(x):
                return x + 1

            def mut(x):
                x.add_(2)
                return x

            def non_mut(x):
                return x.add(2)

            mut = get_compile_fn(backend)(mut)
            foo = get_compile_fn(backend)(foo)

            with capture_stderr() as captured_output:
                for i in range(3):
                    torch.compiler.cudagraph_mark_step_begin()
                    inp = torch.rand([4], device="cuda")

                    tmp = foo(inp)
                    mut_out = mut(tmp)
                    self.assertEqual(mut_out, non_mut(foo(inp)))
            FileCheck().check_count(
                "skipping cudagraphs due to mutated inputs (1 instances). Found from",
                1,
                exactly=True,
            ).run(captured_output[0])

        @parametrize("backend", ("inductor", "cudagraphs"))
        @torch._dynamo.config.patch("cudagraph_backend_keep_input_mutation", True)
        @torch._dynamo.config.patch("cudagraph_backend_support_input_mutation", True)
        @torch._inductor.config.patch("triton.cudagraph_support_input_mutation", True)
        def test_mutation_cudagraph_managed_tensors(self, backend):
            def foo(x):
                return x + 1

            def mut(x):
                x.add_(2)
                return x

            def non_mut(x):
                return x.add(2)

            mut = get_compile_fn(backend)(mut)
            foo = get_compile_fn(backend)(foo)

            with capture_stderr() as captured_output:
                for i in range(3):
                    torch.compiler.cudagraph_mark_step_begin()
                    inp = torch.rand([4], device="cuda")

                    tmp = foo(inp)
                    mut_out = mut(tmp)
                    self.assertEqual(mut_out, non_mut(foo(inp)))
            FileCheck().check_count(
                "skipping cudagraphs due to mutated inputs (1 instances). Found from",
                0,
                exactly=True,
            ).run(captured_output[0])
            self.assertTrue("cudagraph_skips" not in counters["inductor"])

            torch.compiler.cudagraph_mark_step_begin()
            inp = torch.rand([4], device="cuda")
            tmp = foo(inp)
            mut_inp = tmp.clone()
            # in this case, what previously a mutated cudagraph managed tensor is no longer,
            # now its an input from eager we should fallback to inductor without cudagraphs
            with capture_stderr() as captured_output:
                mut(mut_inp)
            FileCheck().check(
                "skipping cudagraphs due to mutated inputs (1 instances). Found from"
            ).check("x.add_(2)").run(captured_output[0])
            self.assertEqual(mut_inp, non_mut(foo(inp)))
            self.assertEqual(counters["inductor"]["cudagraph_skips"], 1)

        @parametrize("backend", ("inductor", "cudagraphs"))
        @torch._dynamo.config.patch("cudagraph_backend_keep_input_mutation", True)
        @torch._dynamo.config.patch("cudagraph_backend_support_input_mutation", True)
        @torch._inductor.config.patch("triton.cudagraph_support_input_mutation", True)
        def test_mutation_cudagraph_managed_tensor_warn(self, backend):
            def foo(x):
                return x.add_(1)

            def fee(y, z):
                return z.add(3)

            def inp():
                return torch.rand([4], device="cuda")

            foo = get_compile_fn(backend)(foo)
            fee = get_compile_fn(backend)(fee)

            with capture_stderr() as captured_output:
                for _ in range(3):
                    torch.compiler.cudagraph_mark_step_begin()
                    fee(inp(), foo(inp()))
            FileCheck().check_count(
                "skipping cudagraphs due to mutated inputs (1 instances). Found from",
                1,
                exactly=True,
            ).run(captured_output[0])
            self.assertEqual(counters["inductor"]["cudagraph_skips"], 1)

        @parametrize("backend", ("inductor", "cudagraphs"))
        @torch._dynamo.config.patch("cudagraph_backend_keep_input_mutation", True)
        @torch._dynamo.config.patch("cudagraph_backend_support_input_mutation", True)
        @torch._inductor.config.patch("triton.cudagraph_support_input_mutation", True)
        def test_mutation_cudagraph_managed_tensor_warn_only_once(self, backend):
            def foo(x):
                return x + 1

            def mut(x):
                x.add_(2)
                return x

            def inp():
                return torch.rand([4], device="cuda")

            mut = get_compile_fn(backend)(mut)
            foo = get_compile_fn(backend)(foo)

            with capture_stderr() as captured_output:
                # Should warn for current_node=None
                mut(inp())

                for i in range(3):
                    torch.compiler.cudagraph_mark_step_begin()
                    tmp = foo(inp())
                    mut(tmp)  # should not warn

                mut_inp = tmp.clone()
                mut(mut_inp)  # should not warn since mut has warned

            FileCheck().check_count(
                "skipping cudagraphs due to mutated inputs (1 instances). Found from",
                1,
                exactly=True,
            ).run(captured_output[0])
            self.assertEqual(counters["inductor"]["cudagraph_skips"], 1)

        def test_function_compiled_multiple_times(self):
            def foo(x):
                y = foo2(x)
                y2 = foo2(y)
                return y + y2

            def foo2(x):
                torch._dynamo.graph_break()
                return x * x * x

            foo_opt = torch.compile(foo)
            ones = torch.ones([4, 4], device="cuda")
            foo(ones)
            foo_opt(ones)
            foo_opt(ones)
            self.assertEqual(foo_opt(ones), foo(ones))
            # paths
            children = self.get_root_children()
            # one root with two children
            self.assertEqual(children, [2])

        def test_end_recording_early(self):
            def foo(x):
                y = x * x * x
                torch._dynamo.graph_break()
                z = x + y
                return z

            @torch.compile
            def foo2(x):
                return x + 4

            foo_opt = torch.compile(foo)

            for _ in range(3):
                out = foo_opt(torch.ones([4, 4], device="cuda"))
                del out

                # when I tried inducing separate recordings via graph break,
                # the frame kept interferring by keeping outputs alive
                # this isnt great by simulates the logic.
                from torch._dynamo.mutation_guard import GenerationTracker

                GenerationTracker.generation -= 1

                out = foo2(torch.ones([4, 4], device="cuda"))
                del out

            foo_opt(torch.ones([4, 4], device="cuda"))

            # Two separate traces - one has a child, one doesnt
            self.assertEqual(self.get_root_children(), [1, 0])

        def test_execution_into_recording(self):
            def foo(x):
                y = x + x

                if y.sum() > 0:
                    return y + 10
                else:
                    return y - 10

            foo_opt = torch.compile(foo)
            inp = torch.zeros([4, 4], dtype=torch.float, device="cuda")
            self.assertEqual(foo_opt(inp), foo(inp))
            self.assertEqual(foo_opt(inp), foo(inp))

            inp.add_(1)
            out_eager = foo(inp)
            out_warmup = foo_opt(inp)
            self.assertEqual(out_warmup, out_eager)
            # warmup should be have storage deallocator hooked on
            self.assertEqual(all_live_block_count(), 1)

            out_live = foo_opt(inp)
            self.assertEqual(out_live, out_eager)

            # should be in recording mode, with storage deallocator hooked on
            self.assertEqual(all_live_block_count(), 1)
            # warmup should have been freed
            del out_warmup
            # should be in recording mode, with storage deallocator hooked on
            self.assertEqual(all_live_block_count(), 1)

            del out_live
            self.assertEqual(all_live_block_count(), 0)

            out = foo_opt(inp)
            self.assertEqual(foo(inp), out)

            # should be in execution mode
            self.assertEqual(all_live_block_count(), 0)

        def test_forward_with_skipped_cudagraphed_backward(self):
            @torch.compile(mode="reduce-overhead")
            def foo(x):
                return x * x * x

            for _ in range(3):
                inp = torch.rand([20, 20], device="cuda", requires_grad=True)
                out = foo(inp)

                with config.patch(always_complex_memory_overlap_TESTING_ONLY=True):
                    back_inp = torch.empty_strided([20, 20], [0, 1], device="cuda")
                    out.backward(back_inp)

            # we should not have cudagraph'd the backwards
            new_id = self.get_manager().new_graph_id().id
            self.assertEqual(new_id, 1)

            self.assertFalse(self.get_manager().running_forwards_with_pending_backwards)

        @torch._functorch.config.patch("enable_autograd_cache", True)
        @torch._inductor.config.patch("fx_graph_cache", True)
        @torch._inductor.config.patch("fx_graph_remote_cache", False)
        # Currently fx graph cache is turned off for specialize_float=False
        @torch._dynamo.config.patch("specialize_float", True)
        def test_cache_hit_forward_miss_backward(self):
            # Test that we don't cache cudagraphs, skipping cudagraphs on backward on a cache miss

            @torch.compile(mode="reduce-overhead")
            def foo(x):
                return x * x * x

            # Run forwards, fx graph should cache miss
            for _ in range(3):
                torch._dynamo.reset()
                counters.clear()
                FxGraphCache.clear()
                AOTAutogradCache.clear()

                with config.patch(always_complex_memory_overlap_TESTING_ONLY=True):
                    inp = torch.rand([20, 20], device="cuda", requires_grad=True)
                    out = foo(inp)
                    self.assertEqual(counters["inductor"]["fxgraph_cache_miss"], 1)

                    # Reset dynamo and related caches except for FXGraphCache
                    torch._dynamo.reset()
                    # Forwards should be a cache hit now, we still skip cudagraphs
                    inp = torch.rand([20, 20], device="cuda", requires_grad=True)
                    out = foo(inp)
                    self.assertEqual(counters["inductor"]["fxgraph_cache_miss"], 1)
                    self.assertEqual(counters["inductor"]["fxgraph_cache_hit"], 1)

                    # Run backward without complex memory overlap being set

                # Run the backward without complex memory overlap reason
                # cache should miss, but cudagraphs should not run
                # because forward skipped it
                back_inp = torch.empty_strided([20, 20], [0, 1], device="cuda")
                out.backward(back_inp)
                self.assertEqual(counters["inductor"]["fxgraph_cache_miss"], 2)

            # Run it one more time, this time AOTAutogradCache will hit
            self.assertEqual(counters["aot_autograd"]["autograd_cache_miss"], 2)
            self.assertEqual(counters["aot_autograd"]["autograd_cache_saved"], 1)

            torch._dynamo.reset()
            inp = torch.rand([20, 20], device="cuda", requires_grad=True)
            out = foo(inp)
            back_inp = torch.empty_strided([20, 20], [0, 1], device="cuda")
            out.backward(back_inp)

            self.assertEqual(counters["aot_autograd"]["autograd_cache_hit"], 1)

            # we should not have cudagraph'd anything
            assert self.get_manager() is None

        @torch._functorch.config.patch("enable_autograd_cache", True)
        @torch._inductor.config.patch("fx_graph_cache", True)
        @torch._inductor.config.patch("fx_graph_remote_cache", False)
        # Currently fx graph cache is turned off for specialize_float=False
        @torch._dynamo.config.patch("specialize_float", True)
        @requires_multigpu()
        def test_cached_boxed_forward_device_index(self):
            @torch.compile(mode="reduce-overhead")
            def foo(x):
                return x * x * x

            # Run with device index 1 so that we can see
            # on a cache hit we stay on device index 1
            with torch.cuda._DeviceGuard(1):
                torch.cuda.set_device(1)

                inp = torch.rand([20, 20], device="cuda", requires_grad=True)
                out = foo(inp)
                self.assertEqual(counters["inductor"]["fxgraph_cache_miss"], 1)
                # Compile the backward and save to cache
                back_inp = torch.empty_strided([20, 20], [0, 1], device="cuda")
                out.backward(back_inp)
                self.assertEqual(counters["inductor"]["fxgraph_cache_miss"], 2)
                self.assertEqual(counters["aot_autograd"]["autograd_cache_miss"], 1)
                self.assertEqual(counters["aot_autograd"]["autograd_cache_saved"], 1)

                # Reset dynamo and rerun a few times
                for i in range(3):
                    torch._dynamo.reset()

                    inp = torch.rand([20, 20], device="cuda", requires_grad=True)
                    out = foo(inp)
                    # Should cache hit each time; boxed_forward_device_index should still be set properly to 1
                    self.assertEqual(
                        counters["aot_autograd"]["autograd_cache_hit"], i + 1
                    )
                    back_inp = torch.empty_strided([20, 20], [0, 1], device="cuda")
                    out.backward(back_inp)

            # After everything, we should have cudagraphs on device 1
            self.assertTrue(self.get_manager(device_index=0) is None)
            self.assertFalse(self.get_manager(device_index=1) is None)

        @torch._functorch.config.patch("enable_autograd_cache", True)
        @torch._inductor.config.patch("fx_graph_cache", True)
        @torch._inductor.config.patch("fx_graph_remote_cache", False)
        # Currently fx graph cache is turned off for specialize_float=False
        @torch._dynamo.config.patch("specialize_float", True)
        def test_backward_gets_cached_cudagraphs(self):
            # We pass cpu tensors to foo and save that into the cache
            # On a subsequent run in a new process, cudagraphs should be
            # disabled properly on both forward and backwards runs.

            @torch.compile(mode="reduce-overhead")
            def foo(x):
                return x * x * x

            torch._dynamo.reset()
            counters.clear()
            FxGraphCache.clear()
            AOTAutogradCache.clear()

            # Use cpu device to disable cudagraphs during compilation
            inp = torch.rand([20, 20], device="cpu", requires_grad=True)
            out = foo(inp)
            self.assertEqual(counters["inductor"]["fxgraph_cache_miss"], 1)

            back_inp = torch.empty_strided([20, 20], [0, 1], device="cpu")
            out.backward(back_inp)
            self.assertEqual(counters["inductor"]["fxgraph_cache_miss"], 2)

            # Run again on new process
            torch._dynamo.reset()

            # Forward and backward should also disable cudagraphs without compilation
            inp = torch.rand([20, 20], device="cpu", requires_grad=True)
            out = foo(inp)
            # AOTAutogradCache will load the forward and the backward from cache immediately, so fx_graph_cache_hit will equal 2
            self.assertEqual(counters["inductor"]["fxgraph_cache_hit"], 2)
            self.assertEqual(counters["aot_autograd"]["autograd_cache_hit"], 1)
            torch._dynamo.reset()

            back_inp = torch.empty_strided([20, 20], [0, 1], device="cpu")
            out.backward(back_inp)

            # we should not have cudagraph'd anything
            assert self.get_manager() is None

        @torch._inductor.config.patch("triton.skip_cudagraph_warmup", True)
        @torch._functorch.config.patch("enable_autograd_cache", True)
        @torch._inductor.config.patch("fx_graph_cache", True)
        @torch._inductor.config.patch("fx_graph_remote_cache", False)
        # Currently fx graph cache is turned off for specialize_float=False
        @torch._dynamo.config.patch("specialize_float", True)
        def test_cached_forward_backward(self):
            counters.clear()
            AOTAutogradCache.clear()
            FxGraphCache.clear()

            @torch.compile
            def foo(x):
                torch.manual_seed(0)
                y = x * 2
                return torch.sin(y) * torch.nn.functional.dropout(x, p=0.4)

            inp = torch.rand([4, 4], requires_grad=True, device="cuda")
            inp2 = inp.detach().clone().requires_grad_(True)
            out = foo(inp)

            out.sum().backward()

            self.assertEqual(self.get_root_children(), [1])

            # the three saved tensors should die in the backward
            # we kept alive the output
            self.assertEqual(self.curr_node().expected_dead_indices_before_graph, [])
            self.assertEqual(
                self.curr_node().expected_dead_indices_after_graph,
                [(0, 1), (0, 2)],
            )
            self.assertFalse(self.get_manager().new_graph_id().id == 0)
            self.assertEqual(counters["aot_autograd"]["autograd_cache_miss"], 1)

            # Reset dynamo and rerun. We should see a cache hit now
            torch._dynamo.reset()

            out2 = foo(inp2)
            out2.sum().backward()
            self.assertEqual(out, out2)
            self.assertEqual(inp.grad, inp2.grad)

            self.assertEqual(self.get_root_children(), [1])
            self.assertFalse(self.get_manager().new_graph_id().id == 0)
            self.assertEqual(counters["aot_autograd"]["autograd_cache_hit"], 1)

        @parametrize("backend", ("inductor", "cudagraphs"))
        def test_forward_backward_not_called(self, backend):
            def foo(x, y):
                x_out = x * x * x
                torch._dynamo.graph_break()
                y_out = y * y * y
                return x_out, y_out

            foo = get_compile_fn(backend)(foo)

            for _ in range(3):
                inps = [
                    torch.rand([20, 20], requires_grad=True, device="cuda")
                    for _ in range(2)
                ]
                x_out, y_out = foo(inps[0], inps[1])
                x_out.sum().backward()

            self.assertFalse(self.get_manager().running_forwards_with_pending_backwards)

            # we should not have cudagraph'd the y backward
            new_id = self.get_manager().new_graph_id().id
            self.assertEqual(new_id, 3)

        def _test_unaligned_static_input_impl(self, expected_clones):
            def fn(x, y):
                return (x + y,)

            def get_aligned_inputs():
                return [torch.rand([5, 5], device="cuda") for _ in range(2)]

            mod = make_fx(fn)(*get_aligned_inputs())

            mode = torch._subclasses.FakeTensorMode()

            with mode:
                inps = [torch.rand([6, 5], device="cuda")[1:] for _ in range(2)]

            compiled_f = compile_fx_inner(
                mod, inps, static_input_idxs=[0], cudagraphs=True
            )

            def get_unaligned_inputs():
                return [torch.rand([6, 5], device="cuda")[1:] for _ in range(2)]

            class CloneCounterMode(TorchDispatchMode):
                def __init__(self) -> None:
                    self.count = 0

                def __torch_dispatch__(self, func, types, args=(), kwargs=None):
                    kwargs = {} if kwargs is None else kwargs
                    self.count += func is torch.ops.aten.clone.default
                    return func(*args, **kwargs)

            for _ in range(3):
                with CloneCounterMode() as m:
                    compiled_f(get_unaligned_inputs())
                    self.assertEqual(m.count, expected_clones)

                    compiled_f(get_aligned_inputs())
                    self.assertEqual(m.count, expected_clones)

        def test_unaligned_static_input_trees(self):
            self._test_unaligned_static_input_impl(expected_clones=0)

        @torch._inductor.config.patch("triton.cudagraph_trees", False)
        def test_unaligned_static_input_non_trees(self):
            self._test_unaligned_static_input_impl(expected_clones=0)

        @torch._inductor.config.patch("triton.cudagraphs", False)
        def test_unaligned_static_input_no_cudagraphs(self):
            self._test_unaligned_static_input_impl(expected_clones=0)

        def test_sparsity(self):
            def foo(view_6, buf31):
                return aten._sparse_coo_tensor_with_dims_and_tensors(
                    1,
                    1,
                    [1000000, 64],
                    view_6,
                    buf31,
                    dtype=torch.float32,
                    layout=torch.sparse_coo,
                    device="cuda",
                    pin_memory=None,
                )

            foo_opt = torch.compile(foo)

            view_6 = torch.zeros([1, 102397], dtype=torch.int64, device="cuda")
            buf31 = torch.rand([102397, 64], device="cuda")

            for _ in range(3):
                self.assertEqual(foo_opt(view_6, buf31), foo(view_6, buf31))

        def test_accumulate_multiple_recordings(self):
            def foo(x):
                y = x + x + x
                torch._dynamo.graph_break()
                if y.sum() <= 0:
                    return y
                else:
                    return y * 10

            foo_opt = torch.compile(foo)

            # two separate compilations & recordings
            out1 = self.run_twc(foo_opt, torch.zeros([5], device="cuda"))

            # out1 gets manually freed
            out2 = self.run_twc(foo_opt, torch.zeros([6], device="cuda"))

            self.assertEqual(all_live_block_count(), 1)

            out3 = self.run_twc(foo_opt, torch.ones([5], device="cuda"))

            self.assertEqual(out3, foo(torch.ones([5], device="cuda")))

            self.assertEqual(all_live_block_count(), 1)
            del out1, out2
            self.assertEqual(all_live_block_count(), 1)

            del out3
            gc.collect()
            self.assertEqual(all_live_block_count(), 0)

        @torch._inductor.config.patch("freezing", True)
        def test_constant_output(self):
            class Mod(torch.nn.Module):
                def __init__(self) -> None:
                    super().__init__()
                    self.param = torch.nn.Parameter(
                        torch.tensor([float(i) for i in range(10)], device="cuda")
                    )

                def forward(self, inp):
                    return self.param, self.param[0:2], inp + 2

            inp = torch.tensor([2], device="cuda")
            m = Mod()
            with torch.no_grad():
                out_eager = m(inp)

                m_comp = torch.compile(m)
                for _ in range(3):
                    self.assertEqual(out_eager, m_comp(inp))

        def test_live_outputs_multiple_graphs(self):
            def foo(x):
                x = x + x + x
                y = x + 1
                torch._dynamo.graph_break()
                z = x * x
                if z.sum() > 0:
                    return y + 1
                else:
                    return y

            foo_opt = torch.compile(foo)

            self.run_twc(foo_opt, torch.zeros([5], device="cuda"))
            self.assertEqual(self.num_checkpoints(), 0)
            out = self.run_twc(foo_opt, torch.ones([5], device="cuda"))

            self.assertEqual(all_live_block_count(), 1)

            del out
            self.assertEqual(all_live_block_count(), 0)

            # we need to checkpoint from function to warmup y + 1,
            # and then again to record it
            self.assertEqual(self.num_checkpoints(), 2)

        def test_expanded_inputs(self):
            x = torch.rand(1, 512, device="cuda").expand(4, 512)

            def foo(x):
                return x + 4 + torch.ones([4, 512], device="cuda")

            foo_opt = torch.compile()(foo)

            for _ in range(3):
                self.assertEqual(foo_opt(x), foo(x))

            self.assertFalse(self.get_manager().new_graph_id().id == 0)

        @torch._inductor.config.patch("triton.skip_cudagraph_warmup", True)
        def test_tensor_dies_between_checkpoint(self):
            def foo(args):
                x = args[0]
                args.clear()
                return x + 1, x + 2

            inp = torch.rand([4], device="cuda")
            inp_list = [inp]
            foo_cg = self.cudagraphify_impl(foo, inp_list, ())
            foo_cg(inp_list)
            foo_cg([inp])

            out1, out2 = foo_cg([inp])
            inp = [out1]

            del out1, out2

            def foo2(args):
                x = args[0]
                args.clear()
                return [x * x * x]

            self.assertEqual(self.num_checkpoints(), 0)
            foo2_cg = self.cudagraphify_impl(foo2, inp, ())

            x = foo2_cg(inp)[0]

            self.assertEqual(self.num_checkpoints(), 1)
            # out2 dies between the previous recording and the new one,
            # need to be manually deallocated after the checkpoint

            self.assertEqual(all_live_block_count(), 1)
            del x
            self.assertEqual(all_live_block_count(), 0)

        def test_aliased_storage_single_weakref(self):
            @torch.compile(mode="reduce-overhead")
            def foo(x):
                x = x * 20
                x_alias = x[0]
                y = x * 10
                y_alias = y[0]
                torch._dynamo.graph_break()
                ind = torch.tensor(4, device="cuda")
                x_alias2 = x[ind:]
                y_alias2 = y[ind:]
                return x, x_alias, x_alias2, y_alias, y_alias2

            for _ in range(4):
                outs = foo(torch.rand([20, 20], device="cuda"))

                ptr_to_ref = {
                    out.untyped_storage().data_ptr(): out.untyped_storage()._cdata
                    for out in outs
                }

                self.assertEqual(len(ptr_to_ref), 2)
                for out in outs:
                    self.assertEqual(
                        ptr_to_ref[out.untyped_storage().data_ptr()],
                        out.untyped_storage()._cdata,
                    )
                del outs
                del out

            node = self.get_manager().current_node
            self.assertEqual(len(list(node.path_live_weakrefs())), 0)
            self.assertFalse(self.get_manager().new_graph_id().id == 0)

        def test_aliasing_static_ref(self):
            class Mod(torch.nn.Linear):
                def forward(self, x):
                    return self.weight.T @ x, self.weight.T, self.weight[0:4]

            m = Mod(10, 10).cuda()

            @torch.compile(mode="reduce-overhead")
            def foo(mod, x):
                return mod(x)

            @torch.compile(mode="reduce-overhead")
            def foo2(x):
                return x[2:]

            param_c = cdata(m.weight)
            for _ in range(3):
                x = torch.rand([10, 10], device="cuda", requires_grad=True)
                torch.compiler.cudagraph_mark_step_begin()
                out1, alias_1, alias_2 = foo(m, x)
                self.assertEqual(len({param_c, cdata(alias_1), cdata(alias_2)}), 1)

                out2 = foo2(out1)
                out2.sum().backward()
                self.assertEqual(cdata(out1), cdata(out2))
                m.weight.grad = None
                m.bias.grad = None

            node = self.curr_node()
            first_node = next(node._path_from_root)
            self.assertFalse(first_node.unaliased_in_all_paths[0])
            self.assertTrue(first_node.cached_tensor_outputs[0] is None)

        @torch._inductor.config.patch("implicit_fallbacks", True)
        def test_multinomial(self):
            def sample_multinomial(probs, num_samples, replacement=True):
                return torch.multinomial(probs, num_samples, replacement=replacement)

            # Create and prepare probability tensor on GPU
            probs = torch.tensor([0.1, 0.2, 0.3, 0.4]).cuda()
            probs = probs / probs.sum()

            # Sample using the function
            num_skipped = counters["inductor"]["cudagraph_skips"]

            with torch._dynamo.utils.preserve_rng_state():
                samples = self.run_twc(
                    sample_multinomial, probs, num_samples=5, replacement=True
                )

            with torch._dynamo.utils.preserve_rng_state():
                samples_compiled = self.run_twc(
                    torch.compile(sample_multinomial),
                    probs,
                    num_samples=5,
                    replacement=True,
                )

            self.assertEqual(samples, samples_compiled)
            self.assertEqual(num_skipped, counters["inductor"]["cudagraph_skips"])

        @skipIfRocm
        def test_checkpointing_resets_persistent_refs(self):
            @torch.compile(mode="reduce-overhead")
            def foo(x):
                return x @ x

            def inp():
                return torch.rand([20, 20], device="cuda", requires_grad=False)

            for _ in range(3):
                foo(inp())

            self.assertEqual(self.num_checkpoints(), 0)

            out = foo(inp())
            out_id = id(out)
            del out
            self.assertEqual(id(foo(inp())), out_id)

            @torch.compile(mode="reduce-overhead")
            def foo2(x):
                return x[0], x @ x

            for i in range(2):
                out = foo(inp())

                from torch._dynamo.mutation_guard import GenerationTracker

                GenerationTracker.generation -= 1

                out_alias, out2 = foo2(out)
                del out_alias

                self.assertEqual(all_live_block_count(), 2)
                del out
                self.assertEqual(all_live_block_count(), 1)
                del out2
                self.assertEqual(all_live_block_count(), 0)

                self.assertEqual(self.num_checkpoints(), i + 1)

            new_out = foo(inp())
            curr_node = self.curr_node()
            self.assertFalse(curr_node.unaliased_in_all_paths[0])
            self.assertFalse(out_id == id(new_out))

        def test_aliased_static_parameter(self):
            inp = torch.rand([20, 20], device="cuda")

            def foo(args):
                x = args[0]
                args.clear()
                return (x[0],)

            foo_cg = self.cudagraphify_impl(foo, [inp], (0,))

            for _ in range(3):
                out = foo_cg([inp])[0]
                self.assertEqual(cdata(inp), cdata(out))

            node = self.curr_node()
            self.assertEqual(node.cached_tensor_outputs, [None])
            self.assertEqual(node.unaliased_in_all_paths, [False])

        def test_warmup_stream_sync(self):
            def foo(args):
                x = args[0]
                args.clear()
                x_orig = x
                for _ in range(100):
                    x = x @ x
                return (x,)

            inp = torch.rand([4096, 4096], device="cuda")
            ref = foo([inp])[0]
            torch.cuda.synchronize()

            user_stream = torch.cuda.Stream()
            with torch.cuda.stream(user_stream):
                foo_cg = self.cudagraphify_impl(foo, [inp], (0,))
                out = foo_cg([inp])[0]
                y = out + 1
                self.assertEqual(y, ref + 1)

        def test_unaligned_static_parameter(self):
            def gen_inp():
                inp = torch.ones([20], device="cuda")
                return [inp[1:]]

            def foo(args):
                x = args[0]
                args.clear()
                return (x + x,)

            foo_cg = self.cudagraphify_impl(foo, gen_inp(), (0,))

            for _ in range(3):
                out = foo_cg(gen_inp())
                self.assertEqual(out, foo(gen_inp()))
                del out

            node = self.curr_node()
            self.assertEqual(node.static_input_data_ptrs, [None])

        def test_amp_cache_disabled(self):
            @torch.compile()
            def foo(x):
                return x + x

            for _ in range(3):
                out = foo(torch.rand([4, 4], device="cuda", requires_grad=True))

            # amp cache for cudagraph outputs should be disabled
            t2 = torch.rand([4, 4], device="cuda")

            with torch.cuda.amp.autocast():
                run_once = out @ t2

                out.detach().zero_()

                run_twice = out @ t2

                self.assertNotEqual(run_once, run_twice)

        def test_remove_hooks_on_cached_tensors(self):
            @torch.compile()
            def foo(x):
                return x * x

            inp = torch.rand([4], device="cuda", requires_grad=True)

            for _ in range(5):
                out = foo(inp)
                self.assertIsNone(out._backward_hooks)
                out.register_hook(lambda: None)

            # today, torch.compile never outputs a leaf tensor which is the only
            # tensor that can register _post_accumulate_grad_hooks
            # add this as a preventative test

            @torch.compile()
            def foo(x):
                return torch.rand([4], device="cuda", requires_grad=True)

            for _ in range(5):
                out = foo(inp)
                self.assertIsNone(out._post_accumulate_grad_hooks)
                out.register_post_accumulate_grad_hook(lambda: None)

        def test_multiple_insert_removal_caching(self):
            torch._C._set_cached_tensors_enabled(True)
            try:
                x = torch.rand([4], device="cuda")

                torch._C._add_cached_tensor(x)
                self.assertTrue(torch._C._is_cached_tensor(x))

                torch._C._add_cached_tensor(x)
                torch._C._remove_cached_tensor(x)

                self.assertFalse(torch._C._is_cached_tensor(x))
            finally:
                torch._C._set_cached_tensors_enabled(False)

        def test_accumulate_grad(self):
            # cudagraph trees shouldnt interfere with accumulation logic

            def compute_grad(grad_output, create_graph):
                x = torch.randn(5, 5, requires_grad=True, device="cuda")

                @torch.compile()
                def foo(x):
                    return x + 2

                y = foo(x)
                y.backward(grad_output, retain_graph=True)
                x_grad = x.grad
                x_grad_clone = x.grad.clone()
                y.backward(grad_output, create_graph=create_graph)
                return x_grad, x_grad_clone

            for _ in range(3):
                grad_output = torch.ones(5, 5, device="cuda")

                # Accumulate in-place when create_graph is False
                x_grad, x_grad_clone = compute_grad(grad_output, create_graph=False)
                self.assertEqual(x_grad, x_grad_clone * 2)

                # Accumulate out-of-place when create_graph is False
                x_grad, x_grad_clone = compute_grad(grad_output, create_graph=True)
                self.assertEqual(x_grad, x_grad_clone)

        def test_frozen_fn(self):
            @torch.compile()
            def foo(x):
                return x @ x

            for _ in range(3):
                out = foo(torch.rand([10, 10], device="cuda"))

            self.assertTrue(self.get_manager().new_graph_id().id == 1)
            frozen = torch._dynamo.run(foo)

            for _ in range(3):
                out = frozen(torch.rand([10, 10], device="cuda"))

            # didnt do additional recordings
            self.assertTrue(self.get_manager().new_graph_id().id == 2)

        def test_empty_cpu_tensor(self):
            def foo(x):
                return x @ x, torch.tensor([])

            foo_opt = torch.compile(foo)
            x = torch.rand([4], device="cuda")

            for _ in range(3):
                out_opt = foo_opt(x)
                self.assertEqual(foo(x), out_opt)

            self.assertTrue(self.get_manager().new_graph_id().id == 1)

        def test_output_alias(self):
            inp = torch.rand([20, 20], device="cuda")

            def foo(args):
                x = args[0]
                args.clear()
                out = x + x
                return (x, x[0])

            foo_cg = self.cudagraphify_impl(foo, [inp], ())

            for _ in range(3):
                out_1, out_2 = foo_cg([inp])
                self.assertEqual(cdata(out_1), cdata(out_2))
                del out_1, out_2
                self.assertEqual(len(list(self.curr_node().path_live_weakrefs())), 0)

            self.assertEqual(self.curr_node().cached_tensor_outputs, [None, None])

        def test_empty_storage(self):
            @torch.compile(mode="reduce-overhead")
            def foo(x):
                return (
                    (x + x + x),
                    torch.zeros([0], device="cuda"),
                    torch.zeros([100], device="cuda")[0:0],
                )

            inp = torch.rand([4], device="cuda")
            for _ in range(3):
                out = foo(inp)
                node = self.curr_node()
                self.assertEqual(len(list(node.path_live_weakrefs())), 1)

            @torch.compile(mode="reduce-overhead")
            def foo(x):
                return (x + x + x), torch.rand([4], device="cuda") + 10

            inp = torch.rand([0], device="cuda")
            for _ in range(3):
                out = foo(inp)
                node = self.curr_node()
                self.assertEqual(len(list(node.path_live_weakrefs())), 1)

        @torch._inductor.config.patch("triton.skip_cudagraph_warmup", True)
        def test_aliased_output_checkpoint(self):
            def foo(args):
                x = args[0]
                args.clear()
                y = x + 2
                return x + 1, y, y[0]

            inp = torch.rand([4, 4], device="cuda")
            foo_cg = self.cudagraphify_impl(foo, [inp], ())
            foo_cg([inp])
            foo_cg([inp])

            out1, out2, out3 = foo_cg([inp])
            inp = [out1]

            del out1, out2, out3

            def foo2(args):
                x = args[0]
                args.clear()
                return [x * x * x]

            self.assertEqual(self.num_checkpoints(), 0)
            foo2_cg = self.cudagraphify_impl(foo2, inp, ())

            x = foo2_cg(inp)[0]

            self.assertEqual(self.num_checkpoints(), 1)
            # out2 and out3 dies between the previous recording and the new one,
            # need to be manually deallocated after the checkpoint

            self.assertEqual(all_live_block_count(), 1)
            del x
            self.assertEqual(all_live_block_count(), 0)

        @skipIfRocm
        @unittest.skipUnless(IS_X86 and IS_LINUX, "cpp contexts are linux only")
        @torch._inductor.config.patch("triton.cudagraph_trees_history_recording", True)
        def test_workspace_allocation_error(self):
            torch._C._cuda_clearCublasWorkspaces()

            prev = torch._inductor.cudagraph_trees.clear_cublas_manager

            try:
                torch._inductor.cudagraph_trees.clear_cublas_manager = (
                    contextlib.nullcontext
                )

                @torch.compile()
                def foo(x, y):
                    return x @ x

                inps = [torch.rand([400, 400], device="cuda") for _ in range(2)]

                thrown = False
                try:
                    foo(*inps)
                except Exception as e:
                    thrown = True
                    if not IS_ARM64:
                        self.assertTrue(
                            "at::cuda::blas::gemm<float>" in str(e)
                            or "at::cuda::blas::gemm_internal_cublas<float>" in str(e)
                        )
                        self.assertTrue(
                            "getCurrentCUDABlasHandle" in str(e)
                            or "getNewWorkspace" in str(e)
                        )

                self.assertTrue(thrown)

            finally:
                torch._C._cuda_clearCublasWorkspaces()
                torch._inductor.cudagraph_trees.clear_cublas_manager = prev
                torch._inductor.cudagraph_trees.get_container(
                    self.device_idx
                ).tree_manager = None

        def test_peristed_output_livenes(self):
            @torch.compile
            def foo(x):
                return x + x

            for _ in range(3):
                foo(torch.rand([2, 2], device="cuda"))

            node = self.get_manager().current_node
            self.assertEqual(len(list(node.path_live_weakrefs())), 0)

            out = foo(torch.rand([2, 2], device="cuda"))
            self.assertTrue(out is node.cached_tensor_outputs[0])
            self.assertEqual(len(list(node.path_live_weakrefs())), 1)

            out_ref = out[0:]
            del out
            self.assertEqual(len(list(node.path_live_weakrefs())), 1)

            del out_ref
            self.assertEqual(len(list(node.path_live_weakrefs())), 0)

        @torch._inductor.config.patch("triton.skip_cudagraph_warmup", True)
        def test_tensor_no_longer_in_pool(self):
            def foo(args):
                x = args[0]
                args.clear()
                return x + 1, x + 2

            inp = torch.rand([4], device="cuda")
            inp_list = [inp]
            foo_cg = self.cudagraphify_impl(foo, inp_list, ())
            x1, x2 = foo_cg(inp_list)

            def foo2(args):
                x = args[0]
                args.clear()
                return [x * x * x]

            inp_list = [x1]
            foo2_cg = self.cudagraphify_impl(foo2, inp_list, ())
            foo2_cg(inp_list)

            del x1, x2
            # TODO make configurable

            x1, x2 = foo_cg([inp])
            self.assertEqual(self.num_checkpoints(), 0)

            # input location has changed, should force recompile and checkpointing
            foo2_cg([torch.zeros_like(x1)])

            self.assertEqual(self.num_checkpoints(), 1)
            self.assertEqual(self.get_root_children(), [2])

        @torch._inductor.config.patch("triton.skip_cudagraph_warmup", True)
        def test_checkpoint_shared_output_storage_deallocation(self):
            def foo(args):
                x = args[0]
                args.clear()
                x_tmp = x + 1
                return x[0], x[1]

            inp = torch.rand([2, 2], device="cuda")
            inp_list = [inp]
            foo_cg = self.cudagraphify_impl(foo, inp_list, ())
            foo_cg(inp_list)
            foo_cg([inp])

            x1, x2 = foo_cg([inp])
            inp = [x1]

            def foo2(args):
                x = args[0]
                args.clear()
                y = x * x
                return y[0], y[1]

            foo2_cg = self.cudagraphify_impl(foo2, inp, ())
            foo2_cg(inp)

            self.assertEqual(self.num_checkpoints(), 1)
            self.assertEqual(
                x1.untyped_storage().data_ptr(), x2.untyped_storage().data_ptr()
            )
            self.assertEqual(all_live_block_count(), 1)
            del x1
            self.assertEqual(all_live_block_count(), 1)
            del x2
            self.assertEqual(all_live_block_count(), 0)

        @torch._inductor.config.patch("triton.skip_cudagraph_warmup", True)
        def test_cleanup(self):
            def test_closure():
                @torch.compile
                def foo(x):
                    return x + 1 + 2, x * 10

                foo(torch.rand([4], device="cuda"))
                return foo(torch.rand([4], device="cuda"))

            out1, out2 = test_closure()
            torch._dynamo.reset()

            # TODO - deallocate on tensor deallocation
            # self.assertTrue(self.get_manager() is not None)
            # del out1
            # self.assertTrue(self.get_manager() is not None)
            # del out2
            self.assertTrue(self.get_manager() is None)

        @torch._inductor.config.patch("triton.skip_cudagraph_warmup", True)
        def test_forward_backward(self):
            @torch.compile
            def foo(x):
                y = x * 2
                return torch.sin(y) * torch.nn.functional.dropout(x, p=0.4)

            inp = torch.rand([4, 4], requires_grad=True, device="cuda")
            out = foo(inp)
            out.sum().backward()

            self.assertEqual(self.get_root_children(), [1])

            # the three saved tensors should die in the backward
            # we kept alive the output
            self.assertEqual(self.curr_node().expected_dead_indices_before_graph, [])
            self.assertEqual(
                self.curr_node().expected_dead_indices_after_graph,
                [(0, 1), (0, 2)],
            )
            self.assertFalse(self.get_manager().new_graph_id().id == 0)

        def test_separate_recordings(self):
            def foo_unopt(x, y):
                return (x + 1) @ y

            foo = torch.compile(foo_unopt)

            foo_unopt(
                torch.ones([20, 20], device="cuda"), torch.ones([20, 20], device="cuda")
            )

            inps = [
                torch.ones([20, 20], device="cuda", requires_grad=False)
                for _ in range(2)
            ]

            out = foo(*inps)
            torch.cuda.synchronize()
            foo(*inps)
            torch.cuda.synchronize()
            foo(*inps)
            torch.cuda.synchronize()

            foo_unopt(
                torch.ones([20, 20], device="cuda"), torch.ones([20, 20], device="cuda")
            )

            inps2 = [
                torch.rand([40, 40], device="cuda", requires_grad=False)
                for _ in range(2)
            ]

            foo(*inps2)
            foo(*inps2)
            foo(*inps2)

            # two separate roots
            self.assertEqual(self.get_root_children(), [0, 0])

        def test_alias_of_parameter(self):
            class AliasMod(nn.Module):
                def __init__(self) -> None:
                    super().__init__()
                    self.param = torch.nn.Parameter(torch.rand([20, 20], device="cuda"))

                def forward(self, x):
                    return self.param[0], self.param, self.param + x

            @torch.compile(mode="reduce-overhead")
            def foo(mod, inp):
                return mod(inp)

            inp = torch.rand([20, 20], device="cuda")
            mod = AliasMod()

            storage_ref = torch.multiprocessing.reductions.StorageWeakRef(
                mod.param.untyped_storage()
            )

            for _ in range(3):
                outs = foo(mod, inp)

            self.assertEqual(mod(inp), outs)

            self.assertFalse(storage_ref.expired())

            node = self.get_manager().current_node
            self.assertEqual(len(list(node.path_live_weakrefs())), 1)

        @torch._dynamo.config.patch("inline_inbuilt_nn_modules", False)
        @torch._inductor.config.patch("triton.cudagraph_support_input_mutation", False)
        def test_unstable_ptr(self):
            import torch

            @torch.compile(mode="reduce-overhead")
            def foo(m, inp):
                return m(inp)

            def f():
                l = []
                m = torch.nn.Linear(20, 20).cuda()
                for _ in range(4):
                    inp = torch.rand([20, 20], device="cuda")
                    foo(m, inp)
                    m.weight.data = torch.rand([20, 20], device="cuda")

            self.assertRaises(RuntimeError, f)

        @requires_multigpu()
        def test_manager_per_device(self):
            def test():
                def foo(args):
                    x = args[0]
                    args.clear()
                    return (x + 3,)

                inp = torch.rand([20, 20], device="cuda:1")

                inp_list = [inp]
                foo_cg = tree_cudagraphify_impl(
                    foo,
                    inp_list,
                    (),
                    device_index=1,
                    is_backward=False,
                    is_inference=True,
                )
                for _ in range(3):
                    self.assertEqual(foo_cg([inp]), foo([inp]))

                self.assertTrue(self.get_manager(device_index=0) is None)
                self.assertFalse(self.get_manager(device_index=1) is None)

            test()
            self.assertTrue(self.get_manager(device_index=1) is None)

        def test_error_on_dealloc_use(self):
            @torch.compile()
            def foo(x):
                return x * x * x

            inp = torch.rand([4], device="cuda")
            out = foo(inp)
            out2 = foo(inp)

            with self.assertRaisesRegex(Exception, "overwritten by a subsequent"):
                out + out

            foo(inp)

            with self.assertRaisesRegex(Exception, "overwritten by a subsequent"):
                out2 + out2

        def test_error_on_dealloc_use2(self):
            @torch.compile()
            def foo(x):
                return x * x * x

            inp = torch.rand([4], device="cuda")
            out = foo(inp).detach()
            out2 = foo(inp).detach()

            with self.assertRaises(Exception) as exc:
                out + out

            FileCheck().check("overwritten").check("x * x * x").run(repr(exc.exception))

            foo(inp)

            with self.assertRaises(Exception) as exc:
                out2 + out2

            FileCheck().check("overwritten").check("x * x * x").run(repr(exc.exception))

        @unittest.skipIf(not torch.backends.cudnn.is_available(), "requires cudnn")
        def test_conv_benchmark(self):
            with torch.backends.cudnn.flags(
                enabled=True, benchmark=True, deterministic=False
            ):
                m = torch.nn.Conv2d(5, 6, [3, 3]).cuda()
                inp = torch.randn([2, 5, 16, 16]).cuda()

                @torch.compile()
                def foo(m, inp):
                    return m(inp)

                foo(m, inp)

        def test_single_stream_use(self):
            @torch.compile()
            def foo(x):
                return (x * x * x).relu()

            inp = torch.rand([4], device="cuda", requires_grad=True)
            streams = set()
            streams_init = {seg["stream"] for seg in get_all_cudagraph_segments()}
            for _ in range(4):
                foo(inp).sum().backward()
                inp.grad = None

            streams = {
                seg["stream"] for seg in get_all_cudagraph_segments()
            } - streams_init
            self.assertEqual(len(streams), 1)
            self.assertFalse(self.get_manager().new_graph_id().id == 0)

        @torch._dynamo.config.patch("assume_static_by_default", False)
        def test_dynamic_backward(self):
            def foo(x):
                x = torch.cat([x, x])
                return torch.addmm(x, x, x).relu(), x.size(0)

            opt_foo = torch.compile(mode="reduce-overhead")(foo)

            def run_test(foo, inp):
                r, s = foo(inp)
                r.sum().backward()
                g = inp.grad.clone()
                inp.grad = None
                r = r.clone()
                return r, s, g

            def run_big_test(inp):
                r0, s0, g0 = run_test(foo, inp)
                r1, s1, g1 = run_test(opt_foo, inp)
                r2, s2, g2 = run_test(opt_foo, inp)
                self.assertEqual(r0, r1)
                self.assertEqual(r0, r2)
                self.assertEqual(s0, s1)
                self.assertEqual(s0, s2)
                self.assertEqual(g0, g1)
                self.assertEqual(g0, g2)

            inp = torch.randn(2, 4, device="cuda", requires_grad=True)
            run_big_test(inp)

            inp = torch.randn(3, 6, device="cuda", requires_grad=True)
            run_big_test(inp)

        def test_dynamic_warmup(self):
            COUNTER = 0

            def f(inps):
                i, x = inps
                inps.clear()
                nonlocal COUNTER
                COUNTER += 1
                return x * 2

            x = torch.randn(2, device="cuda")
            inp_list = [2, x]
            foo_cg = self.cudagraphify_impl(f, inp_list, ())
            foo_cg(inp_list)  # warmup
            foo_cg([2, x])  # record
            foo_cg([2, x])  # replay
            self.assertEqual(COUNTER, 2)

            # Switching the size will require a warmup again
            x = torch.randn(3, device="cuda")
            inp_list = [3, x]
            foo_cg(inp_list)  # warmup
            foo_cg([3, x])  # record
            foo_cg([3, x])  # replay
            self.assertEqual(COUNTER, 4)

        def test_forward_generation(self):
            def foo(x):
                return x * x * x

            def foo2(x):
                return x * 12

            foo_opt = torch.compile(foo)
            foo2_opt = torch.compile(foo2)
            ones = torch.ones([4, 4], device="cuda", requires_grad=True)

            out = foo_opt(ones)
            out2 = foo2_opt(out)

            self.assertEqual(all_live_block_count(), 2)

            self.assertTrue(self.get_manager().running_forwards_with_pending_backwards)

            out2.sum().backward()
            self.assertFalse(self.get_manager().running_forwards_with_pending_backwards)

            ones.grad = None
            del out
            del out2

            foo2_opt(foo_opt(ones)).sum().backward()

            out = foo_opt(ones.detach())
            self.assertFalse(self.get_manager().running_forwards_with_pending_backwards)
            self.assertFalse(self.get_manager().new_graph_id().id == 0)

        def test_warn_on_pending_backward(self):
            @torch.compile
            def foo(x):
                return x * x * x

            out = foo(torch.rand([4, 4], device="cuda", requires_grad=True))
            out = foo(torch.rand([4, 4], device="cuda", requires_grad=True))

            warnings.resetwarnings()
            with warnings.catch_warnings(record=True) as w:
                out = foo(torch.rand([4, 4], device="cuda", requires_grad=True))

            FileCheck().check(
                "Unable to hit fast path of CUDAGraphs because of pending"
            ).run(str(w[0]))
            self.assertTrue(self.get_manager().new_graph_id().id == 0)

        def test_mark_step(self):
            @torch.compile
            def foo(x):
                return x * x * x

            torch.compiler.cudagraph_mark_step_begin()
            out = foo(torch.rand([4, 4], device="cuda", requires_grad=True))

            torch.compiler.cudagraph_mark_step_begin()
            out = foo(torch.rand([4, 4], device="cuda", requires_grad=True))
            self.assertFalse(self.get_manager().new_graph_id().id == 0)

        @torch._dynamo.config.patch("capture_scalar_outputs", True)
        def test_incompatible_cudagraph_ops_item(self):
            @torch.compile(mode="reduce-overhead")
            def foo(x):
                return x.item()

            # NB: This doesn't work with float, because float unbacked codegen
            # is currently broken.  But testing the float case here is also
            # awkward, because we plan to Tensor-ify the float compute, and as
            # a result we'd actually expect this to work with cuda graphs!
            with capture_stderr() as captured_output:
                self.assertEqual(foo(torch.tensor(3, device="cuda")), 3)
                self.assertEqual(foo(torch.tensor(6, device="cuda")), 6)

            # NOTE: this test is named after incompatible ops, but is not skipping due to incompatible ops.
            # This should get fixed.
            FileCheck().check(
                " to incompatible op aten._local_scalar_dense.default"
            ).run(captured_output[0])
            self.assertEqual(counters["inductor"]["cudagraph_skips"], 1)

        @torch._dynamo.config.patch("compiled_autograd", True)
        def test_compiled_autograd_static_input_params(self):
            @torch.compile(mode="reduce-overhead")
            def bwd(loss):
                loss.backward()

            model = torch.nn.Linear(10, 10, bias=False, device="cuda")
            x = torch.randn(10, 10, device="cuda")
            for i in range(5):
                out = model(x)
                bwd(out.sum())
                model.weight.grad = None

            # i=0, 0 copies (warmup)
            # i=1, 2 copies (record, 1/3 inputs marked as static)
            # i>1, 0 copies (run)
            self.assertEqual(
                counters["inductor"]["cudagraph_recorded_non_static_inputs"], 2
            )

        @torch._dynamo.config.patch("capture_dynamic_output_shape_ops", True)
        def test_incompatible_cudagraph_ops_nonzero(self):
            @torch.compile(mode="reduce-overhead")
            def foo(x):
                return x.nonzero()

            with capture_stderr() as captured_output:
                self.assertEqual(
                    foo(torch.tensor([1, 0, 2], device="cuda")),
                    torch.tensor([[0], [2]]),
                )
                self.assertEqual(
                    foo(torch.tensor([1, 0, 0], device="cuda")), torch.tensor([[0]])
                )

            FileCheck().check("incompatible op aten.nonzero.default").check("foo").run(
                captured_output[0]
            )
            self.assertEqual(counters["inductor"]["cudagraph_skips"], 1)

        @torch._dynamo.config.patch("capture_dynamic_output_shape_ops", True)
        def test_incompatible_cudagraph_ops_nonzero_graph_breaks(self):
            @torch.compile(mode="reduce-overhead")
            def foo(x):
                y = x.nonzero()  # skip
                torch._dynamo.graph_break()
                return y.nonzero()  # skip 2 times (due to recompile)

            foo(torch.tensor([1, 0, 2], device="cuda"))
            foo(torch.tensor([1, 0, 0], device="cuda"))

            self.assertEqual(counters["inductor"]["cudagraph_skips"], 3)

        @torch._dynamo.config.patch("capture_dynamic_output_shape_ops", True)
        def test_incompatible_cudagraph_ops_nonzero_backend(self):
            @torch.compile(backend="cudagraphs")
            def foo(x):
                return x.nonzero()

            with capture_stderr() as captured_output:
                self.assertEqual(
                    foo(torch.tensor([1, 0, 2], device="cuda")),
                    torch.tensor([[0], [2]]),
                )
                self.assertEqual(
                    foo(torch.tensor([1, 0, 0], device="cuda")), torch.tensor([[0]])
                )

            FileCheck().check(
                "skipping cudagraphs due to incompatible op (nonzero)"
            ).run(captured_output[0])
            self.assertEqual(counters["inductor"]["cudagraph_skips"], 1)

        @torch._dynamo.config.patch("capture_dynamic_output_shape_ops", True)
        @torch._inductor.config.patch("cpp_wrapper", True)
        def test_skip_cpp_wrapper(self):
            def foo(x):
                return x + 1

            foo_c = torch.compile(mode="reduce-overhead")(foo)

            with capture_stderr() as captured_output:
                t = torch.rand([32], device="cuda")
                self.assertEqual(foo(t), foo_c(t))

            FileCheck().check("skipping cudagraphs due to cpp wrapper enabled").run(
                captured_output[0]
            )
            self.assertEqual(counters["inductor"]["cudagraph_skips"], 1)

        def test_storage_access_error(self):
            x = torch.rand([4], device="cuda")
            torch._C._set_storage_access_error_msg(x, "custom error msg")

            with self.assertRaisesRegex(Exception, "custom error msg"):
                device = x.untyped_storage()

        @torch._dynamo.config.patch("inline_inbuilt_nn_modules", False)
        @torch._inductor.config.patch("triton.cudagraph_support_input_mutation", False)
        def test_static_inputs_address_mutation_log(self):
            class Goo(torch.nn.Module):
                def __init__(self) -> None:
                    super().__init__()
                    self.linear = torch.nn.Linear(2, 2, device="cuda")

                def forward(self, x) -> torch.Tensor:
                    return self.linear(x)

            class Foo(torch.nn.Module):
                def __init__(self) -> None:
                    super().__init__()
                    self.static_tensor = torch.zeros((2, 2), device="cuda")
                    self.goo = Goo()

                def forward(self, x) -> torch.Tensor:
                    self.static_tensor.add_(torch.ones((2, 2), device="cuda"))
                    return self.static_tensor + x + self.goo(x)

            foo = Foo()
            foo = torch.compile(foo, mode="reduce-overhead")
            inp = torch.rand((2, 2), device="cuda")

            for _ in range(3):
                foo(inp)

            # mutates static input tensors' addresses
            foo.static_tensor = torch.ones((2, 2), device="cuda")
            foo.goo.linear.bias = torch.nn.Parameter(torch.ones((2,), device="cuda"))

            with self.assertRaisesRegex(
                Exception,
                r"(?s)static input data pointer changed.\n"
                r"input name: primals_2. data pointer changed from .* to .*. input stack trace:.*"
                r"input name: primals_3. data pointer changed from .* to .*. input stack trace:.*,"
                r" in forward\n.* self.static_tensor.add\_\(torch.ones\(\(2, 2\), device=\"cuda\"\)\).*\n",
            ):
                self.curr_node().run(
                    [foo.goo.linear.weight, foo.goo.linear.bias, foo.static_tensor, inp]
                )

        def _run_iter(self, param, fn):
            fwd_output = fn(torch.ones(2, 2), param)
            fwd_output.sum().backward()
            grad_output = param.grad.detach().clone()
            param.grad = None
            return fwd_output, grad_output

        def _assert_equal_multi_loop(self, param, fn_eager, fn_compiled):
            exp_output, exp_grad = self._run_iter(param, fn_eager)
            for _ in range(5):
                compiled_output, compiled_grad = self._run_iter(param, fn_compiled)
                self.assertEqual(exp_output, compiled_output)
                self.assertEqual(exp_grad, compiled_grad)

        def run_static_input_param_test(self, fn_eager, num_graphs):
            with torch.device("cuda"):
                fn_compiled = torch.compile(fn_eager, mode="reduce-overhead")

                p1 = torch.nn.Parameter(torch.rand([2, 2]))
                self._assert_equal_multi_loop(p1, fn_eager, fn_compiled)

                p2 = torch.nn.Parameter(torch.rand([2, 2]))
                self._assert_equal_multi_loop(p2, fn_eager, fn_compiled)

                # Run p1 again to ensure we reuse the previous recording
                self._assert_equal_multi_loop(p1, fn_eager, fn_compiled)

                self.assertEqual(self.get_manager().new_graph_id().id, num_graphs)

        def _module_test(self, mod, name="weight", param_wrapping=True):
            with torch.device("cuda"):

                def fn(x, mod):
                    return mod(x)

                fn_compiled = torch.compile(fn, mode="reduce-overhead", fullgraph=True)

                def run_test_iter(mod, fn):
                    fwd_output = fn(torch.ones(2, 2), mod)
                    fwd_output.sum().backward()
                    grad_output = mod.weight.grad.detach().clone()
                    mod.zero_grad()
                    return fwd_output, grad_output

                def run_test():
                    exp_output, exp_grad = run_test_iter(mod, fn)
                    for _ in range(5):
                        compiled_output, compiled_grad = run_test_iter(mod, fn_compiled)
                        self.assertEqual(exp_output, compiled_output)
                        self.assertEqual(exp_grad, compiled_grad)

                run_test()
                old_attr = getattr(mod, name)
                modified_attr = torch.rand_like(old_attr)
                if param_wrapping:
                    modified_attr = torch.nn.Parameter(modified_attr)
                setattr(mod, name, modified_attr)
                run_test()
                # Run original version to verify we reuse the other recording
                setattr(mod, name, old_attr)
                run_test()

                # Fwd + bwd graphs for each version of the function => 4 graphs
                self.assertEqual(self.get_manager().new_graph_id().id, 4)

        @torch._dynamo.config.patch("error_on_recompile", True)
        @torch._dynamo.config.patch("inline_inbuilt_nn_modules", True)
        def test_multi_dispatch_single_compile_param_inputs(self):
            # Verify that we can record multiple cudagraphs for a single
            # compiled function with param inputs
            def fn(x, y):
                return x * y

            # Fwd + bwd graphs for each version of the function => 4 graphs
            self.run_static_input_param_test(fn, 4)

        @torch._dynamo.config.patch("error_on_recompile", True)
        @torch._dynamo.config.patch("inline_inbuilt_nn_modules", True)
        def test_multi_dispatch_single_compile_builtin_module(self):
            # Verify that we don't recompile when changing the param of a builtin module
            # and that we record another cudagraph
            # Note: Linear is a builtin module so we enable that config setting above
            self._module_test(torch.nn.Linear(2, 3, device="cuda"))

        @torch._dynamo.config.patch("error_on_recompile", True)
        @torch._dynamo.config.patch("inline_inbuilt_nn_modules", True)
        def test_multi_dispatch_single_compile_builtin_module_buffers(self):
            # Verify that we don't recompile when changing the buffer of a builtin module
            # and that we record another cudagraph
            self._module_test(
                torch.nn.BatchNorm1d(2, device="cuda"),
                name="running_mean",
                param_wrapping=False,
            )

        @torch._inductor.config.patch("triton.cudagraphs", True)
        @torch._dynamo.config.patch("error_on_recompile", True)
        @torch._dynamo.config.patch("inline_inbuilt_nn_modules", True)
        def test_multi_dispatch_custom_module(self):
            # Test that we can correctly dispatch multiple graphs
            # if params of a custom module change
            class TestModule(torch.nn.Module):
                def __init__(self, param) -> None:
                    super().__init__()
                    self.weight = param

                def forward(self, x):
                    return self.weight * x

            self._module_test(
                TestModule(torch.nn.Parameter(torch.rand([2, 2], device="cuda")))
            )

        @torch._dynamo.config.patch("error_on_recompile", True)
        @torch._dynamo.config.patch("inline_inbuilt_nn_modules", True)
        def test_multi_dispatch_custom_module_buffer(self):
            # Test that we can correctly dispatch multiple graphs
            # if buffers of a custom module change
            class TestModule(torch.nn.Module):
                def __init__(self, param, buf) -> None:
                    super().__init__()
                    self.weight = param
                    self.buf = torch.nn.Buffer(buf)

                def forward(self, x):
                    return x * self.weight + self.buf

            self._module_test(
                TestModule(
                    torch.nn.Parameter(torch.rand([2, 2], device="cuda")),
                    torch.rand([2, 2], device="cuda"),
                ),
                name="buf",
                param_wrapping=False,
            )

        @torch._inductor.config.patch("triton.cudagraphs", True)
        @torch._dynamo.config.patch("error_on_recompile", True)
        @torch._dynamo.config.patch("inline_inbuilt_nn_modules", True)
        def test_multi_dispatch_child_node(self):
            # Test that we can correctly dispatch multiple graphs if a child node
            # in the tree has stable input pointers change
            def fn(x, p):
                # Graph 1
                y = x * x
                torch._dynamo.graph_break()
                # Graph 2
                return y * p

            # We have 5 graphs here
            #            Graph 1
            #       /                \
            # Graph 2 w/ p1     Graph 2 w/ p2
            # and then two backward graphs
            self.run_static_input_param_test(fn, 5)

        @torch._dynamo.config.patch("error_on_recompile", True)
        @torch._dynamo.config.patch("inline_inbuilt_nn_modules", True)
        def test_multi_dispatch_parent_node(self):
            def fn(x, p):
                # Graph 1
                y = x * p
                torch._dynamo.graph_break()
                # Graph 2
                return y + x

            # We have 6 graphs here
            #    Graph 1 w/ p1    Graph 1 w/ p2
            #          |                |
            #     Graph 2 (v1)     Graph 2 (v2)
            # There are two versions of graph 2 because
            # we re-record due to different memory state after running the
            # two versions of Graph 1
            # and then two backward graphs
            self.run_static_input_param_test(fn, 6)

        @torch._dynamo.config.patch("error_on_recompile", True)
        @torch._dynamo.config.patch("inline_inbuilt_nn_modules", False)
        @torch._inductor.config.patch("triton.cudagraph_support_input_mutation", True)
        @torch._inductor.config.patch("triton.cudagraph_unexpected_rerecord_limit", 0)
        def test_fallback_to_eager_if_recompiling_too_many_times(self):
            class Foo(torch.nn.Module):
                def __init__(self) -> None:
                    super().__init__()
                    self.param = torch.nn.Parameter(torch.rand([2, 2], device="cuda"))

                def forward(self, x):
                    return x * self.param

            with capture_stderr() as captured_output:
                # We have 3 graphs here
                #             None
                #       /                           \
                # (fwd w/ p1, Graph 0)            (bwd w/p2, Graph2)
                # (bwd w/ p1, Graph 1)
                # All other graphs are skipped because we hit the max recording limit
                # (=0 for each node and function pair)
                fn_compiled = torch.compile(Foo(), mode="reduce-overhead")
                for _ in range(3):
                    fn_compiled(torch.rand([2, 2], device="cuda")).sum().backward()
                    fn_compiled.param.grad = None

                # Change static tensor address
                fn_compiled.param.data = torch.rand([2, 2], device="cuda")
                fn_compiled(torch.rand([2, 2], device="cuda")).sum().backward()
                self.assertEqual(self.get_manager().new_graph_id().id, 3)

            FileCheck().check(
                "skipping cudagraph due to function 0 exceeding max re-recording limit (=0) "
                "on cudagraph node None due to static input data pointer changed."
            ).run(captured_output[0])
            self.assertEqual(counters["inductor"]["cudagraph_skips"], 1)

        @torch._dynamo.config.patch("error_on_recompile", True)
        @torch._dynamo.config.patch("inline_inbuilt_nn_modules", False)
        @torch._inductor.config.patch("triton.cudagraph_support_input_mutation", True)
        @torch._inductor.config.patch("triton.cudagraph_unexpected_rerecord_limit", 0)
        def test_fallback_to_eager_if_recompiling_too_many_times_warn_only_once(self):
            class Foo(torch.nn.Module):
                def __init__(self) -> None:
                    super().__init__()
                    self.param = torch.nn.Parameter(torch.rand([2, 2], device="cuda"))

                def forward(self, x):
                    return x * self.param

            with capture_stderr() as captured_output:
                with torch.device("cuda"):
                    # We have 3 graphs here
                    #             None
                    #       /                           \
                    # (fwd w/ p1, Graph 0)            (bwd w/p2, Graph2)
                    # (bwd w/ p1, Graph 1)
                    # All other graphs are skipped because we hit the max recording limit
                    # (=0 for each node and function pair)
                    fn_compiled = torch.compile(Foo(), mode="reduce-overhead")
                    for _ in range(3):
                        fn_compiled(torch.rand([2, 2], device="cuda")).sum().backward()
                        fn_compiled.param.grad = None

                    for _ in range(5):
                        # Change static tensor address
                        fn_compiled.param.data = torch.rand([2, 2], device="cuda")
                        fn_compiled(torch.rand([2, 2], device="cuda")).sum().backward()
                        fn_compiled.param.grad = None

            FileCheck().check_count(
                "skipping cudagraph due to function 0 exceeding max re-recording limit (=0) "
                "on cudagraph node None due to static input data pointer changed.",
                1,
                exactly=True,
            ).check_count(
                "skipping cudagraph due to function 1 exceeding max re-recording limit (=0) "
                "on cudagraph node None due to static input data pointer changed.",
                1,
                exactly=True,
            ).run(
                captured_output[0]
            )
            self.assertEqual(counters["inductor"]["cudagraph_skips"], 2)

        @torch._dynamo.config.patch("inline_inbuilt_nn_modules", False)
        @torch._inductor.config.patch("triton.cudagraph_support_input_mutation", True)
        @torch._inductor.config.patch("triton.cudagraph_unexpected_rerecord_limit", 0)
        def test_fallback_to_eager_if_recompiling_too_many_times_due_to_cudagraph_managed_tensor(
            self,
        ):
            # By setting triton.cudagraph_support_input_mutation=True, we force re-record
            # if cudagraph managed tensor addresses changed.
            @torch.compile(mode="reduce-overhead")
            def foo(x):
                return x + 1

            @torch.compile(mode="reduce-overhead")
            def goo(x):
                return x * 2

            for _ in range(3):
                torch.compiler.cudagraph_mark_step_begin()
                inp = torch.rand((2, 3), device="cuda")
                y = foo(inp)
                z = goo(y)

            with capture_stderr() as captured_output:
                torch.compiler.cudagraph_mark_step_begin()
                x = torch.rand(2, 3, device="cuda")
                y = foo(x)
                y_clone = y.clone()
                z = goo(y_clone)

            # eager function should run successfully
            for _ in range(5):
                torch.compiler.cudagraph_mark_step_begin()
                x = torch.rand(2, 3, device="cuda")
                y = foo(x)
                y_clone = y.clone()
                z = goo(y_clone)

            FileCheck().check_count(
                "skipping cudagraph due to function 1 exceeding max re-recording limit (=0) "
                "on cudagraph node 0 due to cudagraph managed tensor data pointer changed",
                1,
                exactly=True,
            ).run(captured_output[0])
            self.assertEqual(counters["inductor"]["cudagraph_skips"], 1)

        @torch._dynamo.config.patch("inline_inbuilt_nn_modules", False)
        @torch._dynamo.config.patch("error_on_recompile", True)
        @torch._dynamo.config.patch("inline_inbuilt_nn_modules", True)
        @torch._inductor.config.patch("triton.cudagraph_unexpected_rerecord_limit", 1)
        def test_not_fallback_to_eager_if_have_not_recompiling_too_many_times(self):
            def fn(x, y):
                return x * y

            # We have 4 graphs here
            #             None
            #       /                           \
            # (fwd w/ p1, Graph 0)            (fwd w/p2, Graph2)
            # (bwd w/ p1, Graph 1)            (bwd w/p2, Graph3)
            self.run_static_input_param_test(fn, 4)
            self.assertEqual(counters["inductor"]["cudagraph_skips"], 0)

        def test_tensor_constant_mutation(self):
            class Foo(torch.nn.Module):
                def __init__(self) -> None:
                    super().__init__()
                    self.tensor_constant = torch.ones((2, 3), device="cuda")

                def forward(self, x: torch.Tensor) -> torch.Tensor:
                    self.tensor_constant += 1
                    return x + self.tensor_constant

            foo = Foo()
            foo = torch.compile(foo, mode="reduce-overhead")
            inp = torch.rand((2, 3), device="cuda")
            for _ in range(3):
                foo(inp)

        @torch._inductor.config.patch("triton.cudagraph_support_input_mutation", True)
        def test_rerecord_if_static_input_address_changed(self):
            # By setting triton.cudagraph_support_input_mutation=True, we force re-record
            # if static tensor addresses changed.
            class Goo(torch.nn.Module):
                def __init__(self) -> None:
                    super().__init__()
                    self.linear = torch.nn.Linear(2, 2, device="cuda")

                def forward(self, x) -> torch.Tensor:
                    return self.linear(x)

            class Foo(torch.nn.Module):
                def __init__(self) -> None:
                    super().__init__()
                    self.register_buffer(
                        "static_tensor", torch.zeros((2, 2), device="cuda")
                    )
                    self.goo = Goo()

                def forward(self, x) -> torch.Tensor:
                    self.static_tensor.add_(torch.ones((2, 2), device="cuda"))
                    return self.static_tensor + x + self.goo(x)

            foo = Foo()
            foo = torch.compile(foo, mode="reduce-overhead")
            inp = torch.rand((2, 2), device="cuda")

            for _ in range(3):
                foo(inp)

            # mutates static input tensors' addresses
            foo.static_tensor = torch.ones((2, 2), device="cuda")
            foo.goo.linear.bias = torch.nn.Parameter(torch.ones((2,), device="cuda"))

            if torch._dynamo.config.inline_inbuilt_nn_modules:
                for _ in range(3):
                    foo(inp)
            else:
                # Run with specific function id to avoid dynamo recompiling
                self.get_manager().run(
                    [
                        foo.goo.linear.weight,
                        foo.goo.linear.bias,
                        foo.static_tensor,
                        inp,
                    ],
                    FunctionID(0),
                )

            self.assertEqual(self.get_manager().new_graph_id().id, 2)

        @torch._inductor.config.patch("triton.cudagraph_dynamic_shape_warn_limit", 1)
        def test_skip_if_dynamic_shape_limit_reached1(self):
            class Mod(torch.nn.Module):
                def __init__(self) -> None:
                    super().__init__()
                    self.linear = torch.nn.Linear(3, 3, device="cuda")

                def forward(self, x: torch.Tensor) -> torch.Tensor:
                    return self.linear(x)

            def iter(batch_size: int, mod: torch.nn.Module):
                x = torch.rand((batch_size, 3), device="cuda")
                for _ in range(3):
                    mod(x)

            mod = torch.compile(Mod(), mode="reduce-overhead")

            with capture_stderr() as captured_output:
                for batch_size in range(10, 40, 10):
                    iter(batch_size, mod)

            FileCheck().check(
                "CUDAGraph supports dynamic shapes by recording a new graph for each "
                "distinct input size. Recording too many CUDAGraphs may lead to "
                "extra overhead. We have observed 2 distinct sizes. "
                "Please consider the following options for better performance: "
                "a) padding inputs to a few fixed number of shapes; or b) set "
                "torch._inductor.config.triton.cudagraph_skip_dynamic_graphs=True. "
                "Set torch._inductor.config.triton.cudagraph_dynamic_shape_warn_limit=None "
                "to silence this warning."
            ).run("\n".join(captured_output))

        @torch._inductor.config.patch("triton.cudagraph_dynamic_shape_warn_limit", 1)
        def test_skip_if_dynamic_shape_limit_reached2(self):
            class Mod(torch.nn.Module):
                def __init__(self) -> None:
                    super().__init__()
                    self.attn = torch.nn.MultiheadAttention(
                        embed_dim=3, num_heads=3, device="cuda"
                    )

                def forward(
                    self, q: torch.Tensor, k: torch.Tensor, v: torch.Tensor
                ) -> torch.Tensor:
                    return self.attn(q, k, v)

            mod = torch.compile(Mod(), mode="reduce-overhead")

            def iter(batch_size: int, length: int):
                q = torch.rand((batch_size, length, 3), device="cuda")
                k = torch.rand((batch_size, length, 3), device="cuda")
                v = torch.rand((batch_size, length, 3), device="cuda")
                for _ in range(3):
                    mod(q, k, v)

            with capture_stderr() as captured_output:
                for batch_size in range(10, 40, 10):
                    for length in range(10, 30, 10):
                        iter(batch_size, length)

            print(captured_output)
            FileCheck().check(
                "CUDAGraph supports dynamic shapes by recording a new graph for each "
                "distinct input size. Recording too many CUDAGraphs may lead to "
                "extra overhead. We have observed 2 distinct sizes. "
                "Please consider the following options for better performance: "
                "a) padding inputs to a few fixed number of shapes; or b) set "
                "torch._inductor.config.triton.cudagraph_skip_dynamic_graphs=True. "
                "Set torch._inductor.config.triton.cudagraph_dynamic_shape_warn_limit=None "
                "to silence this warning."
            ).run(captured_output[0])

        @torch._inductor.config.patch("triton.cudagraph_dynamic_shape_warn_limit", 1)
        def test_warn_once_if_dynamic_shape_limit_reached(self):
            class Mod(torch.nn.Module):
                def __init__(self) -> None:
                    super().__init__()
                    self.linear = torch.nn.Linear(3, 3, device="cuda")

                def forward(self, x: torch.Tensor) -> torch.Tensor:
                    return self.linear(x)

            def iter(batch_size: int, mod: torch.nn.Module):
                x = torch.rand((batch_size, 3), device="cuda")
                for _ in range(3):
                    mod(x)

            mod = torch.compile(Mod(), mode="reduce-overhead")

            with capture_stderr() as captured_output:
                for batch_size in range(10, 200, 10):
                    iter(batch_size, mod)

            print(captured_output)

            FileCheck().check_count(
                "CUDAGraph supports dynamic shapes by recording a new graph for each "
                "distinct input size. Recording too many CUDAGraphs may lead to "
                "extra overhead. We have observed 2 distinct sizes. "
                "Please consider the following options for better performance: "
                "a) padding inputs to a few fixed number of shapes; or b) set "
                "torch._inductor.config.triton.cudagraph_skip_dynamic_graphs=True. "
                "Set torch._inductor.config.triton.cudagraph_dynamic_shape_warn_limit=None "
                "to silence this warning.",
                1,
                exactly=True,
            ).run("\n".join(captured_output))

        @torch._inductor.config.patch("cpp_wrapper", 1)
        def test_cpp_wrapper(self):
            def f(x):
                return torch.sin(x)

            compiled = torch.compile(f, mode="reduce-overhead")
            example_input = torch.randn(10, device="cuda")
            compiled_result = self.run_twc(compiled, example_input)
            eager_result = f(example_input)
            self.assertEqual(compiled_result, eager_result)

<<<<<<< HEAD
=======
        @torch._inductor.config.patch("graph_partition", True)
        def test_graph_partition(self):
            def f(x, y):
                x1 = x + 1
                y1 = y + 1
                y_cpu = y1.cpu() + 1
                z = x @ y
                return x1 + y1 + z + y_cpu.cuda()

            x, y = [torch.randn(2, 2, device="cuda") for _ in range(2)]
            x_cloned, y_cloned = [tmp.clone() for tmp in [x, y]]
            eager_out = f(x, y)

            f_compiled = torch.compile(f, mode="reduce-overhead")

            for _ in range(5):
                compiled_out = f_compiled(x_cloned, y_cloned)
                self.assertEqual(eager_out, compiled_out)

            # 2 graph partitions lead to 2 cudagraph
            self.assertEqual(self.get_manager().new_graph_id().id, 2)

        @torch._inductor.config.patch("graph_partition", True)
        @torch._inductor.config.patch("triton.cudagraphs", False)
        def test_graph_partition_reduce_overhead_mode_effectiveness(self):
            # test that `mode="reduce-overhead"` still controls whether
            # cudagraph is applied. i.e., cudagraph is not applied when
            # mode="default".
            def f(x, y):
                x1 = x + 1
                y1 = y + 1
                y_cpu = y1.cpu() + 1
                z = x @ y
                return x1 + y1 + z + y_cpu.cuda()

            x, y = [torch.randn(2, 2, device="cuda") for _ in range(2)]

            f_compiled = torch.compile(f)
            for _ in range(5):
                _out = f_compiled(x, y)
            self.assertEqual(self.get_manager() is None, True)

        @torch._inductor.config.patch("graph_partition", True)
        def test_graph_partition_forward_backward(self):
            class Mod(torch.nn.Module):
                def __init__(self) -> None:
                    super().__init__()
                    self.linear = torch.nn.Linear(16, 16)

                def forward(self, x):
                    x1 = x + 1
                    y1 = x + 2
                    y_cpu = y1.cpu() + 1
                    z = x @ y1
                    inp = x1 + y1 + z + y_cpu.cuda()
                    return self.linear(inp)

            model = Mod().cuda()

            input_data = torch.randn(16, 16).cuda()

            criterion = torch.nn.CrossEntropyLoss()
            optimizer = torch.optim.SGD(model.parameters(), lr=0.01)

            compiled_model = torch.compile(model, mode="reduce-overhead")

            for _ in range(5):
                output = compiled_model(input_data)
                loss = criterion(output, torch.randint(0, 10, (16,)).cuda())
                optimizer.zero_grad()
                loss.backward()
                optimizer.step()

            # 2 graph partitions lead to 2 fwd cudagraphs and 2 bwd cudagraphs
            self.assertEqual(self.get_manager().new_graph_id().id, 4)

        @torch._inductor.config.patch("graph_partition", True)
        def test_graph_partition_cpu_only(self):
            class Mod(torch.nn.Module):
                def __init__(self) -> None:
                    super().__init__()
                    self.linear = torch.nn.Linear(16, 16)

                def forward(self, x):
                    x1 = x + 1
                    y1 = x + 2
                    y_cpu = y1 + 1
                    z = x @ y1
                    inp = x1 + y1 + z + y_cpu
                    return self.linear(inp)

            model = Mod().cpu()

            input_data = torch.randn(16, 16).cpu()

            criterion = torch.nn.CrossEntropyLoss()
            optimizer = torch.optim.SGD(model.parameters(), lr=0.01)

            compiled_model = torch.compile(model, mode="default")

            for _ in range(5):
                output = compiled_model(input_data)
                loss = criterion(output, torch.randint(0, 10, (16,)).cpu())
                optimizer.zero_grad()
                loss.backward()
                optimizer.step()

            # 0 cudagraph since all ops are on cpu
            self.assertEqual(self.get_manager() is None, True)

        @torch._inductor.config.patch("graph_partition", True)
        def test_graph_partition_forward_with_skipped_cudagraphed_backward(self):
            @torch.compile(mode="reduce-overhead")
            def foo(x):
                return x * x * x

            for _ in range(3):
                inp = torch.rand([20, 20], device="cuda", requires_grad=True)
                out = foo(inp)

                with config.patch(always_complex_memory_overlap_TESTING_ONLY=True):
                    back_inp = torch.empty_strided([20, 20], [0, 1], device="cuda")
                    out.backward(back_inp)

            # we should not have cudagraph'd the backwards
            new_id = self.get_manager().new_graph_id().id
            self.assertEqual(new_id, 1)

            self.assertFalse(self.get_manager().running_forwards_with_pending_backwards)

        @torch._inductor.config.patch("graph_partition", True)
        def test_graph_partition_forward_backward_not_called(self):
            # tests saved tensor is handled correctly
            def foo(x, y):
                x_out = x * x * x
                torch._dynamo.graph_break()
                y_out = y * y * y
                return x_out, y_out

            foo = torch.compile(foo, mode="reduce-overhead")

            for _ in range(3):
                inps = [
                    torch.rand([20, 20], requires_grad=True, device="cuda")
                    for _ in range(2)
                ]
                x_out, y_out = foo(inps[0], inps[1])
                x_out.sum().backward()

            self.assertFalse(self.get_manager().running_forwards_with_pending_backwards)

            # we should not have cudagraph'd the y backward
            new_id = self.get_manager().new_graph_id().id
            self.assertEqual(new_id, 3)

        @requires_multigpu()
        @torch._inductor.config.patch("graph_partition", True)
        def test_graph_partition_multiple_devices_msg(self):
            def foo(x, y):
                return (x + 1, y + 2)

            foo = torch.compile(foo, mode="reduce-overhead")
            for _ in range(3):
                foo(torch.ones([10], device="cuda"), torch.ones([20]))

            self.assertEqual(counters["inductor"]["cudagraph_skips"], 0)

            with capture_stderr() as captured_output:
                for _ in range(3):
                    foo(
                        torch.ones([10], device="cuda:0"),
                        torch.ones([10], device="cuda:1"),
                    )

            FileCheck().check("skipping cudagraphs due to multiple devices").run(
                captured_output[0]
            )
            self.assertEqual(counters["inductor"]["cudagraph_skips"], 1)
            new_id = self.get_manager().new_graph_id().id
            self.assertEqual(new_id, 1)

        @torch._inductor.config.patch("graph_partition", True)
        def test_graph_partition_dynamic_shapes(self):
            def foo(x):
                return x + 1

            compiled_foo = torch.compile(foo, mode="reduce-overhead", fullgraph=True)

            for input_shape in range(1, 4):
                for _ in range(3):
                    compiled_foo(torch.randn(input_shape, device="cuda"))

            # 3 cudagraphs for 3 input shapes
            self.assertEqual(self.get_manager().new_graph_id().id, 3)

        @torch._inductor.config.patch("graph_partition", True)
        def test_graph_partition_cpu_op_and_dynamic_shapes(self):
            def f(x, y):
                x1 = x + 1
                y1 = y + 1
                y_cpu = y1.cpu() + 1
                z = x @ y
                return x1 + y1 + z + y_cpu.cuda()

            f_compiled = torch.compile(f)
            x, y = torch.ones(3, 3, device="cuda"), torch.randn(3, 3, device="cuda")
            for _ in range(3):
                compiled_out = f_compiled(x, y)
                self.assertEqual(compiled_out, f(x, y))

            x, y = torch.ones(4, 4, device="cuda"), torch.randn(4, 4, device="cuda")
            for _ in range(3):
                compiled_out = f_compiled(x, y)
                self.assertEqual(compiled_out, f(x, y))

            # 4 cudagraphs, due to (2 dynamic shapes) x (2 graph partitions)
            self.assertEqual(self.get_manager().new_graph_id().id, 4)

        @config.patch(implicit_fallbacks=True)
        @config.patch("graph_partition", False)
        def test_skip_cudagraph_unsafe_ops(self):
            @torch.library.custom_op(
                "mylib::mysin",
                mutates_args=["out_list"],
                schema="(Tensor x, Tensor(a!)[]? out_list) -> Tensor",
                tags=(torch._C.Tag.cudagraph_unsafe,),
            )
            def mysin(x, out_list) -> torch.Tensor:
                r = x.sin()
                if out_list is not None:
                    out_list[0].copy_(r)
                return r

            @mysin.register_fake
            def _(x, out_list) -> torch.Tensor:
                return torch.empty_like(x)

            def fn(x):
                x = x * 3
                s = [torch.empty_like(x)]
                x = mysin(x, s)
                x = x / 3
                return x, s[0]

            x = torch.randn(3, requires_grad=False, device="cuda")
            expected = fn(x)
            compiled_f = torch.compile(fn, mode="reduce-overhead", fullgraph=True)

            with capture_stderr() as captured_output:
                for _ in range(3):
                    result = compiled_f(x)
                    self.assertEqual(result, expected)

            FileCheck().check("incompatible op mylib.mysin.default").run(
                captured_output[0]
            )
            self.assertEqual(counters["inductor"]["cudagraph_skips"], 1)

        @config.patch(implicit_fallbacks=True)
        @torch._inductor.config.patch("graph_partition", True)
        def test_graph_partition_custom_op(self):
            @torch.library.custom_op(
                "mylib::movement",
                mutates_args=(),
                tags=(torch._C.Tag.cudagraph_unsafe,),
            )
            def movement(pic: torch.Tensor) -> torch.Tensor:
                img = pic.cpu()
                cropped_img = (img + 1) * 2
                return cropped_img.cuda() / 255.0

            @movement.register_fake
            def _(pic):
                return torch.empty_like(pic)

            @torch.library.custom_op(
                "mylib::modify",
                mutates_args=(),
                tags=(torch._C.Tag.cudagraph_unsafe,),
            )
            def modify(pic: torch.Tensor) -> torch.Tensor:
                pic1 = pic + 1
                pic1_cpu = (pic1.cpu() + 1) * 2
                return pic1_cpu.cuda() + pic

            @modify.register_fake
            def _(pic):
                return torch.empty_like(pic)

            @torch.library.custom_op("mylib::transform", mutates_args=())
            def transform(pic: torch.Tensor) -> torch.Tensor:
                return (pic + 1) * 2

            @transform.register_fake
            def _(pic):
                return torch.empty_like(pic)

            img = torch.randn(3, 64, 64, device="cuda")

            def f(img):
                x = (img + 10) * 2
                y = movement(x)
                z = y + 1
                u = transform(z)
                v = 2 * u + 1
                out = modify(v)
                return out + 1

            compiled_f = torch.compile(f, fullgraph=True)

            eager_out = f(img)
            compiled_out = compiled_f(img)

            self.assertEqual(eager_out, compiled_out)

            compiled_f = torch.compile(f, mode="reduce-overhead", fullgraph=True)

            eager_out = f(img)

            for _ in range(3):
                compiled_out = compiled_f(img)
                self.assertEqual(eager_out, compiled_out)

            # splitting on 2 custom gives 3 cudagraphs
            self.assertEqual(self.get_manager().new_graph_id().id, 3)

        @config.patch(implicit_fallbacks=True)
        @config.patch("graph_partition", True)
        def test_graph_partition_custom_op_mutation(self):
            @torch.library.custom_op(
                "mylib::mysin",
                mutates_args=["out_list"],
                schema="(Tensor x, Tensor(a!)[]? out_list) -> Tensor",
                tags=(torch._C.Tag.cudagraph_unsafe,),
            )
            def mysin(x, out_list) -> torch.Tensor:
                r = x.sin()
                if out_list is not None:
                    out_list[0].copy_(r)
                return r

            @mysin.register_fake
            def _(x, out_list) -> torch.Tensor:
                return torch.empty_like(x)

            def fn(x):
                x = x * 3
                s = [torch.empty_like(x)]
                x = mysin(x, s)
                x = x / 3
                return x, s[0]

            x = torch.randn(3, requires_grad=False, device="cuda")
            expected = fn(x)
            compiled_f = torch.compile(fn, mode="reduce-overhead", fullgraph=True)
            for _ in range(3):
                result = compiled_f(x)
                self.assertEqual(result, expected)

            # splitting on 1 custom gives 2 cudagraphs
            self.assertEqual(self.get_manager().new_graph_id().id, 2)

        @config.patch(implicit_fallbacks=True)
        @torch._inductor.config.patch("graph_partition", True)
        def test_graph_partition_custom_op_dynamoc_shapes(self):
            @torch.library.custom_op(
                "mylib::movement",
                mutates_args=(),
                tags=(torch._C.Tag.cudagraph_unsafe,),
            )
            def movement(pic: torch.Tensor) -> torch.Tensor:
                img = pic.cpu()
                cropped_img = (img + 1) * 2
                return cropped_img.cuda() / 255.0

            @movement.register_fake
            def _(pic):
                return torch.empty_like(pic)

            def f(img):
                x = (img + 10) * 2
                y = movement(x)
                z = y + 1
                v = 2 * z + 1
                return v + 1

            compiled_f = torch.compile(f, fullgraph=True)

            compiled_f = torch.compile(f, mode="reduce-overhead", fullgraph=True)

            def run(size):
                img = torch.randn(3, size, size, device="cuda")
                eager_out = f(img)
                for _ in range(3):
                    compiled_out = compiled_f(img)
                    self.assertEqual(eager_out, compiled_out)

            run(64)
            run(17)
            run(42)

            # 2 (from splitting on 1 custom op) x 3 (dynamic shapes) = 6
            self.assertEqual(self.get_manager().new_graph_id().id, 6)

        @config.patch(implicit_fallbacks=True)
        @torch._inductor.config.patch("graph_partition", True)
        def test_graph_partition_custom_op_no_split(self):
            @torch.library.custom_op(
                "mylib::modify",
                mutates_args=(),
            )
            def modify(x: torch.Tensor) -> torch.Tensor:
                return (x + 1) * 2

            @modify.register_fake
            def _(pic):
                return torch.empty_like(pic)

            def f(img):
                x = (img + 10) * 2
                y = modify(x)
                z = y + 1
                v = 2 * z + 1
                return v + 1

            compiled_f = torch.compile(f, fullgraph=True)

            compiled_f = torch.compile(f, mode="reduce-overhead", fullgraph=True)

            def run(size):
                img = torch.randn(3, size, size, device="cuda")
                eager_out = f(img)
                for _ in range(3):
                    compiled_out = compiled_f(img)
                    self.assertEqual(eager_out, compiled_out)

            run(64)
            run(17)
            run(42)

            # 1 (from not splitting on custom op) x 3 (dynamic shapes) = 3
            self.assertEqual(self.get_manager().new_graph_id().id, 3)

        @torch._inductor.config.patch("graph_partition", True)
        def test_graph_partition_cpu_tensor_symints(self):
            def f(x, y):
                return x + 1, y + 1

            compiled_f = torch.compile(f, mode="reduce-overhead")

            def run(shape_x, shape_y):
                x = torch.randn(shape_x, device="cuda")
                y = torch.randn(shape_y, device="cpu")
                for _ in range(3):
                    compiled_f(x, y)

            # static shape. record a NEW cudagraph
            run(shape_x=(2, 3), shape_y=(4, 4))

            # shape_y becomes dynamic shape leading to a new dynamo graph.
            # This new dynamo graph forces a NEW cudagraph although tensor y is on cpu
            run(shape_x=(2, 3), shape_y=(5, 6))

            # tensor y is on cpu so NO new cudagraph is recorded
            run(shape_x=(2, 3), shape_y=(7, 8))

            # shape_x becomes dynamic shape, leading to a new dynamo graph
            # this new dynamo graph forces a NEW cudagraph
            run(shape_x=(3, 4), shape_y=(4, 4))

            # tensor y is on cpu so NO new cudagraph is recorded
            run(shape_x=(3, 4), shape_y=(10, 11))

            self.assertEqual(self.get_manager().new_graph_id().id, 3)

>>>>>>> b70d105c
    class TestSAC(TestCase):
        def _make_observer_mode(self):
            class ObserverMode(TorchDispatchMode):
                def __init__(self):
                    super().__init__()
                    self.curr_run = 0
                    self.op_outputs = defaultdict(list)

                def __torch_dispatch__(
                    self,
                    func: OpOverload,
                    types: Sequence[type],
                    args: Sequence[object] = (),
                    kwargs: Mapping[str, object] = immutable_dict(),
                ) -> object:
                    return func(*args, **kwargs)

            return ObserverMode

        def test_simple(self):
            device = "cuda"

            from torch._prims.rng_prims import graphsafe_run_with_rng_state

            ObserverMode = self._make_observer_mode()

            @graphsafe_run_with_rng_state.py_impl(ObserverMode)
            def _(mode, op, *args, **kwargs):
                with no_dispatch():
                    out = graphsafe_run_with_rng_state(op, *args, **kwargs)

                mode.op_outputs[op].append(out)
                return out

            obs = ObserverMode()

            x = torch.randn(4, 4, device=device, requires_grad=True)
            y = torch.randn(4, 4, device=device, requires_grad=True)

            for _ in range(2):
                torch._dynamo.reset()

                def gn(x, y):
                    return torch.sigmoid(torch.rand_like(x) * y) * x

                def fn(x, y):
                    x = torch.sin(x)
                    x = torch.utils.checkpoint.checkpoint(gn, x, y, use_reentrant=True)
                    x = torch.sin(x)
                    return x

                aot_eager_decomp_partition = functools.partial(
                    aot_eager_decomp_partition_with_mode, mode=obs
                )

                fn = torch.compile(fn, backend=aot_eager_decomp_partition)

                fn(x, y).sum().backward()

            self.assertEqual(len(obs.op_outputs[aten.rand.default]), 4)
            for i in range(2):
                self.assertEqual(
                    obs.op_outputs[aten.rand.default][0 + 2 * i],
                    obs.op_outputs[aten.rand.default][1 + 2 * i],
                )
            self.assertNotEqual(
                obs.op_outputs[aten.rand.default][0],
                obs.op_outputs[aten.rand.default][2],
            )

        def test_cudagraph_uneven_forward_backward(self):
            # torch.compile cudagraphs are difficult to test
            # the rng updating bc is sensitive to duration of pending backwards, etc.
            # this is a short repro to mimic the runtime wrappers integration
            # and show that updating the backward rng state with cudagraphs works:
            def forward():
                state = torch.cuda.get_rng_state()
                perm = torch.randperm(10, device="cuda")
                return state, perm

            def backward(rng_state):
                current_state = torch.cuda.get_rng_state()
                torch.cuda.set_rng_state(rng_state.cpu())
                perm = torch.randperm(10, device="cuda")
                torch.cuda.set_rng_state(current_state)
                return perm

            def normal_test():
                state, perm = forward()
                repro_perm = backward(state)
                return perm, repro_perm

            def graphsafe_forward():
                perm = torch.randperm(10, device="cuda")
                return perm

            def graphsafe_backward(generator, new_state):
                current_state = generator.graphsafe_get_state()
                generator.graphsafe_set_state(new_state)
                perm = torch.randperm(10, device="cuda")
                generator.graphsafe_set_state(current_state)
                return perm

            def graph_test(generator, capture_cuda_graph):
                if capture_cuda_graph:
                    graph = torch.cuda.CUDAGraph()

                # state should be cloned before the graph
                old_state = generator.graphsafe_get_state()
                new_state = old_state.clone_state()

                if capture_cuda_graph:
                    # state should be register to the graph
                    graph.register_generator_state(new_state)

                    # only capturing the backward
                    with torch.cuda.graph(graph):
                        repro_perm = graphsafe_backward(generator, new_state)

                # some number of uneven forwards
                graphsafe_forward()
                graphsafe_forward()
                graphsafe_forward()

                # state prior to rng invocation
                state = generator.get_state()
                perm = graphsafe_forward()

                new_state.set_state(state)

                if capture_cuda_graph:
                    graph.replay()
                else:
                    repro_perm = graphsafe_backward(generator, new_state)

                return perm, repro_perm

            self.assertEqual(*normal_test())
            generator = torch.cuda.default_generators[0]
            self.assertEqual(*graph_test(generator, capture_cuda_graph=False))
            self.assertEqual(*graph_test(generator, capture_cuda_graph=True))

        def test_cpu_and_cuda_rng(self):
            device = "cuda"

            ObserverMode = self._make_observer_mode()
            from torch._prims.rng_prims import (
                graphsafe_run_with_rng_state,
                run_and_save_rng_state,
                run_with_rng_state,
            )

            for hop in [
                graphsafe_run_with_rng_state,
                run_and_save_rng_state,
                run_with_rng_state,
            ]:

                def make_impl(hop):
                    @hop.py_impl(ObserverMode)
                    def _(mode, *args, **kwargs):
                        with no_dispatch():
                            out = hop(*args, **kwargs)

                        op = None
                        for inp in itertools.chain(args, kwargs.values()):
                            if isinstance(inp, torch._ops.OpOverload):
                                op = inp
                                break
                        assert op is not None
                        if hop is run_and_save_rng_state:
                            mode.op_outputs[op].append(out[1])
                        else:
                            mode.op_outputs[op].append(out)
                        return out

                make_impl(hop)

            obs = ObserverMode()

            def gn(x, y):
                return torch.sigmoid(torch.rand_like(x) * y) * x

            def gn2(x):
                return x * torch.randperm(x.numel(), device=x.device).reshape(x.shape)

            def fn(x, y, z):
                x = torch.sin(x)
                x = torch.utils.checkpoint.checkpoint(gn, x, y, use_reentrant=True)
                x = torch.sin(x)
                z = torch.utils.checkpoint.checkpoint(gn2, z, use_reentrant=True)
                return x * z.cuda()

            aot_eager_decomp_partition = functools.partial(
                aot_eager_decomp_partition_with_mode, mode=obs
            )

            fn = torch.compile(fn, backend=aot_eager_decomp_partition)

            x = torch.randn(4, 4, device=device, requires_grad=True)
            y = torch.randn(4, 4, device=device, requires_grad=True)
            z = torch.randn(4, 4, requires_grad=True)

            fn(x, y, z).sum().backward()
            for op in [aten.rand.default, aten.randperm.default]:
                self.assertEqual(len(obs.op_outputs[op]), 2)
                self.assertEqual(
                    obs.op_outputs[op][0],
                    obs.op_outputs[op][1],
                )
                self.assertEqual(
                    obs.op_outputs[op][0].device.type,
                    "cpu" if op == aten.randperm.default else "cuda",
                )

        @parametrize("order", (list(itertools.permutations([0, 1, 2]))))
        def test_uneven_forward_backward(self, order):
            device = "cuda"

            ObserverMode = self._make_observer_mode()
            from torch._prims.rng_prims import graphsafe_run_with_rng_state

            @graphsafe_run_with_rng_state.py_impl(ObserverMode)
            def _(mode, op, *args, **kwargs):
                with no_dispatch():
                    out = graphsafe_run_with_rng_state(op, *args, **kwargs)

                mode.op_outputs[(mode.curr_run, op)].append(out)
                return out

            obs = ObserverMode()

            def gn(x, y):
                return torch.sigmoid(torch.rand_like(x) * y) * x

            def gn2(x):
                return x * torch.randperm(x.numel(), device=x.device).reshape(x.shape)

            def fn(x, y):
                x = torch.sin(x)
                x = torch.utils.checkpoint.checkpoint(gn, x, y, use_reentrant=True)
                x = torch.sin(x)
                x = torch.utils.checkpoint.checkpoint(gn2, x, use_reentrant=True)
                return x

            aot_eager_decomp_partition = functools.partial(
                aot_eager_decomp_partition_with_mode, mode=obs
            )

            fn_c = torch.compile(fn, backend=aot_eager_decomp_partition)

            torch.manual_seed(0)
            outs = []
            for i in range(len(order)):
                obs.curr_run = i
                x = torch.randn(4, 4, device=device, requires_grad=True)
                y = torch.randn(4, 4, device=device, requires_grad=True)
                outs.append(fn_c(x, y))

            for idx in order:
                obs.curr_run = idx
                outs[idx].sum().backward()

            for run in range(len(order)):
                for op in (aten.rand.default, aten.randperm.default):
                    self.assertEqual(len(obs.op_outputs[(run, op)]), 2)
                    self.assertEqual(
                        obs.op_outputs[(run, op)][0],
                        obs.op_outputs[(run, op)][1],
                    )
                    if run != 0:
                        self.assertNotEqual(
                            obs.op_outputs[(run - 1, op)][0],
                            obs.op_outputs[(run, op)][0],
                        )

        @config.patch(fallback_random=True)
        @config.patch("test_configs.graphsafe_rng_func_ignores_fallback_random", True)
        def _test_cudagraphs_aot_eager_compat_equal(self, device):
            def gn(x, y):
                return torch.sigmoid(torch.rand_like(x) * y) * x

            def fn(x, y):
                x = torch.sin(x)
                x = torch.utils.checkpoint.checkpoint(gn, x, y, use_reentrant=True)
                x = torch.sin(x)
                return x

            outs = []
            grads = []

            outs2 = []
            grads2 = []

            compile_fns = [
                lambda fn: torch.compile(fn, backend="aot_eager_decomp_partition"),
                lambda fn: torch.compile(fn, mode="reduce-overhead"),
            ]
            for i, compile_fn in enumerate(compile_fns):
                torch.manual_seed(0)
                for index in range(3):
                    x = torch.randn(4, 4, device=device, requires_grad=True)
                    y = torch.randn(4, 4, device=device, requires_grad=True)

                    out = compile_fn(fn)(x, y)
                    torch.cuda.synchronize()
                    out.sum().backward()
                    if i == 0:
                        outs.append(out.clone())
                        grads.append((x.grad.clone(), y.grad.clone()))
                    else:
                        outs2.append(out.clone())
                        grads2.append((x.grad.clone(), y.grad.clone()))

            self.assertEqual(outs, outs2)
            self.assertEqual(grads, grads2)
            self.assertEqual(counters["inductor"]["cudagraph_skips"], 0)

        def test_cudagraphs_aot_eager_compat_equal(self):
            self._test_cudagraphs_aot_eager_compat_equal(torch.device("cuda:0"))

        @requires_multigpu()
        def test_cudagraphs_aot_eager_compat_equal_device_one(self):
            self._test_cudagraphs_aot_eager_compat_equal(torch.device("cuda:1"))

        @requires_multigpu()
        def test_multi_device(self):
            def gn(x, y):
                return torch.sigmoid(torch.rand_like(x) * y) * x

            def fn(x, y):
                x = torch.sin(x)
                x = torch.utils.checkpoint.checkpoint(gn, x, y, use_reentrant=True)
                x = torch.sin(x)
                return x

            def multi_fn(x, y, a, b):
                return fn(x, y), fn(a, b)

            x = torch.randn(4, 4, device="cuda:0", requires_grad=True)
            y = torch.randn(4, 4, device="cuda:0", requires_grad=True)

            a = torch.randn(4, 4, device="cuda:1", requires_grad=True)
            b = torch.randn(4, 4, device="cuda:1", requires_grad=True)

            # No errors. TODO - get graphs from logging, couldnt figure out how
            multi_fn_c = torch.compile(multi_fn, backend="aot_eager_decomp_partition")

            out = multi_fn_c(x, y, a, b)
            out[0].sum().backward()

        def test_retain_graph(self):
            device = "cuda"

            ObserverMode = self._make_observer_mode()
            from torch._prims.rng_prims import graphsafe_run_with_rng_state

            @graphsafe_run_with_rng_state.py_impl(ObserverMode)
            def _(mode, op, *args, **kwargs):
                with no_dispatch():
                    out = graphsafe_run_with_rng_state(op, *args, **kwargs)

                mode.op_outputs[op].append(out)
                return out

            obs = ObserverMode()

            def gn(x, y):
                return torch.sigmoid(torch.rand_like(x) * y) * x

            def fn(x, y):
                x = torch.sin(x)
                x = torch.utils.checkpoint.checkpoint(gn, x, y, use_reentrant=True)
                x = torch.sin(x)
                return x

            x = torch.randn(4, 4, device=device, requires_grad=True)
            y = torch.randn(4, 4, device=device, requires_grad=True)

            aot_eager_decomp_partition = functools.partial(
                aot_eager_decomp_partition_with_mode, mode=obs
            )

            fn = torch.compile(fn, backend=aot_eager_decomp_partition)

            out = fn(x, y).sum()
            out.backward(retain_graph=True)
            out.backward()
            self.assertEqual(len(obs.op_outputs[aten.rand.default]), 3)
            self.assertEqual(
                obs.op_outputs[aten.rand.default][0],
                obs.op_outputs[aten.rand.default][1],
            )
            self.assertEqual(
                obs.op_outputs[aten.rand.default][1],
                obs.op_outputs[aten.rand.default][2],
            )

    instantiate_parametrized_tests(CudaGraphTreeTests)
    instantiate_parametrized_tests(TestSAC)


if __name__ == "__main__":
    from torch._inductor.test_case import run_tests

    if not TEST_CUDA_GRAPH:
        if __name__ == "__main__":
            sys.exit(0)
        raise unittest.SkipTest("cuda graph test is skipped")

    if HAS_CUDA:
        run_tests(needs="filelock")<|MERGE_RESOLUTION|>--- conflicted
+++ resolved
@@ -2573,8 +2573,6 @@
             eager_result = f(example_input)
             self.assertEqual(compiled_result, eager_result)
 
-<<<<<<< HEAD
-=======
         @torch._inductor.config.patch("graph_partition", True)
         def test_graph_partition(self):
             def f(x, y):
@@ -3050,7 +3048,6 @@
 
             self.assertEqual(self.get_manager().new_graph_id().id, 3)
 
->>>>>>> b70d105c
     class TestSAC(TestCase):
         def _make_observer_mode(self):
             class ObserverMode(TorchDispatchMode):
