--- conflicted
+++ resolved
@@ -1694,24 +1694,7 @@
         fn_c = torch.compile(mode="max-autotune-no-cudagraphs")(fn)
         self.assertEqual(counters["inductor"]["select_algorithm_precompile"], 0)
 
-<<<<<<< HEAD
-=======
-    @fresh_cache()
-    @config.patch(search_autotune_cache=True)
-    def test_search_autotune_cache(self):
-        def fn(a, b, c):
-            a = (a @ b) @ c
-            a, b, c = (t.to(torch.float16) for t in [a, b, c])
-            return (a @ b) @ c
-
-        fn_c = torch.compile()(fn)
-        inputs = [torch.rand([256, 256], device=GPU_TYPE) for _ in range(3)]
-        from torch._dynamo.utils import counters
-
-        self.assertEqual(fn(*inputs), fn_c(*inputs), atol=1e-2, rtol=1e-2)
-        self.assertEqual(counters["inductor"]["select_algorithm_precompile"], 0)
-
->>>>>>> 85df7468
+
     @config.patch(autotune_local_cache=False, autotune_remote_cache=False)
     @runOnRocmArch(MI300_ARCH)
     def test_precompilations(self):
