--- conflicted
+++ resolved
@@ -57,17 +57,8 @@
             + GPU_TYPE
             + "((4*s27*s77 + align(4*s77*s77), ), (1, )"
         ).check_next(
-<<<<<<< HEAD
-            "buf0 = alloc_from_pool(pool1, 0, torch.float32, (s0, s0), (s0, 1))"
-        ).check("buf1 = alloc_from_pool(pool1, align(4*s0*s0),").run(code)
-=======
             "buf0 = alloc_from_pool(pool1, 0, torch.float32, (s77, s77), (s77, 1))"
-        ).check(
-            "buf1 = alloc_from_pool(pool1, align(4*s77*s77),"
-        ).run(
-            code
-        )
->>>>>>> 524f328a
+        ).check("buf1 = alloc_from_pool(pool1, align(4*s77*s77),").run(code)
         self.assertTrue(same(f(*args), result))
 
     def test_cpp_wrapper(self):
@@ -105,19 +96,9 @@
             "AtenTensorHandle pool1_handle;"
         ).check_next(
             "aoti_torch_empty_strided(1, int_array_2, int_array_3,"
-<<<<<<< HEAD
         ).check_next("RAIIAtenTensorHandle pool1(pool1_handle);").check_next(
-            "int64_t int_array_4[] = {s0, 3L};"
+            "int64_t int_array_4[] = {s77, 3L};"
         ).check_next("int64_t int_array_5[] = {3L, 1L};").check_next(
-=======
-        ).check_next(
-            "RAIIAtenTensorHandle pool1(pool1_handle);"
-        ).check_next(
-            "int64_t int_array_4[] = {s77, 3L};"
-        ).check_next(
-            "int64_t int_array_5[] = {3L, 1L};"
-        ).check_next(
->>>>>>> 524f328a
             "AtenTensorHandle tmp_tensor_handle_0;"
         ).check_next("aoti_torch__alloc_from_pool(pool1, 0").run(code)
         self.assertTrue(same(f(*args), result))
