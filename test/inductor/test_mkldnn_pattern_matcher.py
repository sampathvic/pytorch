--- conflicted
+++ resolved
@@ -1054,11 +1054,6 @@
             )
             self.assertEqual(metrics.generated_kernel_count, 2 if TEST_ACL else 1)
 
-<<<<<<< HEAD
-    @bf32_on_and_off()
-    @tf32_on_and_off()
-=======
->>>>>>> a5995ad2
     @skipIfXpu(
         msg="Different with CPU, two linears will be concat on XPU for better performance"
     )
