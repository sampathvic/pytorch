# Owner(s): ["module: inductor"]
import copy
import functools
import itertools
import os
import unittest
from typing import Callable, Optional

import torch
import torch._dynamo.config as dynamo_config
import torch._inductor.config as inductor_config
import torch._inductor.fx_passes.post_grad
import torch.nn.functional as F
from torch._dynamo.utils import count_calls, counters
from torch._higher_order_ops.auto_functionalize import auto_functionalized
from torch._higher_order_ops.out_dtype import out_dtype
from torch._inductor.fx_passes import joint_graph
from torch._inductor.pattern_matcher import (
    Arg,
    CallFunction,
    fwd_only,
    gen_pattern,
    is_mutation_op,
    KeywordArg,
    Match,
    PatternMatcherPass,
    PatternPrettyPrinter,
    register_graph_pattern,
    register_replacement,
    stable_topological_sort,
)
from torch._inductor.test_case import run_tests, TestCase
from torch._inductor.utils import run_and_get_code
from torch._inductor.virtualized import V
from torch.fx.experimental.proxy_tensor import make_fx
from torch.library import register_fake
from torch.testing import FileCheck
from torch.testing._internal.common_cuda import SM80OrLater, xfailIfSM89
from torch.testing._internal.common_device_type import expectedFailureXPU, skipCUDAIf
from torch.testing._internal.common_utils import (
    instantiate_parametrized_tests,
    IS_LINUX,
    parametrize,
    skipIfRocm,
    skipIfXpu,
)
from torch.testing._internal.inductor_utils import GPU_TYPE, HAS_GPU, IS_BIG_GPU
from torch.utils import _pytree as pytree


aten = torch.ops.aten


@instantiate_parametrized_tests
class TestPatternMatcher(TestCase):
    device_type = GPU_TYPE

    def common(
        self,
        fn,
        args,
        expected_matches,
        expected_nodes,
        additional_check=lambda code: None,
        reference_in_float=False,
    ):
        counters.clear()
        torch.manual_seed(42)
        if reference_in_float:
            ref_inputs = pytree.tree_map_only(
                torch.Tensor, lambda x: x.to(torch.float32), args
            )
        else:
            ref_inputs = args
        expected = fn(*ref_inputs)
        torch.manual_seed(42)
        actual, codes = run_and_get_code(torch.compile(fn), *args)
        if len(codes) == 1:
            codes = codes[0]
        torch.testing.assert_close(actual, expected, check_dtype=not reference_in_float)

        self.assertEqual(
            counters["inductor"]["pattern_matcher_count"], expected_matches
        )
        self.assertEqual(counters["inductor"]["pattern_matcher_nodes"], expected_nodes)
        additional_check(codes)
        counters.clear()

    @inductor_config.patch(max_autotune_gemm=True)
    def test_mm_plus_mm(self):
        def fn(a, b, c, d):
            return torch.add(torch.mm(a, b), torch.mm(c, d))

        # when m1 == n1 and m2 == n2, mm_plus_mm can be matched to fused op
        fusible_args_list = [
            (
                torch.randn(16, 16, device=GPU_TYPE),
                torch.randn(16, 16, device=GPU_TYPE),
                torch.randn(16, 16, device=GPU_TYPE),
                torch.randn(16, 16, device=GPU_TYPE),
            ),
            (
                torch.randn(1, 4, device=GPU_TYPE),
                torch.randn(4, 2, device=GPU_TYPE),
                torch.randn(1, 5, device=GPU_TYPE),
                torch.randn(5, 2, device=GPU_TYPE),
            ),
        ]
        for args in fusible_args_list:
            self.common(fn, args, 1, 3)

        # if not fusible, it can only match add(mm())
        unfusible_args_list = [
            # https://github.com/pytorch/pytorch/issues/100670.
            (
                torch.randn(1, 4, device=GPU_TYPE),
                torch.randn(4, 2, device=GPU_TYPE),
                torch.randn(1, 2, device=GPU_TYPE),
                torch.randn(2, 1, device=GPU_TYPE),
            ),
            (
                torch.randn(1, 2, device=GPU_TYPE),
                torch.randn(2, 1, device=GPU_TYPE),
                torch.randn(1, 4, device=GPU_TYPE),
                torch.randn(4, 2, device=GPU_TYPE),
            ),
        ]
        for args in unfusible_args_list:
            self.common(fn, args, 1, 2)

    def _test_fused_int_mm_mul_impl(self, fn, args, fused_int_mm_mul_expected=True):
        torch._dynamo.reset()
        counters.clear()
        ref = fn(*args)
        test, (code,) = run_and_get_code(torch.compile(fn, mode="max-autotune"), *args)
        self.assertEqual("triton_tem_fused__int" in code, fused_int_mm_mul_expected)
        if fused_int_mm_mul_expected:
            indices = ~ref.isinf()
            torch.testing.assert_close(
                ref[indices], test[indices]
            )  # also checks that dtype is correct

    @skipIfXpu
    @skipCUDAIf(not SM80OrLater, "need sm_80")
    @inductor_config.patch(
        {
            "benchmark_epilogue_fusion": "False",
            "max_autotune_gemm_backends": "TRITON",
            "max_autotune_gemm": True,
        }
    )
    @unittest.skipIf(not IS_BIG_GPU, "templates require big gpu")
    def test_fused_int_mm_mul(self):
        def fn1(a, b, c):
            return out_dtype(torch.ops.aten.mm.default, torch.int32, a, b) * c

        def fn2(a, b, c):
            return (out_dtype(torch.ops.aten.mm.default, torch.int32, a, b) * c).to(
                torch.bfloat16
            )

        args_list = [
            (
                torch.randint(-128, 127, (32, 32), dtype=torch.int8, device=GPU_TYPE),
                torch.randint(-128, 127, (32, 8), dtype=torch.int8, device=GPU_TYPE),
                torch.randn((32, 1), dtype=torch.float16, device=GPU_TYPE) * 0 + 0.5,
            ),
            (
                torch.randint(-128, 127, (32, 32), dtype=torch.int8, device=GPU_TYPE),
                torch.randint(-128, 127, (32, 8), dtype=torch.int8, device=GPU_TYPE),
                torch.randn((1, 8), dtype=torch.bfloat16, device=GPU_TYPE),
            ),
            (
                torch.randint(-128, 127, (32, 32), dtype=torch.int8, device=GPU_TYPE),
                torch.randint(-128, 127, (32, 8), dtype=torch.int8, device=GPU_TYPE),
                torch.randn((1, 8), dtype=torch.float32, device=GPU_TYPE),
            ),
        ]

        for args in args_list:
            self._test_fused_int_mm_mul_impl(fn1, args, True)
            self._test_fused_int_mm_mul_impl(fn2, args, True)

    def test_duplicate_search(self):
        from collections.abc import Iterable
        from typing import Callable

        import torch
        from torch._inductor.pattern_matcher import (
            fwd_only,
            PatternMatcherPass,
            register_replacement,
        )

        def pattern1(x: torch.Tensor) -> torch.Tensor:
            return x + 1

        def replacement1(x: torch.Tensor) -> torch.Tensor:
            return x - 1

        def pattern2(x: torch.Tensor) -> torch.Tensor:
            return x + 2

        def replacement2(x: torch.Tensor) -> torch.Tensor:
            return x - 2

        patterns = PatternMatcherPass()
        inputs = [torch.empty(4, 5, dtype=torch.float32, device=GPU_TYPE)]
        register_replacement(pattern1, replacement1, inputs, fwd_only, patterns)
        register_replacement(pattern2, replacement2, inputs, fwd_only, patterns)

        count = 0

        def custom_pass(graph: torch.fx.Graph):
            nonlocal count
            count = patterns.apply(graph)

        def custom_backend(
            graph: torch.fx.GraphModule, example_inputs: Iterable[torch.Tensor]
        ) -> Callable:
            from torch._inductor import config

            current_config = config.shallow_copy_dict()
            from torch._inductor.compile_fx import compile_fx

            current_config["post_grad_custom_post_pass"] = custom_pass
            return compile_fx(graph, example_inputs, config_patches=current_config)

        @torch.compile(backend=custom_backend)
        def f(x: torch.Tensor) -> torch.Tensor:
            y = x + 1
            y2 = y.relu() + 2
            return y2

        def f_replaced(x: torch.Tensor) -> torch.Tensor:
            y = x - 1
            y2 = y.relu() - 2
            return y2

        inp = torch.rand(3, 5, device=GPU_TYPE)
        self.assertEqual(f(inp), f_replaced(inp))
        self.assertEqual(count, 2)

    @skipIfXpu
    @skipCUDAIf(not SM80OrLater, "need sm_80")
    @inductor_config.patch(
        {
            "benchmark_epilogue_fusion": "False",
            "max_autotune_gemm_backends": "TRITON",
            "max_autotune_gemm": True,
        }
    )
    @unittest.skipIf(not IS_BIG_GPU, "templates require big gpu")
    @inductor_config.patch(force_fuse_int_mm_with_mul=True)
    @inductor_config.patch("test_configs.runtime_triton_dtype_assert", True)
    def test_fused_int_mm_mul_epilogue(self):
        def fn1(a, b, c):
            return (
                (out_dtype(torch.ops.aten.mm.default, torch.int32, a, b) * c) * 0.5
            ).relu()

        def fn2(a, b, c):
            return (
                (out_dtype(torch.ops.aten.mm.default, torch.int32, a, b) * c).to(
                    torch.bfloat16
                )
                * 0.5
            ).relu()

        args_list = [
            (
                torch.randint(-128, 127, (32, 32), dtype=torch.int8, device=GPU_TYPE),
                torch.randint(-128, 127, (32, 8), dtype=torch.int8, device=GPU_TYPE),
                torch.randn((32, 1), dtype=torch.float16, device=GPU_TYPE) * 0 + 0.5,
            ),
            (
                torch.randint(-128, 127, (32, 32), dtype=torch.int8, device=GPU_TYPE),
                torch.randint(-128, 127, (32, 8), dtype=torch.int8, device=GPU_TYPE),
                torch.randn((1, 8), dtype=torch.bfloat16, device=GPU_TYPE),
            ),
            (
                torch.randint(-128, 127, (32, 32), dtype=torch.int8, device=GPU_TYPE),
                torch.randint(-128, 127, (32, 8), dtype=torch.int8, device=GPU_TYPE),
                torch.randn((1, 8), dtype=torch.float32, device=GPU_TYPE),
            ),
        ]

        for args in args_list:
            self._test_fused_int_mm_mul_impl(fn1, args, True)
            self._test_fused_int_mm_mul_impl(fn2, args, True)

    @skipIfRocm
    @skipIfXpu
    @skipCUDAIf(not SM80OrLater, "need sm_80")
    @inductor_config.patch(
        {
            "benchmark_epilogue_fusion": "False",
            "max_autotune_gemm_backends": "TRITON",
            "max_autotune_gemm": True,
        }
    )
    @unittest.skipIf(not IS_BIG_GPU, "templates require big gpu")
    def test_fused_int_mm_mul_gating(self):
        def fn1(a, b, c):
            return out_dtype(torch.ops.aten.mm.default, torch.int32, a, b) * c

        args1 = (
            torch.randint(-128, 127, (32, 32), dtype=torch.int8, device=GPU_TYPE),
            torch.randint(-128, 127, (32, 8), dtype=torch.int8, device=GPU_TYPE),
            torch.randn((8), dtype=torch.float32, device=GPU_TYPE),
        )
        self._test_fused_int_mm_mul_impl(fn1, args1, True)

    def _test_mixed_impl(
        self,
        fn,
        args,
        mixed_mm_expected,
        fallback_mixed_mm_expected,
        rtol=None,
        atol=None,
    ):
        torch._dynamo.reset()
        counters.clear()
        ref = fn(*args)
        test, (code,) = run_and_get_code(torch.compile(fn), *args)
        torch.testing.assert_close(ref, test, rtol=rtol, atol=atol)

        if mixed_mm_expected:
            FileCheck().check("k_idx").check(".to(").check("tl.dot").run(code)
        else:
            if "extern_kernels.mm" not in code:
                FileCheck().check("k_idx").check_not(".to(").check("tl.dot").run(code)

        if fallback_mixed_mm_expected:
            extern_mm = "extern_kernels.mm" in code
            FileCheck().check("def call").check(".run").check(
                "triton_tem" if not extern_mm else "extern_kernels.mm"
            ).run(code)

    @expectedFailureXPU
    @skipCUDAIf(not SM80OrLater, "need sm_80")
    @inductor_config.patch(
        {
            "benchmark_epilogue_fusion": "False",
            "max_autotune_gemm_backends": "TRITON",
            "max_autotune_gemm": True,
        }
    )
    @unittest.skipIf(not IS_BIG_GPU, "templates require big gpu")
    def test_mixed_mm(self):
        def fn(a, b):
            return torch.mm(a, b.to(a.dtype))

        args_list = [
            (
                torch.randn(8, 8, device=GPU_TYPE),
                torch.randint(-128, 127, (8, 8), dtype=torch.int8, device=GPU_TYPE),
            ),
            (
                torch.randn(8, 2, device=GPU_TYPE, dtype=torch.bfloat16),
                torch.randint(-128, 127, (2, 8), dtype=torch.int8, device=GPU_TYPE),
            ),
            (
                torch.randn(8, 5, device=GPU_TYPE, dtype=torch.float16),
                torch.randint(0, 255, (5, 2), dtype=torch.uint8, device=GPU_TYPE),
            ),
            (
                torch.randn(8, 8, device=GPU_TYPE, dtype=torch.float32),
                torch.randn(8, 8, device=GPU_TYPE, dtype=torch.bfloat16),
            ),
        ]

        for args in args_list:
            self._test_mixed_impl(fn, args, True, False)

    @expectedFailureXPU
    @skipCUDAIf(not SM80OrLater, "need sm_80")
    @inductor_config.patch(
        {
            "benchmark_epilogue_fusion": "False",
            "max_autotune_gemm_backends": "TRITON",
            "max_autotune_gemm": True,
        }
    )
    @unittest.skipIf(not IS_BIG_GPU, "templates require big gpu")
    def test_mixed_mm_exhaustive_dtypes(self):
        def fn(a, b):
            return torch.mm(a, b.to(a.dtype))

        dtypes_left = [torch.float16, torch.float32, torch.bfloat16]
        dtypes_right = [torch.int8, torch.uint8]
        dtype_ranges = {torch.uint8: (0, 255), torch.int8: (-128, 127)}
        for dtype_left, dtype_right in itertools.product(dtypes_left, dtypes_right):
            low, high = dtype_ranges[dtype_right]
            args = (
                torch.randn(256, 256, dtype=dtype_left, device=GPU_TYPE),
                torch.randint(
                    low, high, (256, 256), dtype=dtype_right, device=GPU_TYPE
                ),
            )
            self._test_mixed_impl(fn, args, True, False, rtol=0.16, atol=1e-4)

    @expectedFailureXPU
    @skipCUDAIf(not SM80OrLater, "need sm_80")
    @inductor_config.patch(
        {
            "benchmark_epilogue_fusion": "False",
            "max_autotune_gemm_backends": "TRITON",
            "max_autotune_gemm": True,
        }
    )
    @unittest.skipIf(not IS_BIG_GPU, "templates require big gpu")
    def test_mixed_mm_bad_cases(self):
        def fn(a, b):
            return torch.mm(a, b.to(a.dtype))

        args_list = [
            (
                torch.randn(8, 8, device=GPU_TYPE, dtype=torch.float16),
                torch.randint(-128, 127, (4, 8), dtype=torch.int8, device=GPU_TYPE).t()[
                    :, ::2
                ],
            ),
            (
                torch.randn(8, 8, device=GPU_TYPE, dtype=torch.bfloat16),
                torch.randint(0, 255, (4, 8), dtype=torch.uint8, device=GPU_TYPE).t()[
                    :, ::2
                ],
            ),
        ]

        for args in args_list:
            self._test_mixed_impl(fn, args, True, False)

    @expectedFailureXPU
    @skipCUDAIf(not SM80OrLater, "need sm_80")
    @inductor_config.patch(
        {
            "benchmark_epilogue_fusion": "False",
            "max_autotune_gemm_backends": "TRITON",
            "max_autotune_gemm": True,
        }
    )
    @unittest.skipIf(not IS_BIG_GPU, "templates require big gpu")
    def test_mixed_mm_epi_works(self):
        def fn(a, b, c, d):
            return torch.mm(a, b.to(a.dtype)) * c + d

        args_list = [
            (
                torch.randn(8, 8, device=GPU_TYPE),
                torch.randint(-128, 127, (8, 8), dtype=torch.int8, device=GPU_TYPE),
                torch.randn(8, device=GPU_TYPE),
                torch.randn(8, device=GPU_TYPE),
            ),
            (
                torch.randn(8, 2, device=GPU_TYPE, dtype=torch.bfloat16),
                torch.randint(-128, 127, (2, 8), dtype=torch.int8, device=GPU_TYPE),
                torch.randn(8, device=GPU_TYPE, dtype=torch.bfloat16),
                torch.randn(8, device=GPU_TYPE, dtype=torch.bfloat16),
            ),
            (
                torch.randn(8, 5, device=GPU_TYPE, dtype=torch.float16),
                torch.randint(0, 255, (5, 2), dtype=torch.uint8, device=GPU_TYPE),
                torch.randn(2, device=GPU_TYPE, dtype=torch.float16),
                torch.randn(2, device=GPU_TYPE, dtype=torch.float16),
            ),
        ]

        for args in args_list:
            self._test_mixed_impl(fn, args, True, False)

    @expectedFailureXPU
    @skipCUDAIf(not SM80OrLater, "need sm_80")
    @unittest.skipIf(not IS_BIG_GPU, "templates require big gpu")
    def test_mixed_mm_gating(self):
        def fn(a, b):
            return torch.mm(a, b.to(a.dtype))

        args = (
            torch.randn(8, 8, device=GPU_TYPE),
            torch.randint(-128, 127, (8, 8), dtype=torch.int8, device=GPU_TYPE),
        )
        # will no max autotune, will not generate fused template
        self._test_mixed_impl(fn, args, False, True)

        with inductor_config.patch(
            {
                "benchmark_epilogue_fusion": "False",
                "max_autotune_gemm_backends": "TRITON",
                "max_autotune_gemm": True,
            }
        ):
            self._test_mixed_impl(fn, args, True, False)

    def test_mixed_mm_cpu(self):
        def fn(a, b):
            return torch.mm(a, b.to(a.dtype))

        args = (
            torch.randn(8, 8),
            torch.randint(-128, 127, (8, 8), dtype=torch.int8),
        )
        self._test_mixed_impl(fn, args, False, False)

    @parametrize(
        "case",
        [
            ((4, 8), GPU_TYPE),
            ("dynamic", GPU_TYPE),
        ],
    )
    def test_unsuccessful_partial_reuse(self, case):
        shape, device = case

        def test_fn(x):
            partial = torch.amax(x, [0], True)
            full = torch.amax(x)
            return partial, full

        if shape == "dynamic":
            x = torch.rand([2048, 64], device=GPU_TYPE)
            torch._dynamo.mark_dynamic(x, 0)
        else:
            x = torch.randn(*shape, device=device)

        compiled_fn = torch.compile(test_fn)

        self.assertEqual(compiled_fn(x), test_fn(x))
        self.assertEqual(counters["inductor"]["partial_reduction_reuse"], 0)

    @parametrize(
        "case",
        [
            ((2048, 2048), (torch.amax, torch.amax)),
            ((1024, 1024), (torch.amin, torch.min)),
            ((4096, 512), (torch.amax, torch.max)),
        ],
    )
    def test_successful_partial_reuse(self, case):
        shape, (partial_fn, full_fn) = case

        def test_fn(x):
            partial = partial_fn(x, [0], True)
            full = full_fn(x)
            return partial, full

        x = torch.randn(*shape, device=GPU_TYPE)

        compiled_fn = torch.compile(test_fn)

        self.assertEqual(compiled_fn(x), test_fn(x))
        self.assertEqual(counters["inductor"]["partial_reduction_reuse"], 1)

    def test_addmm(self):
        def fn(a, b, c):
            return torch.add(a, torch.mm(b, c)), torch.mm(b, c) + a

        args_list = [
            (
                torch.randn(16, 16, device=GPU_TYPE),
                torch.randn(16, 16, device=GPU_TYPE),
                torch.randn(16, 16, device=GPU_TYPE),
                True,
            ),
            (
                torch.randn(8, device=GPU_TYPE),
                torch.randn(16, 16, device=GPU_TYPE),
                torch.randn(16, 8, device=GPU_TYPE),
                True,
            ),
            (
                torch.randn(16, 16, device=GPU_TYPE),
                torch.randn(1, 16, device=GPU_TYPE),
                torch.randn(16, 16, device=GPU_TYPE),
                False,
            ),
            (
                torch.randn(1, 16, 16, device=GPU_TYPE),
                torch.randn(16, 16, device=GPU_TYPE),
                torch.randn(16, 16, device=GPU_TYPE),
                False,
            ),
            (
                4,
                torch.randn(16, 16, device=GPU_TYPE),
                torch.randn(16, 16, device=GPU_TYPE),
                False,
            ),
        ]
        for a, b, c, should_fuse in args_list:
            torch._dynamo.reset()
            counters.clear()
            args = (a, b, c)
            e1, e2 = fn(*args)
            a1, a2 = torch.compile(fn)(*args)
            torch.testing.assert_close(a1, e1)
            torch.testing.assert_close(a2, e2)
            count, nodes = (2, 4) if should_fuse else (0, 0)
            self.assertEqual(counters["inductor"]["pattern_matcher_count"], count)
            self.assertEqual(counters["inductor"]["pattern_matcher_nodes"], nodes)

    def test_addmm_symbolic_scalar(self):
        def fn(m1, m2):
            bias = m1.size(0)
            return torch.add(bias, torch.mm(m1, m2)), torch.mm(m1, m2) + bias

        m1 = torch.randn(16, 16, device=GPU_TYPE)
        m2 = torch.randn(16, 16, device=GPU_TYPE)

        counters.clear()
        expect = fn(m1, m2)
        actual = torch.compile(fn, dynamic=True)(m1, m2)
        self.assertEqual(expect, actual)
        self.assertEqual(counters["inductor"]["pattern_matcher_count"], 0)

    def test_addmm_broadcasting_bias(self):
        class Model(torch.nn.Module):
            def __init__(self) -> None:
                super().__init__()
                self.linear = torch.nn.functional.linear
                self.linear_weight = torch.randn(4, 4).to(GPU_TYPE)
                self.bias = torch.randn(1, 4).to(GPU_TYPE)

            def forward(self, x):
                x = self.linear(x, self.linear_weight, self.bias)
                return x

        input_tensor = torch.randn(1, 3, 4).to(GPU_TYPE)

        func = Model().to(GPU_TYPE)

        res1 = func(input_tensor)
        jit_func = torch.compile(func)
        res2 = jit_func(input_tensor)

        self.assertEqual(res1, res2)

    def test_cat_mm(self):
        def fn(a, b, c):
            return torch.cat(
                [
                    torch.mm(a, b),
                    torch.mm(b, c),
                    torch.mm(a, c),
                ],
                1,
            )

        args = [
            torch.randn(16, 16, device=GPU_TYPE),
            torch.randn(16, 16, device=GPU_TYPE),
            torch.randn(16, 16, device=GPU_TYPE),
        ]
        out, code = run_and_get_code(torch.compile(fn), *args)
        self.assertEqual(out, fn(*args))
        FileCheck().check("call").check_not(".run").run(code[0])

    def test_cat_addmm(self):
        def fn(a, b, c):
            return torch.cat(
                [
                    torch.addmm(a, b, c),
                    torch.addmm(b, c, a),
                    torch.addmm(c, a, b),
                ],
                1,
            )

        args = [
            torch.randn(16, 16, device=GPU_TYPE),
            torch.randn(16, 16, device=GPU_TYPE),
            torch.randn(16, 16, device=GPU_TYPE),
        ]
        out, code = run_and_get_code(torch.compile(fn), *args)
        self.assertEqual(out, fn(*args))
        FileCheck().check("call").check_not(".run").run(code[0])

    def test_cat_slice_cat_cuda(self):
        def fn(a, b):
            cat_1 = torch.ops.aten.cat.default([a, b], 1)
            slice_1 = torch.ops.aten.slice.Tensor(cat_1, 0, 0, 9223372036854775807)
            slice_2 = torch.ops.aten.slice.Tensor(slice_1, 1, 0, 19)
            return torch.ops.aten.cat.default([cat_1, slice_2], 1)

        args = [
            torch.randn(2, 32, device=GPU_TYPE),
            torch.randn(2, 16, device=GPU_TYPE),
        ]
        self.common(fn, args, 1, 3)

        args = [
            torch.randn(2, 8, device=GPU_TYPE),
            torch.randn(2, 16, device=GPU_TYPE),
        ]
        torch._dynamo.reset()
        counters.clear()
        expected = fn(*args)
        actual = torch.compile(fn)(*args)
        torch.testing.assert_close(actual, expected)
        # We don't recompile for dynamic-shape cases.
        if dynamo_config.assume_static_by_default:
            self.assertEqual(counters["inductor"]["pattern_matcher_count"], 1)
            self.assertEqual(counters["inductor"]["pattern_matcher_nodes"], 3)

        # Verify we fallback to non-optimal path for negative `end`.
        def fn(a, b):
            cat_1 = torch.ops.aten.cat.default([a, b], 1)
            slice_1 = torch.ops.aten.slice.Tensor(cat_1, 0, 0, 9223372036854775807)
            slice_2 = torch.ops.aten.slice.Tensor(slice_1, 1, 0, -1)
            return torch.ops.aten.cat.default([cat_1, slice_2], 1)

        args = [
            torch.randn(2, 8, device=GPU_TYPE),
            torch.randn(2, 16, device=GPU_TYPE),
        ]
        self.common(fn, args, 1, 3)

    def test_pointless_view_pair(self):
        def f(x):
            x = aten.view.default(x, [3, 5, 7])
            x = aten.view.default(x, [15, 7])
            return x

        x = torch.randn(15, 7, device=GPU_TYPE)
        gm = make_fx(f)(x)
        self.assertEqual(count_calls(gm.graph), 2)
        joint_graph.joint_graph_passes(gm)
        self.assertEqual(count_calls(gm.graph), 0)

        def f(x):
            x1 = aten.view.default(x, [3, 5, 7])
            x2 = aten.view.default(x1, [15, 7])
            return x1, x2

        gm = make_fx(f)(x)
        self.assertEqual(count_calls(gm.graph), 2)
        joint_graph.joint_graph_passes(gm)
        self.assertEqual(count_calls(gm.graph), 2)

    def test_pointless_permute_pair(self):
        def f(x):
            x = aten.permute.default(x, [1, 0])
            x = aten.permute.default(x, [1, 0])
            return x

        x = torch.randn(15, 7, device=GPU_TYPE)
        gm = make_fx(f)(x)
        self.assertEqual(count_calls(gm.graph), 2)
        joint_graph.joint_graph_passes(gm)
        self.assertEqual(count_calls(gm.graph), 0)

        def f(x):
            x1 = aten.permute.default(x, [1, 0])
            x2 = aten.permute.default(x1, [1, 0])
            return x1, x2

        gm = make_fx(f)(x)
        self.assertEqual(count_calls(gm.graph), 2)
        joint_graph.joint_graph_passes(gm)
        self.assertEqual(count_calls(gm.graph), 2)

    def test_pointless_permute_pair_3d(self):
        def f(x):
            x = aten.permute.default(x, [1, 0, 2])
            x = aten.permute.default(x, [1, 0, 2])
            return x

        x = torch.randn(3, 5, 7, device=GPU_TYPE)
        gm = make_fx(f)(x)
        self.assertEqual(count_calls(gm.graph), 2)
        joint_graph.joint_graph_passes(gm)
        self.assertEqual(count_calls(gm.graph), 0)

        def f(x):
            x1 = aten.permute.default(x, [1, 0, 2])
            x2 = aten.permute.default(x1, [1, 0, 2])
            return x1, x2

        gm = make_fx(f)(x)
        self.assertEqual(count_calls(gm.graph), 2)
        joint_graph.joint_graph_passes(gm)
        self.assertEqual(count_calls(gm.graph), 2)

    def test_pointless_convert(self):
        def fn1(x):
            x = torch.ops.prims.convert_element_type.default(x, torch.float16)
            x = torch.ops.prims.convert_element_type.default(x, torch.float32)
            return x

        gm = torch.fx.symbolic_trace(fn1)
        self.assertEqual(count_calls(gm.graph), 2)
        joint_graph.joint_graph_passes(gm)
        self.assertEqual(count_calls(gm.graph), 1)

        def fn2(x):
            x = torch.ops.prims.convert_element_type.default(x, torch.int32)
            x = torch.ops.prims.convert_element_type.default(x, torch.float32)
            return x

        gm = torch.fx.symbolic_trace(fn2)
        self.assertEqual(count_calls(gm.graph), 2)
        joint_graph.joint_graph_passes(gm)
        self.assertEqual(count_calls(gm.graph), 2)

    # Constant folding was explicitly turned off due to issue #108388
    # Turn it back on for test
    @inductor_config.patch(joint_graph_constant_folding=True)
    def test_pointless_cumsum(self):
        def fn1():
            ones = torch.full(
                [1, 128], 1, layout=torch.strided, dtype=torch.float32
            ).to(torch.int64)
            return torch.cumsum(ones, 1) * ones

        def fn2():
            ones = torch.full(
                [55, 10], 1, layout=torch.strided, dtype=torch.float32
            ).to(torch.int64)
            return torch.cumsum(ones, 1)

        def fn3():
            twos = torch.full([5, 4, 3], 2, dtype=torch.int64)
            return torch.cumsum(twos, 0)

        def fn4():
            x = torch.full([100], 0.1, dtype=torch.float32)
            return torch.cumsum(x, 0)

        def fn5():
            t1 = torch.full([2, 4], 1)
            t2 = t1.to(dtype=torch.bool)
            return torch.cumsum(t2, 1)

        def fn6():
            x = torch.full([10, 10], True, dtype=torch.int32)
            return torch.cumsum(x, 1)

        for fn in (fn1, fn2, fn3, fn4, fn5, fn6):
            result, (code,) = run_and_get_code(torch.compile(fn, fullgraph=True))
            self.assertNotIn("aten.cumsum", code)
            self.assertEqual(result, fn())
            self.assertEqual(counters["inductor"]["pattern_matcher_count"], 1)
            counters.clear()

    def test_splitwithsizes_cat(self):
        # Good case
        def fn(a):
            split_with_sizes = torch.ops.aten.split_with_sizes.default(a, [8, 24], 1)
            getitem = split_with_sizes[0]
            getitem_1 = split_with_sizes[1]
            cat = torch.ops.aten.cat.default([getitem, getitem_1], 1)
            return cat**2

        args = [
            torch.randn(2, 32, device=GPU_TYPE),
        ]
        self.common(fn, args, 1, 4)

        # Not all getitems are passed to cat
        def fn(a):
            split_with_sizes = torch.ops.aten.split_with_sizes.default(a, [8, 8, 16], 1)
            getitem = split_with_sizes[0]
            getitem_1 = split_with_sizes[1]
            getitem_2 = split_with_sizes[2]
            cat = torch.ops.aten.cat.default([getitem, getitem_1], 1)
            return cat**2 + getitem_2

        args = [
            torch.randn(2, 32, device=GPU_TYPE),
        ]
        self.common(fn, args, 0, 0)

        # Different dimensions  (TODO this case should be handled by replacing with a reshape)
        def fn(a):
            split_with_sizes = torch.ops.aten.split_with_sizes.default(
                a, [8, 8, 8, 8], 1
            )
            cat = torch.ops.aten.cat.default(split_with_sizes, 0)
            return cat**2

        args = [
            torch.randn(2, 32, device=GPU_TYPE),
        ]
        self.common(fn, args, 0, 0)

        # https://github.com/pytorch/pytorch/issues/99686.
        def fn(a):
            x = torch.ops.aten.split_with_sizes.default(a, [3, 2, 3], dim=1)
            cat = torch.ops.aten.cat.default([x[1], x[0], x[2]], dim=1)
            return cat

        args = [
            torch.randn(1, 8, device=GPU_TYPE),
        ]
        self.common(fn, args, 0, 0)

    def test_cat_splitwithsizes(self):
        # good case
        def fn(a, b, c):
            cat = torch.ops.aten.cat.default([a, b, c], 1)
            split_with_sizes = torch.ops.aten.split_with_sizes.default(
                cat, [2, 3, 5], 1
            )
            return [s**2 for s in split_with_sizes]

        args = [
            torch.randn(2, 2, device=GPU_TYPE),
            torch.randn(2, 3, device=GPU_TYPE),
            torch.randn(2, 5, device=GPU_TYPE),
        ]
        self.common(fn, args, 1, 2)

        # cat node has other users
        def fn(a, b, c):
            cat = torch.ops.aten.cat.default([a, b, c], 1)
            split_with_sizes = torch.ops.aten.split_with_sizes.default(
                cat, [2, 3, 5], 1
            )
            return [s**2 for s in split_with_sizes] + [cat**3]

        args = [
            torch.randn(2, 2, device=GPU_TYPE),
            torch.randn(2, 3, device=GPU_TYPE),
            torch.randn(2, 5, device=GPU_TYPE),
        ]
        self.common(fn, args, 0, 0)

        # cat and split dims are different
        def fn(a, b, c):
            cat = torch.ops.aten.cat.default([a, b, c], 1)
            split_with_sizes = torch.ops.aten.split_with_sizes.default(
                cat, [2, 3, 5], 0
            )
            return [s**2 for s in split_with_sizes]

        args = [
            torch.randn(10, 2, device=GPU_TYPE),
            torch.randn(10, 3, device=GPU_TYPE),
            torch.randn(10, 5, device=GPU_TYPE),
        ]
        self.common(fn, args, 0, 0)

        # cat and split lenghts are different
        def fn(a, b, c):
            cat = torch.ops.aten.cat.default([a, b, c], 1)
            split_with_sizes = torch.ops.aten.split_with_sizes.default(cat, [5, 5], 1)
            return [s**2 for s in split_with_sizes]

        args = [
            torch.randn(2, 2, device=GPU_TYPE),
            torch.randn(2, 3, device=GPU_TYPE),
            torch.randn(2, 5, device=GPU_TYPE),
        ]
        self.common(fn, args, 0, 0)

        # cat input sizes and split sizes are different
        def fn(a, b, c):
            cat = torch.ops.aten.cat.default([a, b, c], 1)
            split_with_sizes = torch.ops.aten.split_with_sizes.default(
                cat, [2, 5, 3], 1
            )
            return [s**2 for s in split_with_sizes]

        args = [
            torch.randn(2, 2, device=GPU_TYPE),
            torch.randn(2, 3, device=GPU_TYPE),
            torch.randn(2, 5, device=GPU_TYPE),
        ]
        self.common(fn, args, 0, 0)

    def test_symint_pattern_matching(self):
        import torch._inductor.config as config
        from torch._inductor.pattern_matcher import (
            fwd_only,
            PatternMatcherPass,
            register_replacement,
        )

        saved_graph = None

        class _CustomPass(PatternMatcherPass):
            def __init__(self) -> None:
                super().__init__()

            def __call__(self, g: torch.fx.graph.Graph):
                self.apply(g)
                nonlocal saved_graph
                saved_graph = g

        with config.patch(
            # leave custom pass only in post_grad_passes()
            pattern_matcher=False,
            # define pattern match as custom post grad opt pass
            post_grad_custom_pre_pass=None,
            post_grad_custom_post_pass=_CustomPass(),
        ):

            def add(x, y):
                return x + y

            # testing that
            def sym_minus(x, y):
                return (x - (-y.size(0))) - (y * -1) - y.size(0)

            device = "cpu"
            my_args = [
                torch.empty([8, 1], device=device),
                torch.empty([10], device=device),
            ]

            invoked = False

            def extra_check(match):
                nonlocal invoked
                invoked = True
                return True

            register_replacement(
                add,
                sym_minus,
                my_args,
                fwd_only,
                [config.post_grad_custom_post_pass],
                extra_check=extra_check,
            )

            @torch.compile(dynamic=True)
            def foo(x, y):
                return x + y

            x = torch.rand([8, 1])
            y = torch.rand([10])

            self.assertEqual(foo(x, y), x + y)

            self.assertTrue(invoked)
            # we trace out the y.sym_size in replacement
            FileCheck().check("sym_size_int").check_same("num_users=2").check_same(
                "target=torch.ops.aten.sym_size"
            ).run(str(saved_graph))

    @inductor_config.patch(fx_graph_remote_cache=False)
    def test_match_with_mutation(self):
        counter = 0
        test_pass = PatternMatcherPass(pass_name="test")

        @register_graph_pattern(
            CallFunction(
                torch.add, KeywordArg("x"), CallFunction(torch.sin, KeywordArg("x"))
            ),
            pass_dict=test_pass,
        )
        def _test(match, x):
            nonlocal counter
            counter += 1

        def fn0(x, y):
            a = torch.sin(x)
            b = torch.add(x, a)
            return b

        def fn1(x, y):
            a = torch.sin(x)
            x.copy_(y)
            b = torch.add(x, a)
            return b

        def fn2(x, y):
            a = torch.sin(x)
            with torch.no_grad():
                b = torch.add(x, a)
            return b

        def fn3(x, y):
            a = torch.sin(x)
            with torch.autocast(GPU_TYPE):
                b = torch.add(x, a)
            return b

        def fn4(x, y):
            a = torch.sin(x)
            torch.manual_seed(1234)
            b = torch.add(x, a)
            return b

        def fn5(x, y):
            a = torch.sin(x)
            torch.add(y, 1, out=x)
            b = torch.add(x, a)
            return b

        args = [
            torch.randn(5, 5, device=GPU_TYPE),
            torch.randn(5, 5, device=GPU_TYPE),
        ]

        with unittest.mock.patch(
            "torch._inductor.fx_passes.pre_grad.config.pre_grad_fusion_options",
            {"test": {}},
        ), unittest.mock.patch(
            "torch._inductor.fx_passes.pre_grad.PRE_GRAD_FUSIONS",
            [],
        ), unittest.mock.patch(
            "torch._inductor.fx_passes.pre_grad.PRE_GRAD_PATTERNS",
            {"test": test_pass},
        ):
            for fn in (fn0, fn1, fn2, fn3, fn4, fn5):
                counter = 0
                expected = fn(*copy.deepcopy(args))
                actual = torch.compile(fn)(*copy.deepcopy(args))
                # should not match
                self.assertEqual(counter, int(fn is fn0))
                torch.testing.assert_close(actual, expected)

    def test_remove_pointless_clones(self):
        @torch.compile(fullgraph=True)
        def fn(a, b):
            return torch.mm(a, b).clone()

        _, (code) = run_and_get_code(fn, torch.randn(8, 8), torch.randn(8, 8))
        # clone would create a buf1
        self.assertIn("return (buf0, )", code[0])
        self.assertNotIn("async_compile.cpp", code[0])

    def test_unfuse_bias_addmm(self):
        args = [
            torch.randn(20, device=GPU_TYPE),
            torch.randn(10, 15, device=GPU_TYPE),
            torch.randn(15, 20, device=GPU_TYPE),
        ]

        @torch.compile()
        def fn(inp, a, b):
            return torch.ops.aten.addmm(inp, a, b)

        _, (code) = run_and_get_code(fn, args[0], args[1], args[2])
        FileCheck().check("extern_kernels.addmm(").run(code[0])

        @torch.compile()
        def fn2(inp, a, b):
            return torch.nn.functional.gelu(torch.ops.aten.addmm(inp, a, b))

        _, (code) = run_and_get_code(fn2, args[0], args[1], args[2])
        FileCheck().check_not("extern_kernels.addmm(").run(code[0])

        @torch.compile()
        def fn2(inp, a, b):
            return torch.nn.functional.gelu(
                torch.ops.aten.addmm(inp, a, b).unsqueeze(0)
            )

        # hit the view path
        _, (code) = run_and_get_code(fn2, args[0], args[1], args[2])
        FileCheck().check_not("extern_kernels.addmm(").run(code[0])

    def test_serialized_patterns_up_to_date(self):
        import torch.utils._pytree as pytree
        from torch._inductor.fx_passes import joint_graph
        from torch._inductor.pattern_matcher import _known_precompiled_patterns

        # Ensure the patterns are loaded
        os.environ.pop("PYTORCH_GEN_PATTERNS", None)
        joint_graph.lazy_init()

        with torch._subclasses.FakeTensorMode() as mode:
            for (
                search_fn,
                example_inputs,
                trace_fn,
                scalar_workaround,
                search_fn_pattern,
            ) in _known_precompiled_patterns:
                # Because the example_inputs were saved as fake tensors in a
                # different FakeTensorMode we need to update them to our
                # FakeTensorMode().
                def remap_fake_tensor(x):
                    if isinstance(x, torch.Tensor):
                        return torch._subclasses.FakeTensor.from_tensor(x, mode)
                    return x

                example_inputs = pytree.tree_map(remap_fake_tensor, example_inputs)

                pattern = gen_pattern(
                    search_fn, example_inputs, trace_fn, scalar_workaround
                )
                pattern_pp = PatternPrettyPrinter.run(pattern)

                self.assertEqual(
                    pattern_pp,
                    PatternPrettyPrinter.run(search_fn_pattern),
                    msg=f"Found mismatched pattern {search_fn.__name__}. Run torchgen/fuse/gen_patterns.py",
                )

                # Since we've already checked that the serialized patterns match
                # lets verify the serializer by ensuring the generated patterns
                # also match (since search_fn_pattern is the serialized version
                # of search_fn).
                self.assertTrue(pattern.pattern_eq(search_fn_pattern))

    @skipIfXpu
    @xfailIfSM89
    @inductor_config.patch(
        {
            "triton.unique_kernel_names": "original_aten",
            "fx_graph_remote_cache": False,
            "max_autotune_gemm_backends": "TRITON",
        }
    )
    def test_original_aten_preserved_split_addmm(self):
        # addmm -> elementwise should be decomposed into mm -> add -> elementwise
        def fn(x, y, z):
            return torch.addmm(z, x, y).sin()

        args = [
            torch.randn(16, 24, device=GPU_TYPE),
            torch.randn(24, 32, device=GPU_TYPE),
            torch.randn(16, 32, device=GPU_TYPE),
        ]

        counters.clear()

        opt_fn = torch.compile(fn, mode="max-autotune")
        ret, code = run_and_get_code(opt_fn, *args)
        self.assertEqual(counters["inductor"]["pattern_matcher_count"], 1)

        # The mm kernel should use a template (because we set max_autotune_gemm_backends = TRITON).
        # Its name should contain `addmm` because `addmm` was the original aten op where the mm came from.
        FileCheck().check_not("extern_kernels.addmm(").check(
            "def triton_tem_fused_addmm"
        ).run(code[0])

    @inductor_config.patch(fx_graph_remote_cache=False)
    def test_match_equivalent_function_invocations1(self):
        counter = 0
        test_pass = PatternMatcherPass()

        args = [
            torch.randn(20, device=GPU_TYPE),
            torch.randn(10, 15, device=GPU_TYPE),
            torch.randn(15, 20, device=GPU_TYPE),
        ]

        def f0(inp, a, b):
            return torch.ops.aten.addmm(inp, a, b)

        def f1(inp, a, b):
            return torch.ops.aten.addmm(inp, a, b, beta=1.0)

        def f2(inp, a, b):
            return torch.ops.aten.addmm(inp, a, b, beta=1.0, alpha=1.0)

        # This graph pattern should successfully match all of the above functions
        @register_graph_pattern(
            CallFunction(
                torch.ops.aten.addmm,
                Arg(),
                Arg(),
                Arg(),
                beta=KeywordArg("beta"),
                alpha=KeywordArg("alpha"),
            ),
            pass_dict=test_pass,
        )
        def addmm_replacement(match: Match, inp, mat1, mat2, beta, alpha):
            nonlocal counter
            counter += 1

            def repl(inp, x1, x2):
                return (x1 @ x2) * alpha + inp * beta

            with V.fake_mode:
                match.replace_by_example(repl, [inp, mat1, mat2])

        with unittest.mock.patch(
            "torch._inductor.fx_passes.post_grad.pass_patterns",
            torch._inductor.fx_passes.post_grad.pass_patterns + [test_pass],
        ):
            for fn in (f0, f1, f2):
                counter = 0
                expected = fn(*copy.deepcopy(args))
                opt_fn = torch.compile(fn)
                actual, (code) = run_and_get_code(opt_fn, args[0], args[1], args[2])
                # pattern should match
                self.assertEqual(counter, 1)
                torch.testing.assert_close(actual, expected)
                # addmm should be replaced
                FileCheck().check_not("extern_kernels.addmm(").run(code[0])

    @inductor_config.patch(fx_graph_remote_cache=False)
    def test_match_equivalent_function_invocations2(self):
        counter = 0
        test_pass = PatternMatcherPass()

        args = [
            torch.randn(20, device=GPU_TYPE),
            torch.randn(10, 15, device=GPU_TYPE),
            torch.randn(15, 20, device=GPU_TYPE),
        ]

        def f0(inp, a, b):
            return torch.ops.aten.addmm(inp, a, b)

        def f1(inp, a, b):
            return torch.ops.aten.addmm(inp, a, b, beta=1.0)

        def f2(inp, a, b):
            return torch.ops.aten.addmm(inp, a, b, beta=1.0, alpha=1.0)

        # This graph pattern should only match f0
        @register_graph_pattern(
            CallFunction(torch.ops.aten.addmm, Arg(), Arg(), Arg()),
            pass_dict=test_pass,
        )
        def addmm_replacement(match: Match, inp, mat1, mat2):
            nonlocal counter
            counter += 1

            def repl(inp, x1, x2):
                return x1 @ x2 + inp

            with V.fake_mode:
                match.replace_by_example(repl, [inp, mat1, mat2])

        with unittest.mock.patch(
            "torch._inductor.fx_passes.post_grad.pass_patterns",
            torch._inductor.fx_passes.post_grad.pass_patterns + [test_pass],
        ):
            for fn in (f0, f1, f2):
                counter = 0
                expected = fn(*copy.deepcopy(args))
                actual = torch.compile(fn)(*copy.deepcopy(args))
                self.assertEqual(counter, 1)
                torch.testing.assert_close(actual, expected)

    @inductor_config.patch(fx_graph_remote_cache=False)
    def test_match_equivalent_function_invocations3(self):
        counter = 0
        test_pass = PatternMatcherPass()

        args = [
            torch.randn(20, device=GPU_TYPE),
            torch.randn(10, 15, device=GPU_TYPE),
            torch.randn(15, 20, device=GPU_TYPE),
        ]

        def f0(inp, a, b):
            return torch.ops.aten.addmm(inp, a, b)

        def f1(inp, a, b):
            return torch.ops.aten.addmm(inp, a, b, beta=1.0)

        def f2(inp, a, b):
            return torch.ops.aten.addmm(inp, a, b, beta=1.0, alpha=1.0)

        # This graph pattern should only match f1
        @register_graph_pattern(
            CallFunction(
                torch.ops.aten.addmm, Arg(), Arg(), Arg(), beta=KeywordArg("beta")
            ),
            pass_dict=test_pass,
        )
        def addmm_replacement(match: Match, inp, mat1, mat2, beta):
            nonlocal counter
            counter += 1

            def repl(inp, x1, x2):
                return x1 @ x2 + inp

            with V.fake_mode:
                match.replace_by_example(repl, [inp, mat1, mat2])

        with unittest.mock.patch(
            "torch._inductor.fx_passes.post_grad.pass_patterns",
            torch._inductor.fx_passes.post_grad.pass_patterns + [test_pass],
        ):
            for fn in (f0, f1, f2):
                counter = 0
                expected = fn(*copy.deepcopy(args))
                actual = torch.compile(fn)(*copy.deepcopy(args))
                self.assertEqual(counter, 1)
                torch.testing.assert_close(actual, expected)

    def test_stable_topological_sort(self):
        def fn1(a, b):
            return a + b

        graph = torch.fx.Graph()
        a = graph.placeholder("x")
        b = graph.placeholder("y")
        c = graph.call_function(fn1, (a, b))
        stable_topological_sort(graph)
        self.assertEqual(list(graph.nodes), [a, b, c])

        graph = torch.fx.Graph()
        b = graph.placeholder("y")
        a = graph.placeholder("x")
        c = graph.call_function(fn1, (a, b))
        stable_topological_sort(graph)
        self.assertEqual(list(graph.nodes), [b, a, c])

        graph = torch.fx.Graph()
        a = graph.placeholder("x")
        b = graph.placeholder("y")
        c = graph.call_function(fn1, (b, a))
        c.append(a)
        stable_topological_sort(graph)
        self.assertEqual(list(graph.nodes), [b, a, c])

    def test_scaled_softmax(self):
        def mul_softmax(a, b):
            return F.softmax(a * b, dim=0)

        def div_softmax(x, inv_scale):
            return F.softmax(x / inv_scale, dim=0)

        x = torch.randn(10, 10)
        scale = 1e6
        inv_scale = 1 / scale
        self.common(mul_softmax, (x, scale), 1, 3)
        self.common(mul_softmax, (scale, x), 1, 3)
        self.common(div_softmax, (x, inv_scale), 1, 3)

        scale = torch.randn(10) * 1e6
        inv_scale = 1 / scale
        self.common(mul_softmax, (x, scale), 1, 3)
        self.common(mul_softmax, (scale, x), 1, 3)
        self.common(div_softmax, (x, inv_scale), 1, 3)

        scale = torch.randn(1, 10) * 1e6
        inv_scale = 1 / scale
        self.common(mul_softmax, (x, scale), 1, 3)
        self.common(mul_softmax, (scale, x), 1, 3)
        self.common(div_softmax, (x, inv_scale), 1, 3)

        # Test matching with type promotion
        x = torch.randn(10, 10, dtype=torch.bfloat16)
        scale = torch.randn(10, dtype=torch.bfloat16) * 1e6
        inv_scale = 1 / scale
        self.common(mul_softmax, (x, scale), 1, 4, reference_in_float=True)
        self.common(mul_softmax, (scale, x), 1, 4, reference_in_float=True)
        self.common(div_softmax, (x, inv_scale), 1, 4, reference_in_float=True)

        # No match if scale changes in softmax dim
        scale = torch.randn(10, 10)
        self.common(mul_softmax, (x, scale), 0, 0)
        self.common(mul_softmax, (scale, x), 0, 0)
        self.common(div_softmax, (x, scale), 0, 0)

    def test_mutation_op_matching(self):
        def check(type, func_name, args, kwargs, expect=True):
            assert type in ["call_function", "call_method"]
            graph = torch.fx.Graph()
            getattr(graph, type)(func_name, args, kwargs)
            res = is_mutation_op(next(iter(graph.nodes)))
            if expect:
                self.assertTrue(res)
            else:
                self.assertFalse(res)

        t = torch.randn(1)
        check("call_function", torch._C._set_grad_enabled, (False,), {})
        check("call_method", "copy_", (t, t), {})
        check("call_method", "relu_", (t,), {})
        check("call_function", torch.manual_seed, (0,), {})
        check("call_function", torch.ops.aten.set_.source_Tensor, (t, t), {})
        check(
            "call_function",
            torch.amp.autocast_mode._enter_autocast,
            (GPU_TYPE, None, True, None),
            {},
        )
        check("call_function", torch.amp.autocast_mode._exit_autocast, (None,), {})
        check(
            "call_function",
            torch.ops._c10d_functional.all_gather_into_tensor_out,
            (t, 2, "0"),
            {"out": t},
        )
        check("call_function", torch.ops.inductor.resize_storage_bytes_, (t, 0), {})
        check(
            "call_function",
            torch.ops.inductor.resize_storage_bytes_.default,
            (t, 0),
            {},
        )
        check(
            "call_function",
            torch.ops.fsdp.split_with_sizes_copy,
            (t, [64, 128, 8, 8]),
            {"dim": 1, "out": [t, t, t, t]},
        )
        check("call_function", torch.ops.fsdp.copy_, (t, t), {})
        check(
            "call_function", torch.ops.aten.__rshift__.Scalar, (t, 2), {}, expect=False
        )
        check(
            "call_function",
            torch.ops._c10d_functional.all_gather_into_tensor,
            (t, 2, "0"),
            {},
            expect=False,
        )

        @torch.library.custom_op("vllm::fused_rms_norm_quant_static", mutates_args=[])
        def fused_rms_norm_quant_static(out: torch.Tensor, input: torch.Tensor) -> None:
            pass

        check(
            "call_function",
            torch.ops.vllm.fused_rms_norm_quant_static,
            (t, t),
            {},
            expect=False,
        )

    def test_multioutput_register_replacement(self):
        @torch.library.custom_op(
            "vllm::fused_rms_norm_quant_static", mutates_args=["result", "scale"]
        )
        def fused_rms_norm_quant_static(
            result: torch.Tensor,
            input: torch.Tensor,
            weight: torch.Tensor,
            scale: torch.Tensor,
            azp: torch.Tensor,
            epsilon: float,
        ) -> None:
            print("vllm::fused_rms_norm_quant_static")
            result_rms = torch.mul(input, weight) + epsilon
            _result = torch.mul(result_rms, scale).to(torch.int8)
            scale.fill_(0.5)

        @torch.library.custom_op("vllm::rms_norm", mutates_args=["result"])
        def rms_norm(
            result: torch.Tensor,
            input: torch.Tensor,
            weight: torch.Tensor,
            epsilon: float,
        ) -> None:
            # bogus implementation doesn't matter
            _result = torch.mul(input, weight) + epsilon

        @torch.library.custom_op(
            "vllm::static_scaled_int8_quant", mutates_args=["result", "scale"]
        )
        def static_scaled_int8_quant(
            result: torch.Tensor,
            input: torch.Tensor,
            scale: torch.Tensor,
            azp: Optional[torch.Tensor] = None,
        ) -> None:
            # bogus implementation doesn't matter
            _result = torch.mul(input, scale).to(torch.int8)
            scale.fill_(0.5)

        def rms_pattern_static(
            result: torch.Tensor,
            result_rms: torch.Tensor,
            input: torch.Tensor,
            weight: torch.Tensor,
            scale: torch.Tensor,
        ):
            at1 = auto_functionalized(
                torch.ops.vllm.rms_norm.default,
                result=result_rms,
                input=input,
                weight=weight,
                epsilon=1e-6,
            )
            at2 = auto_functionalized(
                torch.ops.vllm.static_scaled_int8_quant.default,
                result=result,
                input=at1[1],
                scale=scale,
                azp=None,
            )

            return at2[1], at2[2]

        def rms_replacement_static(
            result: torch.Tensor,
            result_rms: torch.Tensor,
            input: torch.Tensor,
            weight: torch.Tensor,
            scale: torch.Tensor,
        ):
            at = auto_functionalized(
                torch.ops.vllm.fused_rms_norm_quant_static.default,
                result=result,
                input=input,
                weight=weight,
                epsilon=1e-6,
                scale=scale,
                azp=None,
            )
            return at[1], at[2]

        def empty_bf16(*args, **kwargs):
            return torch.empty(*args, **kwargs, dtype=torch.bfloat16)

        def empty_int8(*args, **kwargs):
            return torch.empty(*args, **kwargs, dtype=torch.int8)

        my_patterns = PatternMatcherPass()
        inputs = [
            empty_int8(5, 4),
            empty_bf16(5, 4),
            empty_bf16(5, 4),
            empty_bf16(5, 1),
            torch.empty(1, 1),
        ]
        register_replacement(
            rms_pattern_static, rms_replacement_static, inputs, fwd_only, my_patterns
        )

        def custom_pass(graph: torch.fx.Graph) -> torch.fx.Graph:
            _count = my_patterns.apply(graph)
            # print(f"Count: {_count}")
            graph.eliminate_dead_code()
            # graph.print_tabular()
            return graph

        def custom_backend(
            graph: torch.fx.GraphModule, example_inputs: list[torch.Tensor]
        ) -> Callable:
            from torch._inductor import config

            current_config = config.shallow_copy_dict()
            from torch._inductor.compile_fx import compile_fx

            current_config["post_grad_custom_post_pass"] = custom_pass
            return compile_fx(graph, example_inputs, config_patches=current_config)

        @torch.compile(backend=custom_backend)
        def my_func_static(x, w, epsilon):
            quant_result = torch.empty_like(x, dtype=torch.int8)
            result_rms = torch.empty_like(x, dtype=torch.bfloat16)
            scale = torch.ones((1, 1))

            x = x.to(torch.bfloat16)
            w = w.to(torch.bfloat16)

            quant_result, scale = rms_pattern_static(
                result=quant_result,
                result_rms=result_rms,
                input=x,
                weight=w,
                scale=scale,
            )

            return quant_result, scale

        inputs = [torch.empty((5, 4)), torch.empty((5, 1)), 1e-6]
        # print(my_func_static(*inputs))
        test, (code,) = run_and_get_code(my_func_static, *inputs)
        self.assertTrue("static_scaled_int8_quant" not in code)

    def test_mutable_op_nonview_inputs_register_replacement(self):
        @torch.library.custom_op("mylib::foo_inplace", mutates_args={"x"})
        def foo_inplace(x: torch.Tensor) -> None:
            x.add_(1)

        # NOTE: only returning None is supported; the custom op cannot return `out` because it's part of op input.
        @torch.library.custom_op("mylib::bar", mutates_args={"out"})
        def bar_out(x: torch.Tensor, out: torch.Tensor) -> None:
            out.copy_(x + 2)

        @torch.library.custom_op("mylib::foobar_out", mutates_args={"x", "out"})
        def foobar_out(x: torch.Tensor, out: torch.Tensor) -> None:
            x.add_(1)
            out.copy_(x + 7)  # intentionally different from bar_out

        def mutable_ops_pattern(x, out):
            foo_inplace(x)
            bar_out(x, out)
            return out

        def mutable_ops_replacement(x, out):
            foobar_out(x, out)
            return out

        inp = torch.randn(3)

        my_patterns = PatternMatcherPass()
        register_replacement(
            search_fn=mutable_ops_pattern,
            replace_fn=mutable_ops_replacement,
            example_inputs=[inp.clone().detach(), inp.clone().detach()],
            trace_fn=functools.partial(fwd_only, apply_auto_functionalize=True),
            pass_dicts=my_patterns,
        )

        count = 0

        def custom_pass(graph: torch.fx.Graph):
            nonlocal count
            count = my_patterns.apply(graph)

        def custom_backend(graph: torch.fx.GraphModule, example_inputs):
            from torch._inductor import config

            current_config = config.shallow_copy_dict()
            from torch._inductor.compile_fx import compile_fx

            current_config["post_grad_custom_post_pass"] = custom_pass
            return compile_fx(graph, example_inputs, config_patches=current_config)

        # Case 1: mutates a clone of graph input
        @torch.compile(fullgraph=True, backend=custom_backend)
        def f1(x):
            x = x.clone()
            out = torch.zeros_like(x)
            foo_inplace(x)
            bar_out(x, out)
            return out

        def f1_replaced(x):
            x = x.clone()
            out = torch.zeros_like(x)
            foobar_out(x, out)
            return out

        f1_inp = inp.clone().detach()
        f1_replaced_inp = inp.clone().detach()
        f1_out = f1(f1_inp)
        f1_replaced_out = f1_replaced(f1_replaced_inp)
        self.assertEqual(f1_inp, f1_replaced_inp)
        self.assertEqual(f1_out, f1_replaced_out)
        self.assertEqual(count, 1)

<<<<<<< HEAD
    def test_mutable_op_view_inputs_register_replacement(self):
        @torch.library.custom_op("mylib::foo_inplace", mutates_args={"x"})
        def foo_inplace(x: torch.Tensor) -> None:
            x.add_(1)

        # NOTE: only returning None is supported; the custom op cannot return `out` because it's part of op input.
        @torch.library.custom_op("mylib::bar", mutates_args={"out"})
        def bar_out(x: torch.Tensor, out: torch.Tensor) -> None:
            out.copy_(x + 2)

        @register_fake("mylib::bar")
        def bar_out_fake(x: torch.Tensor, out: torch.Tensor) -> None:
            return None

        @torch.library.custom_op("mylib::foobar_out", mutates_args={"out"})
        def foobar_out(x: torch.Tensor, out: torch.Tensor) -> None:
            x.add_(1)
            out.copy_(x + 7)  # intentionally different from bar_out

        def mutable_ops_pattern(x, out):
            foo_inplace(x)
            bar_out(x, out)
            return out

        def mutable_ops_replacement(x, out):
            foobar_out(x, out)
            return out

        inp = torch.randn(3, 3)

        my_patterns = PatternMatcherPass()
        register_replacement(
            search_fn=mutable_ops_pattern,
            replace_fn=mutable_ops_replacement,
            example_inputs=[inp[0].clone().detach(), inp[0].clone().detach()],
            trace_fn=functools.partial(fwd_only, apply_auto_functionalize=True),
            pass_dicts=my_patterns,
        )

        count = 0

        def custom_pass(graph: torch.fx.Graph):
            nonlocal count
            count = my_patterns.apply(graph)

        def custom_backend(graph: torch.fx.GraphModule, example_inputs):
            from torch._inductor import config

            current_config = config.shallow_copy_dict()
            from torch._inductor.compile_fx import compile_fx

            current_config["post_grad_custom_post_pass"] = custom_pass
            return compile_fx(graph, example_inputs, config_patches=current_config)

        # user-function
        @torch.compile(fullgraph=True, backend=custom_backend)
        def f(x):
            x = x.clone()[0]
=======
        # Case 2: mutates graph input
        @torch.compile(fullgraph=True, backend=custom_backend)
        def f2(x):
>>>>>>> 5a4c21dd
            out = torch.zeros_like(x)
            foo_inplace(x)
            bar_out(x, out)
            return out

<<<<<<< HEAD
        def f_replaced(x):
            x = x.clone()[0]
=======
        def f2_replaced(x):
>>>>>>> 5a4c21dd
            out = torch.zeros_like(x)
            foobar_out(x, out)
            return out

<<<<<<< HEAD
        self.assertEqual(f(inp.clone().detach()), f_replaced(inp.clone().detach()))
        self.assertEqual(count, 1)

=======
        f2_inp = inp.clone().detach()
        f2_replaced_inp = inp.clone().detach()
        f2_out = f2(f2_inp)
        f2_replaced_out = f2_replaced(f2_replaced_inp)
        self.assertEqual(f2_inp, f2_replaced_inp)
        self.assertEqual(f2_out, f2_replaced_out)
        self.assertEqual(count, 1)
>>>>>>> 5a4c21dd

if __name__ == "__main__":
    if IS_LINUX and HAS_GPU:
        run_tests()<|MERGE_RESOLUTION|>--- conflicted
+++ resolved
@@ -1730,7 +1730,27 @@
         self.assertEqual(f1_out, f1_replaced_out)
         self.assertEqual(count, 1)
 
-<<<<<<< HEAD
+        # Case 2: mutates graph input
+        @torch.compile(fullgraph=True, backend=custom_backend)
+        def f2(x):
+            out = torch.zeros_like(x)
+            foo_inplace(x)
+            bar_out(x, out)
+            return out
+
+        def f2_replaced(x):
+            out = torch.zeros_like(x)
+            foobar_out(x, out)
+            return out
+
+        f2_inp = inp.clone().detach()
+        f2_replaced_inp = inp.clone().detach()
+        f2_out = f2(f2_inp)
+        f2_replaced_out = f2_replaced(f2_replaced_inp)
+        self.assertEqual(f2_inp, f2_replaced_inp)
+        self.assertEqual(f2_out, f2_replaced_out)
+        self.assertEqual(count, 1)
+
     def test_mutable_op_view_inputs_register_replacement(self):
         @torch.library.custom_op("mylib::foo_inplace", mutates_args={"x"})
         def foo_inplace(x: torch.Tensor) -> None:
@@ -1789,39 +1809,19 @@
         @torch.compile(fullgraph=True, backend=custom_backend)
         def f(x):
             x = x.clone()[0]
-=======
-        # Case 2: mutates graph input
-        @torch.compile(fullgraph=True, backend=custom_backend)
-        def f2(x):
->>>>>>> 5a4c21dd
             out = torch.zeros_like(x)
             foo_inplace(x)
             bar_out(x, out)
             return out
 
-<<<<<<< HEAD
         def f_replaced(x):
             x = x.clone()[0]
-=======
-        def f2_replaced(x):
->>>>>>> 5a4c21dd
             out = torch.zeros_like(x)
             foobar_out(x, out)
             return out
 
-<<<<<<< HEAD
         self.assertEqual(f(inp.clone().detach()), f_replaced(inp.clone().detach()))
         self.assertEqual(count, 1)
-
-=======
-        f2_inp = inp.clone().detach()
-        f2_replaced_inp = inp.clone().detach()
-        f2_out = f2(f2_inp)
-        f2_replaced_out = f2_replaced(f2_replaced_inp)
-        self.assertEqual(f2_inp, f2_replaced_inp)
-        self.assertEqual(f2_out, f2_replaced_out)
-        self.assertEqual(count, 1)
->>>>>>> 5a4c21dd
 
 if __name__ == "__main__":
     if IS_LINUX and HAS_GPU:
