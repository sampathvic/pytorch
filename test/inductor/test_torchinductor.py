--- conflicted
+++ resolved
@@ -3379,16 +3379,6 @@
     @skip_if_halide  # only 32-bit indexing
     @largeTensorTest("4GB", inductor=True)
     def test_large_pointwise(self):
-<<<<<<< HEAD
-        # If this is running with cpp_wrapper, the auto-tuning step will generate an
-        # additional array of the same size as the input.  Numbers derived
-        # experimentally.
-        required_memory = 2**32 + 2**31 + 2**15 if config.cpp_wrapper else 2**31 + 2**15
-        if not _has_sufficient_memory(self.device, required_memory):
-            raise unittest.SkipTest("insufficient memory")
-
-=======
->>>>>>> aa4efc2c
         def fn(a):
             return a + 1
 
@@ -11762,17 +11752,6 @@
         Currently inductor will skip such bad configs and pick the best one
         from the remaining configs.
         """
-<<<<<<< HEAD
-        # If this is running with cpp_wrapper, the auto-tuning step will generate an
-        # additional array of the same size as the input.  Numbers derived
-        # experimentally.
-        required_memory = (
-            2**34 + 2**32 + 2**31 if config.cpp_wrapper else 2**33 + 2**32 + 2**31
-        )
-        if not _has_sufficient_memory(self.device, required_memory):
-            raise unittest.SkipTest("insufficient memory")
-=======
->>>>>>> aa4efc2c
 
         @torch.compile
         def fn(x, y):
@@ -12202,16 +12181,6 @@
 
     @largeTensorTest("1GB", inductor=True)
     def test_large_grid(self):
-<<<<<<< HEAD
-        # If this is running with cpp_wrapper, the auto-tuning step will generate an
-        # additional array of the same size as the input.  Numbers derived
-        # experimentally.
-        required_memory = 2**30 + 2**29 + 2**15 if config.cpp_wrapper else 2**30 + 2**15
-        if not _has_sufficient_memory(self.device, required_memory):
-            raise unittest.SkipTest("insufficient memory")
-
-=======
->>>>>>> aa4efc2c
         # https://github.com/pytorch/pytorch/issues/123210
         def fn(primals_5):
             view = torch.ops.aten.reshape.default(primals_5, [-1, 2, 4])
@@ -14121,14 +14090,16 @@
                 return x1 + y1 + z + y_cpu.cuda()
 
             f_compiled = torch.compile(f)
-            x, y = torch.ones(3, 3, device=self.device), torch.randn(
-                3, 3, device=self.device
+            x, y = (
+                torch.ones(3, 3, device=self.device),
+                torch.randn(3, 3, device=self.device),
             )
             compiled_out = f_compiled(x, y)
             self.assertEqual(compiled_out, f(x, y))
 
-            x, y = torch.ones(4, 4, device=self.device), torch.randn(
-                4, 4, device=self.device
+            x, y = (
+                torch.ones(4, 4, device=self.device),
+                torch.randn(4, 4, device=self.device),
             )
             compiled_out = f_compiled(x, y)
             self.assertEqual(compiled_out, f(x, y))
@@ -14143,8 +14114,9 @@
                 return x1 + y1 + z + y_cpu.cuda()
 
             f_compiled = torch.compile(f)
-            x, y = torch.ones(3, 3, device=self.device), torch.randn(
-                3, 3, device=self.device
+            x, y = (
+                torch.ones(3, 3, device=self.device),
+                torch.randn(3, 3, device=self.device),
             )
 
             torch._dynamo.decorators.mark_unbacked(x, 0)
