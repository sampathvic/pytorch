--- conflicted
+++ resolved
@@ -489,7 +489,30 @@
         expected = fn(*example_inputs)
         torch.testing.assert_close(actual, expected)
 
-<<<<<<< HEAD
+    @skipGPUIf(not HAS_GPU, "requires gpu and triton")
+    @dynamo_config.patch({"capture_dynamic_output_shape_ops": True})
+    def test_sdpfa(self, device):
+        if device == "cpu":
+            raise unittest.SkipTest(
+                "scaled_dot_product_flash_attention has no CPU backend"
+            )
+
+        def fn(x):
+            B, H, d_h = 2, 4, 8
+            nz = torch.nonzero(x)
+            seq_len = nz.size(0)
+
+            q = torch.randn(B, H, seq_len, d_h, device=device, dtype=torch.float16)
+            k = torch.randn(B, H, seq_len, d_h, device=device, dtype=torch.float16)
+            v = torch.randn(B, H, seq_len, d_h, device=device, dtype=torch.float16)
+
+            result = torch.ops.aten._scaled_dot_product_flash_attention.default(
+                q, k, v, dropout_p=0.0, is_causal=False, scale=None
+            )
+            return result
+
+        x = torch.tensor([1.0, 0.0, 1.0, 0.0], device=device)
+        torch.compile(fn, fullgraph=True)(x)
     @skipGPUIf(not HAS_GPU, "torch.compile for gpu requires triton")
     @dynamo_config.patch({"capture_dynamic_output_shape_ops": True})
     def test_unbacked_linear_layer_norm_input(self, device):
@@ -520,32 +543,6 @@
         actual = torch.compile(model, fullgraph=True)(*inputs)
         expected = model(*inputs)
         torch.testing.assert_close(actual, expected)
-=======
-    @skipGPUIf(not HAS_GPU, "requires gpu and triton")
-    @dynamo_config.patch({"capture_dynamic_output_shape_ops": True})
-    def test_sdpfa(self, device):
-        if device == "cpu":
-            raise unittest.SkipTest(
-                "scaled_dot_product_flash_attention has no CPU backend"
-            )
-
-        def fn(x):
-            B, H, d_h = 2, 4, 8
-            nz = torch.nonzero(x)
-            seq_len = nz.size(0)
-
-            q = torch.randn(B, H, seq_len, d_h, device=device, dtype=torch.float16)
-            k = torch.randn(B, H, seq_len, d_h, device=device, dtype=torch.float16)
-            v = torch.randn(B, H, seq_len, d_h, device=device, dtype=torch.float16)
-
-            result = torch.ops.aten._scaled_dot_product_flash_attention.default(
-                q, k, v, dropout_p=0.0, is_causal=False, scale=None
-            )
-            return result
-
-        x = torch.tensor([1.0, 0.0, 1.0, 0.0], device=device)
-        torch.compile(fn, fullgraph=True)(x)
->>>>>>> aebfa550
 
 
 instantiate_device_type_tests(TestUnbackedSymints, globals(), allow_xpu=True)
