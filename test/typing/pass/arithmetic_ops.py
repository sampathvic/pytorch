from typing import Any, Union
from typing_extensions import assert_type, TypeAlias

from torch import randn, Tensor


TENSOR, INT, FLOAT, BOOL = randn(3), 2, 1.5, True

# Test deduced types of arithmetic operations between tensors, ints, floats and bools
# The expected type should always be `Tensor`: `Any` and `bool` below are wrong.
# See https://github.com/pytorch/pytorch/issues/145838

# Unary ops

assert_type(+TENSOR, Tensor)
assert_type(-TENSOR, Tensor)
assert_type(~TENSOR, Tensor)

# Binary ops

assert_type(TENSOR == TENSOR, Tensor)
assert_type(TENSOR != TENSOR, Tensor)
assert_type(TENSOR < TENSOR, Tensor)
assert_type(TENSOR > TENSOR, Tensor)
assert_type(TENSOR <= TENSOR, Tensor)
assert_type(TENSOR >= TENSOR, Tensor)
assert_type(TENSOR + TENSOR, Tensor)
assert_type(TENSOR - TENSOR, Tensor)
assert_type(TENSOR * TENSOR, Tensor)
assert_type(TENSOR // TENSOR, Tensor)
assert_type(TENSOR / TENSOR, Tensor)
assert_type(TENSOR % TENSOR, Tensor)
assert_type(TENSOR**TENSOR, Tensor)
assert_type(TENSOR << TENSOR, Tensor)
assert_type(TENSOR >> TENSOR, Tensor)
assert_type(TENSOR & TENSOR, Tensor)
assert_type(TENSOR | TENSOR, Tensor)
assert_type(TENSOR ^ TENSOR, Tensor)

assert_type(TENSOR == BOOL, Tensor)
assert_type(TENSOR != BOOL, Tensor)
assert_type(TENSOR < BOOL, Tensor)
assert_type(TENSOR > BOOL, Tensor)
assert_type(TENSOR <= BOOL, Tensor)
assert_type(TENSOR >= BOOL, Tensor)
assert_type(TENSOR + BOOL, Tensor)
assert_type(TENSOR - BOOL, Tensor)
assert_type(TENSOR * BOOL, Tensor)
assert_type(TENSOR // BOOL, Tensor)
assert_type(TENSOR / BOOL, Tensor)
assert_type(TENSOR % BOOL, Tensor)
assert_type(TENSOR**BOOL, Tensor)
assert_type(TENSOR << BOOL, Tensor)
assert_type(TENSOR >> BOOL, Tensor)
assert_type(TENSOR & BOOL, Tensor)
assert_type(TENSOR | BOOL, Tensor)
assert_type(TENSOR ^ BOOL, Tensor)

assert_type(BOOL == TENSOR, bool)
assert_type(BOOL != TENSOR, bool)
assert_type(BOOL < TENSOR, Tensor)
assert_type(BOOL > TENSOR, Tensor)
assert_type(BOOL <= TENSOR, Tensor)
assert_type(BOOL >= TENSOR, Tensor)
assert_type(BOOL + TENSOR, Tensor)
assert_type(BOOL - TENSOR, Tensor)
assert_type(BOOL * TENSOR, Tensor)
assert_type(BOOL // TENSOR, Tensor)
assert_type(BOOL / TENSOR, Tensor)
assert_type(BOOL % TENSOR, Tensor)
assert_type(BOOL**TENSOR, Tensor)
assert_type(BOOL << TENSOR, Tensor)
assert_type(BOOL >> TENSOR, Tensor)
assert_type(BOOL & TENSOR, Tensor)
assert_type(BOOL | TENSOR, Tensor)
assert_type(BOOL ^ TENSOR, Tensor)

assert_type(TENSOR == INT, Tensor)
assert_type(TENSOR != INT, Tensor)
assert_type(TENSOR < INT, Tensor)
assert_type(TENSOR > INT, Tensor)
assert_type(TENSOR <= INT, Tensor)
assert_type(TENSOR >= INT, Tensor)
assert_type(TENSOR + INT, Tensor)
assert_type(TENSOR - INT, Tensor)
assert_type(TENSOR * INT, Tensor)
assert_type(TENSOR // INT, Tensor)
assert_type(TENSOR / INT, Tensor)
assert_type(TENSOR % INT, Tensor)
assert_type(TENSOR**INT, Tensor)
assert_type(TENSOR << INT, Tensor)
assert_type(TENSOR >> INT, Tensor)
assert_type(TENSOR & INT, Tensor)
assert_type(TENSOR | INT, Tensor)
assert_type(TENSOR ^ INT, Tensor)

assert_type(INT == TENSOR, bool)
assert_type(INT != TENSOR, bool)
assert_type(INT < TENSOR, Tensor)
assert_type(INT > TENSOR, Tensor)
assert_type(INT <= TENSOR, Tensor)
assert_type(INT >= TENSOR, Tensor)
assert_type(INT + TENSOR, Tensor)
assert_type(INT - TENSOR, Tensor)
assert_type(INT * TENSOR, Tensor)
<<<<<<< HEAD
assert_type(INT // TENSOR, Tensor)
assert_type(INT / TENSOR, Tensor)
assert_type(INT % TENSOR, Tensor)
assert_type(INT**TENSOR, Tensor)
assert_type(INT << TENSOR, Tensor)
assert_type(INT >> TENSOR, Tensor)
assert_type(INT & TENSOR, Any)  # type: ignore[operator]
assert_type(INT | TENSOR, Any)  # type: ignore[operator]
assert_type(INT ^ TENSOR, Any)  # type: ignore[operator]
=======
assert_type(INT // TENSOR, Any)
assert_type(INT / TENSOR, Any)
assert_type(INT % TENSOR, Any)
assert_type(INT**TENSOR, Any)
assert_type(INT << TENSOR, Any)
assert_type(INT >> TENSOR, Any)
assert_type(INT & TENSOR, Tensor)
assert_type(INT | TENSOR, Tensor)
assert_type(INT ^ TENSOR, Tensor)
>>>>>>> 64c393ae

assert_type(TENSOR == FLOAT, Tensor)
assert_type(TENSOR != FLOAT, Tensor)
assert_type(TENSOR < FLOAT, Tensor)
assert_type(TENSOR > FLOAT, Tensor)
assert_type(TENSOR <= FLOAT, Tensor)
assert_type(TENSOR >= FLOAT, Tensor)
assert_type(TENSOR + FLOAT, Tensor)
assert_type(TENSOR - FLOAT, Tensor)
assert_type(TENSOR * FLOAT, Tensor)
assert_type(TENSOR // FLOAT, Tensor)
assert_type(TENSOR / FLOAT, Tensor)
assert_type(TENSOR % FLOAT, Tensor)
assert_type(TENSOR**FLOAT, Tensor)
assert_type(TENSOR << FLOAT, Tensor)
assert_type(TENSOR >> FLOAT, Tensor)
assert_type(TENSOR & FLOAT, Tensor)
assert_type(TENSOR | FLOAT, Tensor)
assert_type(TENSOR ^ FLOAT, Tensor)

assert_type(FLOAT == TENSOR, bool)
assert_type(FLOAT != TENSOR, bool)
assert_type(FLOAT < TENSOR, Tensor)
assert_type(FLOAT > TENSOR, Tensor)
assert_type(FLOAT <= TENSOR, Tensor)
assert_type(FLOAT >= TENSOR, Tensor)
assert_type(FLOAT + TENSOR, Tensor)
assert_type(FLOAT - TENSOR, Tensor)
assert_type(FLOAT * TENSOR, Tensor)
<<<<<<< HEAD
assert_type(FLOAT // TENSOR, Tensor)
assert_type(FLOAT / TENSOR, Tensor)
assert_type(FLOAT % TENSOR, Tensor)
assert_type(FLOAT**TENSOR, Tensor)
assert_type(FLOAT << TENSOR, Tensor)
assert_type(FLOAT >> TENSOR, Tensor)
assert_type(FLOAT & TENSOR, Tensor)  # type: ignore[operator]
assert_type(FLOAT | TENSOR, Tensor)  # type: ignore[operator]
assert_type(FLOAT ^ TENSOR, Tensor)  # type: ignore[operator]
=======
assert_type(FLOAT // TENSOR, Any)
assert_type(FLOAT / TENSOR, Any)
assert_type(FLOAT % TENSOR, Any)
assert_type(FLOAT**TENSOR, Any)
assert_type(FLOAT << TENSOR, Any)
assert_type(FLOAT >> TENSOR, Any)
>>>>>>> 64c393ae


NUMBER: TypeAlias = Union[int, float, bool]


class Binary:
    """
    This class demonstrates what is possible by overriding every magic method
    relating to binary operations.
    """

    def __add__(self, other: NUMBER) -> "Binary":  # type: ignore[override]
        return self

    def __and__(self, other: NUMBER) -> "Binary":  # type: ignore[override]
        return self

    def __div__(self, other: NUMBER) -> "Binary":  # type: ignore[override]
        return self

    def __eq__(self, other: NUMBER) -> "Binary":  # type: ignore[override]
        return self

    def __floordiv__(self, other: NUMBER) -> "Binary":  # type: ignore[override]
        return self

    def __ge__(self, other: NUMBER) -> "Binary":  # type: ignore[override]
        return self

    def __gt__(self, other: NUMBER) -> "Binary":  # type: ignore[override]
        return self

    def __le__(self, other: NUMBER) -> "Binary":  # type: ignore[override]
        return self

    def __lshift__(self, other: NUMBER) -> "Binary":  # type: ignore[override]
        return self

    def __lt__(self, other: NUMBER) -> "Binary":  # type: ignore[override]
        return self

    def __mod__(self, other: NUMBER) -> "Binary":  # type: ignore[override]
        return self

    def __mul__(self, other: NUMBER) -> "Binary":  # type: ignore[override]
        return self

    def __ne__(self, other: NUMBER) -> "Binary":  # type: ignore[override]
        return self

    def __or__(self, other: NUMBER) -> "Binary":  # type: ignore[override]
        return self

    def __pow__(self, other: NUMBER) -> "Binary":  # type: ignore[override]
        return self

    def __radd__(self, other: NUMBER) -> "Binary":  # type: ignore[override]
        return self

    def __rand__(self, other: NUMBER) -> "Binary":  # type: ignore[override]
        return self

    def __rdiv__(self, other: NUMBER) -> "Binary":  # type: ignore[override]
        return self

    def __rfloordiv__(self, other: NUMBER) -> "Binary":  # type: ignore[override]
        return self

    def __rlshift__(self, other: NUMBER) -> "Binary":  # type: ignore[override]
        return self

    def __rmod__(self, other: NUMBER) -> "Binary":  # type: ignore[override]
        return self

    def __rmul__(self, other: NUMBER) -> "Binary":  # type: ignore[override]
        return self

    def __ror__(self, other: NUMBER) -> "Binary":  # type: ignore[override]
        return self

    def __rpow__(self, other: NUMBER) -> "Binary":  # type: ignore[override]
        return self

    def __rrshift__(self, other: NUMBER) -> "Binary":  # type: ignore[override]
        return self

    def __rshift__(self, other: NUMBER) -> "Binary":  # type: ignore[override]
        return self

    def __rsub__(self, other: NUMBER) -> "Binary":  # type: ignore[override]
        return self

    def __rtruediv__(self, other: NUMBER) -> "Binary":  # type: ignore[override]
        return self

    def __rxor__(self, other: NUMBER) -> "Binary":  # type: ignore[override]
        return self

    def __sub__(self, other: NUMBER) -> "Binary":  # type: ignore[override]
        return self

    def __truediv__(self, other: NUMBER) -> "Binary":  # type: ignore[override]
        return self

    def __xor__(self, other: NUMBER) -> "Binary":  # type: ignore[override]
        return self


BINARY = Binary()

assert_type(BINARY + INT, Binary)
assert_type(BINARY & INT, Binary)
assert_type(BINARY / INT, Binary)
assert_type(BINARY == INT, Binary)
assert_type(BINARY // INT, Binary)
assert_type(BINARY >= INT, Binary)
assert_type(BINARY > INT, Binary)
assert_type(BINARY <= INT, Binary)
assert_type(BINARY << INT, Binary)
assert_type(BINARY < INT, Binary)
assert_type(BINARY % INT, Binary)
assert_type(BINARY * INT, Binary)
assert_type(BINARY != INT, Binary)
assert_type(BINARY | INT, Binary)
assert_type(BINARY**INT, Binary)
assert_type(BINARY >> INT, Binary)
assert_type(BINARY - INT, Binary)
assert_type(BINARY ^ INT, Binary)

assert_type(INT + BINARY, Binary)
assert_type(INT & BINARY, Binary)
assert_type(INT / BINARY, Binary)
assert_type(INT == BINARY, bool)
assert_type(INT // BINARY, Binary)
assert_type(INT >= BINARY, Binary)
assert_type(INT > BINARY, Binary)
assert_type(INT <= BINARY, Binary)
assert_type(INT << BINARY, Binary)
assert_type(INT < BINARY, Binary)
assert_type(INT % BINARY, Binary)
assert_type(INT * BINARY, Binary)
assert_type(INT != BINARY, bool)
assert_type(INT | BINARY, Binary)
assert_type(INT**BINARY, Binary)
assert_type(INT >> BINARY, Binary)
assert_type(INT - BINARY, Binary)
assert_type(INT ^ BINARY, Binary)

assert_type(BINARY + FLOAT, Binary)
assert_type(BINARY & FLOAT, Binary)
assert_type(BINARY / FLOAT, Binary)
assert_type(BINARY == FLOAT, Binary)
assert_type(BINARY // FLOAT, Binary)
assert_type(BINARY >= FLOAT, Binary)
assert_type(BINARY > FLOAT, Binary)
assert_type(BINARY <= FLOAT, Binary)
assert_type(BINARY << FLOAT, Binary)
assert_type(BINARY < FLOAT, Binary)
assert_type(BINARY % FLOAT, Binary)
assert_type(BINARY * FLOAT, Binary)
assert_type(BINARY != FLOAT, Binary)
assert_type(BINARY | FLOAT, Binary)
assert_type(BINARY**FLOAT, Binary)
assert_type(BINARY >> FLOAT, Binary)
assert_type(BINARY - FLOAT, Binary)
assert_type(BINARY ^ FLOAT, Binary)

assert_type(FLOAT + BINARY, Binary)
assert_type(FLOAT & BINARY, Binary)
assert_type(FLOAT / BINARY, Binary)
assert_type(FLOAT == BINARY, bool)
assert_type(FLOAT // BINARY, Binary)
assert_type(FLOAT >= BINARY, Binary)
assert_type(FLOAT > BINARY, Binary)
assert_type(FLOAT <= BINARY, Binary)
assert_type(FLOAT << BINARY, Binary)
assert_type(FLOAT < BINARY, Binary)
assert_type(FLOAT % BINARY, Binary)
assert_type(FLOAT * BINARY, Binary)
assert_type(FLOAT != BINARY, bool)
assert_type(FLOAT | BINARY, Binary)
assert_type(FLOAT**BINARY, Binary)
assert_type(FLOAT >> BINARY, Binary)
assert_type(FLOAT - BINARY, Binary)
assert_type(FLOAT ^ BINARY, Binary)

assert_type(BINARY + BOOL, Binary)
assert_type(BINARY & BOOL, Binary)
assert_type(BINARY / BOOL, Binary)
assert_type(BINARY == BOOL, Binary)
assert_type(BINARY // BOOL, Binary)
assert_type(BINARY >= BOOL, Binary)
assert_type(BINARY > BOOL, Binary)
assert_type(BINARY <= BOOL, Binary)
assert_type(BINARY << BOOL, Binary)
assert_type(BINARY < BOOL, Binary)
assert_type(BINARY % BOOL, Binary)
assert_type(BINARY * BOOL, Binary)
assert_type(BINARY != BOOL, Binary)
assert_type(BINARY | BOOL, Binary)
assert_type(BINARY**BOOL, Binary)
assert_type(BINARY >> BOOL, Binary)
assert_type(BINARY - BOOL, Binary)
assert_type(BINARY ^ BOOL, Binary)

assert_type(BOOL + BINARY, Binary)
assert_type(BOOL & BINARY, Binary)
assert_type(BOOL / BINARY, Binary)
assert_type(BOOL == BINARY, bool)
assert_type(BOOL // BINARY, Binary)
assert_type(BOOL >= BINARY, Binary)
assert_type(BOOL > BINARY, Binary)
assert_type(BOOL <= BINARY, Binary)
assert_type(BOOL << BINARY, Binary)
assert_type(BOOL < BINARY, Binary)
assert_type(BOOL % BINARY, Binary)
assert_type(BOOL * BINARY, Binary)
assert_type(BOOL != BINARY, bool)
assert_type(BOOL | BINARY, Binary)
assert_type(BOOL**BINARY, Binary)
assert_type(BOOL >> BINARY, Binary)
assert_type(BOOL - BINARY, Binary)
assert_type(BOOL ^ BINARY, Binary)

# Tensor operators whose types could be improved
# This is the "diff" of the first and second sections.

<<<<<<< HEAD
assert_type(FLOAT & TENSOR, Tensor)  # type: ignore[operator]
assert_type(INT & TENSOR, Any)  # type: ignore[operator]

assert_type(FLOAT | TENSOR, Tensor)  # type: ignore[operator]
assert_type(INT | TENSOR, Any)  # type: ignore[operator]

assert_type(FLOAT ^ TENSOR, Tensor)  # type: ignore[operator]
assert_type(INT ^ TENSOR, Any)  # type: ignore[operator]
=======
assert_type(BOOL // TENSOR, Any)
assert_type(FLOAT // TENSOR, Any)
assert_type(INT // TENSOR, Any)
assert_type(TENSOR // BOOL, Any)
assert_type(TENSOR // FLOAT, Any)
assert_type(TENSOR // INT, Any)
assert_type(TENSOR // TENSOR, Any)

assert_type(BOOL**TENSOR, Any)
assert_type(FLOAT**TENSOR, Any)
assert_type(INT**TENSOR, Any)

assert_type(BOOL - TENSOR, Any)
assert_type(FLOAT - TENSOR, Any)
assert_type(INT - TENSOR, Any)

assert_type(BOOL / TENSOR, Any)
assert_type(FLOAT / TENSOR, Any)
assert_type(INT / TENSOR, Any)

assert_type(BOOL % TENSOR, Any)
assert_type(FLOAT % TENSOR, Any)
assert_type(INT % TENSOR, Any)

assert_type(BOOL << TENSOR, Any)
assert_type(FLOAT << TENSOR, Any)
assert_type(INT << TENSOR, Any)

assert_type(BOOL >> TENSOR, Any)
assert_type(FLOAT >> TENSOR, Any)
assert_type(INT >> TENSOR, Any)
>>>>>>> 64c393ae
<|MERGE_RESOLUTION|>--- conflicted
+++ resolved
@@ -103,27 +103,15 @@
 assert_type(INT + TENSOR, Tensor)
 assert_type(INT - TENSOR, Tensor)
 assert_type(INT * TENSOR, Tensor)
-<<<<<<< HEAD
 assert_type(INT // TENSOR, Tensor)
 assert_type(INT / TENSOR, Tensor)
 assert_type(INT % TENSOR, Tensor)
 assert_type(INT**TENSOR, Tensor)
 assert_type(INT << TENSOR, Tensor)
 assert_type(INT >> TENSOR, Tensor)
-assert_type(INT & TENSOR, Any)  # type: ignore[operator]
-assert_type(INT | TENSOR, Any)  # type: ignore[operator]
-assert_type(INT ^ TENSOR, Any)  # type: ignore[operator]
-=======
-assert_type(INT // TENSOR, Any)
-assert_type(INT / TENSOR, Any)
-assert_type(INT % TENSOR, Any)
-assert_type(INT**TENSOR, Any)
-assert_type(INT << TENSOR, Any)
-assert_type(INT >> TENSOR, Any)
 assert_type(INT & TENSOR, Tensor)
 assert_type(INT | TENSOR, Tensor)
 assert_type(INT ^ TENSOR, Tensor)
->>>>>>> 64c393ae
 
 assert_type(TENSOR == FLOAT, Tensor)
 assert_type(TENSOR != FLOAT, Tensor)
@@ -153,7 +141,6 @@
 assert_type(FLOAT + TENSOR, Tensor)
 assert_type(FLOAT - TENSOR, Tensor)
 assert_type(FLOAT * TENSOR, Tensor)
-<<<<<<< HEAD
 assert_type(FLOAT // TENSOR, Tensor)
 assert_type(FLOAT / TENSOR, Tensor)
 assert_type(FLOAT % TENSOR, Tensor)
@@ -163,14 +150,6 @@
 assert_type(FLOAT & TENSOR, Tensor)  # type: ignore[operator]
 assert_type(FLOAT | TENSOR, Tensor)  # type: ignore[operator]
 assert_type(FLOAT ^ TENSOR, Tensor)  # type: ignore[operator]
-=======
-assert_type(FLOAT // TENSOR, Any)
-assert_type(FLOAT / TENSOR, Any)
-assert_type(FLOAT % TENSOR, Any)
-assert_type(FLOAT**TENSOR, Any)
-assert_type(FLOAT << TENSOR, Any)
-assert_type(FLOAT >> TENSOR, Any)
->>>>>>> 64c393ae
 
 
 NUMBER: TypeAlias = Union[int, float, bool]
@@ -398,7 +377,6 @@
 # Tensor operators whose types could be improved
 # This is the "diff" of the first and second sections.
 
-<<<<<<< HEAD
 assert_type(FLOAT & TENSOR, Tensor)  # type: ignore[operator]
 assert_type(INT & TENSOR, Any)  # type: ignore[operator]
 
@@ -406,37 +384,4 @@
 assert_type(INT | TENSOR, Any)  # type: ignore[operator]
 
 assert_type(FLOAT ^ TENSOR, Tensor)  # type: ignore[operator]
-assert_type(INT ^ TENSOR, Any)  # type: ignore[operator]
-=======
-assert_type(BOOL // TENSOR, Any)
-assert_type(FLOAT // TENSOR, Any)
-assert_type(INT // TENSOR, Any)
-assert_type(TENSOR // BOOL, Any)
-assert_type(TENSOR // FLOAT, Any)
-assert_type(TENSOR // INT, Any)
-assert_type(TENSOR // TENSOR, Any)
-
-assert_type(BOOL**TENSOR, Any)
-assert_type(FLOAT**TENSOR, Any)
-assert_type(INT**TENSOR, Any)
-
-assert_type(BOOL - TENSOR, Any)
-assert_type(FLOAT - TENSOR, Any)
-assert_type(INT - TENSOR, Any)
-
-assert_type(BOOL / TENSOR, Any)
-assert_type(FLOAT / TENSOR, Any)
-assert_type(INT / TENSOR, Any)
-
-assert_type(BOOL % TENSOR, Any)
-assert_type(FLOAT % TENSOR, Any)
-assert_type(INT % TENSOR, Any)
-
-assert_type(BOOL << TENSOR, Any)
-assert_type(FLOAT << TENSOR, Any)
-assert_type(INT << TENSOR, Any)
-
-assert_type(BOOL >> TENSOR, Any)
-assert_type(FLOAT >> TENSOR, Any)
-assert_type(INT >> TENSOR, Any)
->>>>>>> 64c393ae
+assert_type(INT ^ TENSOR, Any)  # type: ignore[operator]