--- conflicted
+++ resolved
@@ -26,13 +26,9 @@
 reenable
 reenabled
 requestor
-<<<<<<< HEAD
 serde
 serder
 serdes
-=======
-ser'de
 strat
->>>>>>> 71a438fa
 supercedes
 te