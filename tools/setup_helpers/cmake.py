--- conflicted
+++ resolved
@@ -1,11 +1,7 @@
-"""Manages CMake."""
+"Manages CMake."
 
 from __future__ import annotations
 
-<<<<<<< HEAD
-import functools
-=======
->>>>>>> 2380115f
 import json
 import multiprocessing
 import os
@@ -41,10 +37,6 @@
         ) from e
 
 
-# Print to stderr
-eprint = functools.partial(print, file=sys.stderr, flush=True)
-
-
 # Ninja
 # Use ninja if it is on the PATH. Previous version of PyTorch required the
 # ninja python package, but we no longer use it, so we do not have to import it
@@ -80,7 +72,7 @@
 
     @staticmethod
     def _get_cmake_command() -> str:
-        """Returns cmake command."""
+        "Returns cmake command."
 
         cmake_command = "cmake"
         if IS_WINDOWS:
@@ -132,10 +124,10 @@
         raise RuntimeError(f"Failed to get CMake version from command: {cmd}")
 
     def run(self, args: list[str], env: dict[str, str]) -> None:
-        """Executes cmake with arguments and an environment."""
+        "Executes cmake with arguments and an environment."
 
         command = [self._cmake_command] + args
-        eprint(" ".join(command))
+        print(" ".join(command))
         try:
             check_call(command, cwd=self.build_dir, env=env)
         except (CalledProcessError, KeyboardInterrupt):
@@ -146,7 +138,7 @@
 
     @staticmethod
     def defines(args: list[str], **kwargs: CMakeValue) -> None:
-        """Adds definitions to a cmake argument list."""
+        "Adds definitions to a cmake argument list."
         for key, value in sorted(kwargs.items()):
             if value is not None:
                 args.append(f"-D{key}={value}")
@@ -168,7 +160,7 @@
         my_env: dict[str, str],
         rerun: bool,
     ) -> None:
-        """Runs cmake to generate native build files."""
+        "Runs cmake to generate native build files."
 
         if rerun and os.path.isfile(self._cmake_cache_file):
             os.remove(self._cmake_cache_file)
@@ -206,9 +198,9 @@
             generator = os.getenv("CMAKE_GENERATOR", "Visual Studio 16 2019")
             supported = ["Visual Studio 16 2019", "Visual Studio 17 2022"]
             if generator not in supported:
-                eprint("Unsupported `CMAKE_GENERATOR`: " + generator)
-                eprint("Please set it to one of the following values: ")
-                eprint("\n".join(supported))
+                print("Unsupported `CMAKE_GENERATOR`: " + generator)
+                print("Please set it to one of the following values: ")
+                print("\n".join(supported))
                 sys.exit(1)
             args.append("-G" + generator)
             toolset_dict = {}
@@ -217,7 +209,7 @@
                 toolset_dict["version"] = toolset_version
                 curr_toolset = os.getenv("VCToolsVersion")
                 if curr_toolset is None:
-                    eprint(
+                    print(
                         "When you specify `CMAKE_GENERATOR_TOOLSET_VERSION`, you must also "
                         "activate the vs environment of this version. Please read the notes "
                         "in the build steps carefully."
@@ -362,7 +354,7 @@
         # error if the user also attempts to set these CMAKE options directly.
         specified_cmake__options = set(build_options).intersection(cmake__options)
         if len(specified_cmake__options) > 0:
-            eprint(
+            print(
                 ", ".join(specified_cmake__options)
                 + " should not be specified in the environment variable. They are directly set by PyTorch build script."
             )
@@ -391,8 +383,11 @@
                     my_env[env_var_name] = str(my_env[env_var_name].encode("utf-8"))
                 except UnicodeDecodeError as e:
                     shex = ":".join(f"{ord(c):02x}" for c in my_env[env_var_name])
-                    eprint(f"Invalid ENV[{env_var_name}] = {shex}")
-                    eprint(e)
+                    print(
+                        f"Invalid ENV[{env_var_name}] = {shex}",
+                        file=sys.stderr,
+                    )
+                    print(e, file=sys.stderr)
         # According to the CMake manual, we should pass the arguments first,
         # and put the directory as the last element. Otherwise, these flags
         # may not be passed correctly.
@@ -403,7 +398,7 @@
         self.run(args, env=my_env)
 
     def build(self, my_env: dict[str, str]) -> None:
-        """Runs cmake to build binaries."""
+        "Runs cmake to build binaries."
 
         from .env import build_type
 
