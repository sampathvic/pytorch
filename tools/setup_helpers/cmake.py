--- conflicted
+++ resolved
@@ -156,32 +156,9 @@
         if rerun and os.path.isfile(self._cmake_cache_file):
             os.remove(self._cmake_cache_file)
 
-<<<<<<< HEAD
-        cmake_cache_file_available = os.path.exists(self._cmake_cache_file)
-        if cmake_cache_file_available:
-            cmake_cache_variables = self.get_cmake_cache_variables()
-            cmake_make_program = cmake_cache_variables.get("CMAKE_MAKE_PROGRAM")
-            if cmake_make_program and not shutil.which(cmake_make_program):
-                # CMakeCache.txt exists, but the make program (e.g., ninja) does not.
-                #
-                # This can happen if building with PEP-517 build isolation, where `ninja` was
-                # installed in the isolated environment of the previous build run, but it has been
-                # removed. The `ninja` executable with an old absolute path not available anymore.
-                eprint(
-                    "CMakeCache.txt exists, "
-                    f"but CMAKE_MAKE_PROGRAM ({cmake_make_program!r}) does not exist. "
-                    "Clearing CMake cache."
-                )
-                self.clear_cache()
-                cmake_cache_file_available = False
-
-        if cmake_cache_file_available and (
-            not USE_NINJA or os.path.exists(self._ninja_build_file)
-=======
         ninja_build_file = os.path.join(self.build_dir, "build.ninja")
         if os.path.exists(self._cmake_cache_file) and not (
             USE_NINJA and not os.path.exists(ninja_build_file)
->>>>>>> 526e25a4
         ):
             # Everything's in place. Do not rerun.
             return
