--- conflicted
+++ resolved
@@ -488,11 +488,8 @@
     def bound_device_id(self, device: Optional[torch.device]) -> None: ...
     @property
     def group_name(self) -> str: ...
-<<<<<<< HEAD
-=======
     @property
     def group_desc(self) -> str: ...
->>>>>>> f34905f6
 
 class ProcessGroupRoundRobin(ProcessGroup): ...
 
