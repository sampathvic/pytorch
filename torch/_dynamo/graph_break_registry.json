--- conflicted
+++ resolved
@@ -2492,19 +2492,21 @@
   ],
   "GB0250": [
     {
-<<<<<<< HEAD
+      "Gb_type": "ndarray.astype(object)",
+      "Context": "call_method {self} {name} {args} {kwargs}",
+      "Explanation": "`ndarray.astype('O')` or `ndarray.astype(object)` is not supported by torch.compile, as there is no equivalent to object type in torch.Tensor. This will be executed eagerly.",
+      "Hints": [
+        "This graph break is fundamental - it is unlikely that Dynamo will ever be able to trace through your code. Consider finding a workaround."
+      ]
+    }
+  ],
+  "GB0251": [
+    {
       "Gb_type": "Unsupported output type for nonstrict_trace-ed function",
       "Context": "Function: {fn.__name__}",
       "Explanation": "For `nonstrict_trace`-ed functions, only basic types (e.g., torch.Tensor, int, list) are allowed as output. The result of this call contains an unsupported type.",
       "Hints": [
         "It may be possible to write Dynamo tracing rules for this code. Please report an issue to PyTorch if you encounter this graph break often and it is causing performance issues."
-=======
-      "Gb_type": "ndarray.astype(object)",
-      "Context": "call_method {self} {name} {args} {kwargs}",
-      "Explanation": "`ndarray.astype('O')` or `ndarray.astype(object)` is not supported by torch.compile, as there is no equivalent to object type in torch.Tensor. This will be executed eagerly.",
-      "Hints": [
-        "This graph break is fundamental - it is unlikely that Dynamo will ever be able to trace through your code. Consider finding a workaround."
->>>>>>> 93874a8a
       ]
     }
   ]
