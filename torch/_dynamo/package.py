"""
This module provides the infrastructure for creating and managing compile package
for torch.compile. We mainly have two abstractions here:
  - CompilePackage: Overarching data structure for store and lookup a list of compiled codes.
  - CodeCacheEntry: Data structure for a single code being compiled by torch.compile.
The caching behavior is always under user control explicitly so that a stronger guarantee can
be provided about cache hit for a specific compiled model. Users can load the compile package
from a different process or host.
"""

import contextlib
import dataclasses
import functools
import hashlib
import importlib
import inspect
import logging
import os
import pickle
import platform
import sys
import types
from collections.abc import Generator
from typing import Any, NewType, Optional

import torch
import torch._inductor.package
from torch._dynamo.precompile_context import PrecompileCacheArtifact, PrecompileContext
from torch.compiler._cache import CacheArtifactFactory

from .bytecode_transformation import get_code_keys


logger = logging.getLogger(__name__)


@dataclasses.dataclass(frozen=True)
class SerializedCode:
    co_argcount: int
    co_posonlyargcount: int
    co_kwonlyargcount: int
    co_nlocals: int
    co_stacksize: int
    co_flags: int
    co_code: bytes
    co_consts: tuple[Any, ...]
    co_names: tuple[str, ...]
    co_varnames: tuple[str, ...]
    co_filename: str
    co_name: str
    co_firstlineno: int
    co_cellvars: tuple[str, ...]
    co_freevars: tuple[str, ...]
    co_linetable: Optional[bytes] = None
    co_qualname: Optional[str] = None
    co_exceptiontable: Optional[bytes] = None
    co_lnotab: Optional[str] = None

    @classmethod
    @functools.cache
    def from_code_object(cls, code: types.CodeType) -> "SerializedCode":
        kwargs = {key: getattr(code, key) for key in get_code_keys()}
        kwargs["co_consts"] = tuple(
            cls.from_code_object(c) if isinstance(c, types.CodeType) else c
            for c in kwargs["co_consts"]
        )
        return cls(**kwargs)

    @classmethod
    @functools.cache
    def to_code_object(cls, serialized_code: "SerializedCode") -> types.CodeType:
        kwargs = {key: getattr(serialized_code, key) for key in get_code_keys()}
        kwargs["co_consts"] = tuple(
            cls.to_code_object(c) if isinstance(c, SerializedCode) else c
            for c in kwargs["co_consts"]
        )
        return types.CodeType(
            *kwargs.values(),
        )


@dataclasses.dataclass
class _GuardedCodeCacheEntry:
    """
    Contains the serializable information associated with a single compilation in dynamo.
    To restore an execution of compiled code, we will need to serialize the following data:
      - Dynamo bytecode for mapping Python inputs/outputs.
      - Dynamo guards.
    """

    guards_state: bytes
    dynamo_code: SerializedCode


_BackendId = NewType("_BackendId", str)  # __compiled_fn
_FunctionId = NewType("_FunctionId", str)  # __resume_at


@dataclasses.dataclass(frozen=True)
class InlinedSource:
    module: str
    firstlineno: int
    lastlineno: int
    checksum: str


@dataclasses.dataclass
class _DynamoCodeCacheEntry:
    """
    Contains the serializable information associated with a single code object
    in dynamo. To restore an execution of compiled code, we will need the following
    ingredients:
      1. The "original" code object, which serves as the entry point for eager
         execution, i.e. the code only executed when there's no cache entry hit.
      2. The python module name this code object belongs to, for identifying the
         enclosing global scope to inject compiled and resume functions.
      3. A list of function names that pointing to this code object. There could be
         multiple function objects pointing to the same code such as recursive functions.
      4. A list of guarded code that eval frame dispatches to.
      5. A list of imported module objects unioned from all compiled branches.
      6. A list of "backends" (compiled fx graph) unioned from all compield branches.
    """

    python_code: SerializedCode
    python_module: str
    function_names: list[_FunctionId]
    guarded_codes: list[_GuardedCodeCacheEntry]
    import_sources: dict[str, str]
    backend_ids: list[_BackendId]


@dataclasses.dataclass
class _DynamoCacheEntry:
    codes: list[_DynamoCodeCacheEntry]
    inlined_sources: set[InlinedSource]
    python_version: str = platform.python_version()
    torch_version: str = torch.__version__

    @property
    def backend_ids(self) -> set[_BackendId]:
        return {backend_id for code in self.codes for backend_id in code.backend_ids}


@CacheArtifactFactory.register
class _DynamoCacheArtifact(PrecompileCacheArtifact[_DynamoCacheEntry]):
    @staticmethod
    def type() -> str:
        return "precompile_dynamo"

    def after_deserialization(self) -> _DynamoCacheEntry:
        return pickle.loads(self.content)


def _hash_source(source: str):
    sha256_hash = hashlib.sha256()
    sha256_hash.update(source.encode())
    return sha256_hash.hexdigest()


def _get_sourcelines(m: types.ModuleType, firstlineno: int, lastlineno: int):
    return inspect.getsourcelines(m)[0][firstlineno - 1 : lastlineno - 1]


def _hash_sourcelines(m: types.ModuleType, firstlineno: int, lastlineno: int):
    return _hash_source("".join(_get_sourcelines(m, firstlineno, lastlineno)))


class CompilePackage:
    """
    CompilePackage is considered a low level component and should not be directly exposed to
    end users. It has the following interface:

    1. `CompilePackage.__init__()` which optionally takes previously serialized dynamo states.
        a. when `dynamo` argument is None, it will construct a brand new CompilePackage object.
        b. when `dynamo` argument is not None, it will load a pre-compiled dynamo state.
    2. `package.save()` which dumps the dynamo and backend states to a DynamoCacheEntry object.
    3. `package.install(backends) which will handle all the side-effectful global scope
        updates with compiled functions and resume functions.
    """

    def __init__(
        self,
        fn: Any,
        dynamo: Optional[_DynamoCacheEntry] = None,
        ignore_inlined_sources=False,
    ) -> None:
        self._innermost_fn = None
        self._codes: dict[types.CodeType, _DynamoCodeCacheEntry] = {}

        self._current_entry: Optional[_DynamoCodeCacheEntry] = None
        self._installed_globals: dict[types.ModuleType, list[str]] = {}

        # For debugging/testing purpose only.
        self._cached_backends: dict[_BackendId, Any] = {}
        self._inlined_sources: set[InlinedSource] = set()
        self._resume_codes: set[types.CodeType] = set()

<<<<<<< HEAD
        self._initialize(fn, dynamo, ignore_inlined_sources)
        # Always go back to a clean state after initialization.
=======
        self._initialize(fn, dynamo)
>>>>>>> 313057dd
        self.uninstall()
        self.validate()

    def _initialize(
        self,
        fn: Any,
        dynamo: Optional[_DynamoCacheEntry] = None,
        ignore_inlined_sources=False,
    ) -> None:
        from .eval_frame import innermost_fn

        self._inlined_sources = set()
        self._innermost_fn = innermost_fn(fn)
        assert self._innermost_fn is not None
        if dynamo is not None:
            assert isinstance(dynamo, _DynamoCacheEntry)
            if dynamo.python_version != platform.python_version():
                raise RuntimeError(
                    f"Compile package was created with a different Python version: {dynamo.python_version}"
                )
            if dynamo.torch_version != torch.__version__:
                raise RuntimeError(
                    f"Compile package was created with a different PyTorch version: {dynamo.torch_version}"
                )
            if not ignore_inlined_sources:
                for code in dynamo.inlined_sources:
                    m = importlib.import_module(code.module)
                    checksum = _hash_sourcelines(m, code.firstlineno, code.lastlineno)
                    if checksum != code.checksum:
                        raise RuntimeError(
                            f"Source code changes detected for {code.module} (line {code.firstlineno} - line {code.lastlineno})"
                        )

                self._inlined_sources = dynamo.inlined_sources

            main, *codes = dynamo.codes
            self._codes = {self._innermost_fn.__code__: main}
            for code in codes:
                self._codes[SerializedCode.to_code_object(code.python_code)] = code
        else:
            self._add_function(
                self._innermost_fn.__code__, self._innermost_fn.__module__
            )

    def _add_function(
        self,
        python_code: types.CodeType,
        python_module: str,
        name: Optional[_FunctionId] = None,
    ) -> None:
        if python_code not in self._codes:
            code = _DynamoCodeCacheEntry(
                python_code=SerializedCode.from_code_object(python_code),
                python_module=python_module,
                function_names=[],
                guarded_codes=[],
                import_sources={},
                backend_ids=[],
            )
            self._codes[python_code] = code
        else:
            code = self._codes[python_code]
            assert code.python_module == python_module

        if name is not None:
            code.function_names.append(name)

    @property
    def cached_backends(self) -> dict[_BackendId, Any]:
        return self._cached_backends

    @functools.cached_property
    def source_id(self) -> str:
        assert self._innermost_fn is not None
        sha256_hash = hashlib.sha256()
        sha256_hash.update(self._innermost_fn.__qualname__.encode())
        sha256_hash.update(str(self._innermost_fn.__code__.co_firstlineno).encode())
        return sha256_hash.hexdigest()

    @contextlib.contextmanager
    def code_context(self, code: types.CodeType) -> Generator[None, None, None]:
        assert self._current_entry is None

        entry = self._codes[code]
        self._current_entry = entry
        try:
            yield
        finally:
            self._current_entry = None

    def add_guarded_code(
        self,
        guards_state: bytes,
        dynamo_code: types.CodeType,
    ) -> None:
        assert self._current_entry is not None
        guarded_code_entry = _GuardedCodeCacheEntry(
            guards_state=guards_state,
            dynamo_code=SerializedCode.from_code_object(dynamo_code),
        )
        self._current_entry.guarded_codes.append(guarded_code_entry)

    def add_inlined_source(self, sources: list[types.CodeType]) -> None:
        for code in sources:
            if code in self._resume_codes:
                continue
            module = inspect.getmodule(code)
            if module is None:
                continue
            source = inspect.getsource(code)
            lastlineno = code.co_firstlineno + len(inspect.getsourcelines(code)[0])
            assert source == "".join(
                _get_sourcelines(module, code.co_firstlineno, lastlineno)
            )
            self._inlined_sources.add(
                InlinedSource(
                    module=module.__name__,
                    firstlineno=code.co_firstlineno,
                    lastlineno=lastlineno,
                    checksum=_hash_source(source),
                )
            )

    def add_resume_function(
        self,
        python_code: types.CodeType,
        python_module: str,
        name: Optional[str],
    ) -> None:
        self._add_function(
            python_code, python_module, _FunctionId(name) if name else None
        )
        self._resume_codes.add(python_code)

    def add_import_source(self, alias: str, module_name: str) -> None:
        assert self._current_entry is not None
        self._current_entry.import_sources[alias] = module_name

    def add_backend_id(self, backend_id: str, backend: Optional[Any] = None) -> None:
        assert self._current_entry is not None
        assert backend_id.startswith("__compiled_fn_")  # sanity check
        backend_id = _BackendId(backend_id)
        self._current_entry.backend_ids.append(backend_id)
        if backend is not None:
            self._cached_backends[backend_id] = backend

    def validate(self) -> None:
        assert self._current_entry is None
        assert self._innermost_fn is not None
        assert next(iter(self._codes)) is self._innermost_fn.__code__

    def _install_global(self, module: types.ModuleType, name: str, value: Any) -> None:
        module.__dict__[name] = value
        self._installed_globals.setdefault(module, []).append(name)

    def uninstall(self) -> None:
        from torch._C._dynamo.eval_frame import _reset_precompile_entries

        assert self._innermost_fn is not None
        for module, names in self._installed_globals.items():
            for name in names:
                module.__dict__.pop(name)

        self._installed_globals = {}

        _reset_precompile_entries(self._innermost_fn.__code__)

    def install(self, backends: dict[_BackendId, Any]) -> None:
        """
        Sync the package states to the compiled function. This includes the following actions:
          1. Clean up the previously installed states.
          2. Install the compiled functions to global scopes.
          3. Install the precompiled cache entries to ExtraStates on the code object.
        """
        from torch._C._dynamo.eval_frame import _load_precompile_entry

        self.uninstall()

        for code, entry in self._codes.items():
            module = sys.modules[entry.python_module]
            for alias, module_name in entry.import_sources.items():
                self._install_global(
                    module, alias, importlib.import_module(module_name)
                )
            for function_name in entry.function_names:
                fn = types.FunctionType(code, module.__dict__, function_name)
                self._install_global(module, function_name, fn)
            for backend_id in entry.backend_ids:
                if backend_id not in backends:
                    raise RuntimeError(
                        f"Backend {backend_id} is not found in the given backends"
                    )
                backend = backends[backend_id]
                self._install_global(
                    module,
                    backend_id,
                    torch._dynamo.disable(backend),
                )

        for code, entry in self._codes.items():
            for guarded_code in entry.guarded_codes:
                guards_state = pickle.loads(guarded_code.guards_state)
                assert isinstance(guards_state, torch._dynamo.guards.GuardsState)
                check_fn_manager = torch._dynamo.guards.CheckFunctionManager(
                    code,
                    guards_state.output_graph,
                    guards_serialization_mode="load",
                    shape_code_parts=guards_state.shape_code_parts,
                )
                _load_precompile_entry(
                    code,
                    check_fn_manager.guard_manager,
                    SerializedCode.to_code_object(guarded_code.dynamo_code),
                )

    def cache_entry(self) -> _DynamoCacheEntry:
        self.validate()
        return _DynamoCacheEntry(
            codes=list(self._codes.values()), inlined_sources=self._inlined_sources
        )


@CacheArtifactFactory.register
class EagerCacheArtifact(PrecompileCacheArtifact[Any]):
    @staticmethod
    def type() -> str:
        return "precompile_eager"

    def after_deserialization(self) -> Any:
        return pickle.loads(self.content)


class DynamoStore:
    """
    A DynamoStore tracks active CompilePackages, and provides methods to store and retrieve them.
    """

    def record_package(self, package: CompilePackage) -> None:
        """Records a package to PrecompileContext, so that it can be serialized later."""
        cache_entry = package.cache_entry()
        pickled_result = pickle.dumps(cache_entry)
        PrecompileContext.record_artifact(
            _DynamoCacheArtifact.type(), key=package.source_id, content=pickled_result
        )

    def record_eager_backend(self, backend_id: _BackendId, backend: Any) -> None:
        """Records eager fx graphs to PrecompileContext for testing purposes."""
        pickled_result = pickle.dumps(backend)
        PrecompileContext.record_artifact(
            EagerCacheArtifact.type(), key=backend_id, content=pickled_result
        )

    def save_package(self, package: CompilePackage, path: str) -> None:
        """Saves a package to a given path. Grabs backends from PrecompileContext."""
        backend_content = {}
        cache_entry = package.cache_entry()
        for backend_id in cache_entry.backend_ids:
            serialized_backend = PrecompileContext.serialize_artifact_by_key(backend_id)
            if serialized_backend is None:
                raise RuntimeError(
                    f"Backend {backend_id} is not found in the given backends"
                )
            backend_content[backend_id] = serialized_backend
        try:
            with open(os.path.join(path, "dynamo"), "wb") as dynamo_path:
                pickle.dump(cache_entry, dynamo_path)
            with open(os.path.join(path, "backends"), "wb") as backend_path:
                pickle.dump(backend_content, backend_path)
        except Exception as e:
            raise RuntimeError(f"Failed to save package to {path}: {e}") from e

    def load_package(
        self, fn: Any, path: str
    ) -> tuple[CompilePackage, dict[_BackendId, Any]]:
        """Loads a package from a given path and returns it plus a list of deserialized backends"""
        try:
            with open(os.path.join(path, "dynamo"), "rb") as dynamo_path:
                cache_entry = pickle.load(dynamo_path)
            with open(os.path.join(path, "backends"), "rb") as backend_path:
                backend_content = pickle.load(backend_path)
        except Exception as e:
            raise RuntimeError(f"Failed to load package from path {path}: {e}") from e
        for backend_id, backend in backend_content.items():
            backend_content[backend_id] = backend.after_deserialization()
        package = CompilePackage(fn, cache_entry)
        return package, backend_content<|MERGE_RESOLUTION|>--- conflicted
+++ resolved
@@ -151,17 +151,19 @@
         return pickle.loads(self.content)
 
 
-def _hash_source(source: str):
+def _hash_source(source: str) -> str:
     sha256_hash = hashlib.sha256()
     sha256_hash.update(source.encode())
     return sha256_hash.hexdigest()
 
 
-def _get_sourcelines(m: types.ModuleType, firstlineno: int, lastlineno: int):
+def _get_sourcelines(
+    m: types.ModuleType, firstlineno: int, lastlineno: int
+) -> list[str]:
     return inspect.getsourcelines(m)[0][firstlineno - 1 : lastlineno - 1]
 
 
-def _hash_sourcelines(m: types.ModuleType, firstlineno: int, lastlineno: int):
+def _hash_sourcelines(m: types.ModuleType, firstlineno: int, lastlineno: int) -> str:
     return _hash_source("".join(_get_sourcelines(m, firstlineno, lastlineno)))
 
 
@@ -182,7 +184,7 @@
         self,
         fn: Any,
         dynamo: Optional[_DynamoCacheEntry] = None,
-        ignore_inlined_sources=False,
+        ignore_inlined_sources: bool = False,
     ) -> None:
         self._innermost_fn = None
         self._codes: dict[types.CodeType, _DynamoCodeCacheEntry] = {}
@@ -195,12 +197,7 @@
         self._inlined_sources: set[InlinedSource] = set()
         self._resume_codes: set[types.CodeType] = set()
 
-<<<<<<< HEAD
         self._initialize(fn, dynamo, ignore_inlined_sources)
-        # Always go back to a clean state after initialization.
-=======
-        self._initialize(fn, dynamo)
->>>>>>> 313057dd
         self.uninstall()
         self.validate()
 
@@ -208,7 +205,7 @@
         self,
         fn: Any,
         dynamo: Optional[_DynamoCacheEntry] = None,
-        ignore_inlined_sources=False,
+        ignore_inlined_sources: bool = False,
     ) -> None:
         from .eval_frame import innermost_fn
 
