--- conflicted
+++ resolved
@@ -88,68 +88,6 @@
         x.grad.add_(new_grad_strided)
 
 
-<<<<<<< HEAD
-class _IterSentinel:
-    def __init__(self, fn, sentinel):
-        self.fn = fn
-        self.sentinel = sentinel
-
-    def __iter__(self):
-        return self
-
-    def __next__(self):
-        # The iterator created in this case will call object with no arguments
-        # for each call to its __next__() method;
-        r = self.fn()
-
-        # If the value returned is equal to sentinel, StopIteration will be raised
-        if r == self.sentinel:
-            raise StopIteration
-
-        # otherwise the value will be returned.
-        return r
-
-
-class _INITIAL_MISSING:
-    pass
-
-
-def iter_protocol(fn_or_iterable, sentinel=_INITIAL_MISSING):
-    # Without a second argument, object must be a collection object which supports
-    # the iterable (__iter__) or the sequence protocol (__getitem__ with an integer
-    # starting at 0)
-    if sentinel is _INITIAL_MISSING:
-        iterable = fn_or_iterable
-        if hasattr(iterable, "__iter__"):
-            return iterable.__iter__()
-        elif hasattr(iterable, "__getitem__"):
-            # Needs to be a new function to avoid iter_protocol becoming a generator
-            def sequence_protocol(iterable):
-                i = 0
-                while True:
-                    try:
-                        # Can this execute user code?
-                        yield iterable.__getitem__(i)
-                        i += 1
-                    except IndexError:
-                        break
-
-            return sequence_protocol(iterable)
-        else:
-            raise TypeError(f"'{type(fn_or_iterable)}' object is not iterable")
-    else:
-        # If the second argument, sentinel, is given, then object must be a
-        # callable object.
-        fn = fn_or_iterable
-
-        if not isinstance(fn, Callable):  # type: ignore[arg-type]
-            raise TypeError("iter(v, w): v must be a callable")
-
-        return _IterSentinel(fn, sentinel)
-
-
-=======
->>>>>>> 72a30149
 # This mirrors
 # https://github.com/python/cpython/blob/a1c52d1265c65bcf0d9edf87e143843ad54f9b8f/Objects/listobject.c#L3352-L3413
 def list_cmp(op: Callable[[Any, Any], bool], left: Sequence[Any], right: Sequence[Any]):
