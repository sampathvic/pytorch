--- conflicted
+++ resolved
@@ -9,12 +9,8 @@
 # mypy: allow-untyped-defs
 
 import types
-<<<<<<< HEAD
 from collections import OrderedDict
-from collections.abc import Iterable, MutableMapping, Sequence
-=======
 from collections.abc import Hashable, Iterable, MutableMapping, Sequence
->>>>>>> 524e8270
 from itertools import repeat as _repeat
 from typing import Any, Callable, TYPE_CHECKING
 
