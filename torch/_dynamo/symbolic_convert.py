--- conflicted
+++ resolved
@@ -1,3 +1,4 @@
+warning: Selection `RUF030` has no effect because preview is not enabled.
 # mypy: allow-untyped-defs
 
 """
@@ -1344,9 +1345,9 @@
                     self.output.cleanup()
 
     def push(self, val: Optional[VariableTracker]):
-        assert val is None or isinstance(val, VariableTracker), (
-            f"push expects VariableTracker, got {typestr(val)}"
-        )
+        assert val is None or isinstance(
+            val, VariableTracker
+        ), f"push expects VariableTracker, got {typestr(val)}"
         self.stack.append(val)  # type: ignore[arg-type]
 
     def push_many(self, vals: list[VariableTracker]):
@@ -2094,7 +2095,8 @@
                     hints=[*graph_break_hints.USER_ERROR],
                 )
             if self._isinstance_exception(exc_instance) and issubclass(
-                exc_instance.exc_type, expected_type.fn  # type: ignore[attr-defined]
+                exc_instance.exc_type,
+                expected_type.fn,  # type: ignore[attr-defined]
             ):
                 return True
             elif isinstance(exc_instance, variables.BuiltinVariable) and issubclass(
@@ -2299,9 +2301,9 @@
         if isinstance(obj, NNModuleVariable) and not isinstance(val, ConstantVariable):
             # We don't allow side effects during export on non-constant values
             # https://github.com/pytorch/torchdynamo/issues/1475
-            assert not self.export, (
-                f"Mutating module attribute {inst.argval} during export."
-            )
+            assert (
+                not self.export
+            ), f"Mutating module attribute {inst.argval} during export."
 
         try:
             BuiltinVariable(setattr).call_function(
@@ -2718,19 +2720,13 @@
         # https://github.com/python/cpython/pull/99006
         # https://github.com/python/cpython/commit/28187141cc34063ef857976ddbca87ba09a882c2
         val = self.stack[-1]
-<<<<<<< HEAD
         assert self._isinstance_exception(val)
         if val.exc_type is StopIteration:  # type: ignore[attr-defined]
-            new_val = variables.BuiltinVariable(RuntimeError).call_function(self, [], {})  # type: ignore[arg-type]
-=======
-        assert isinstance(val, ExceptionVariable)
-        if val.exc_type is StopIteration:
             new_val = variables.BuiltinVariable(RuntimeError).call_function(
                 self,  # type: ignore[arg-type]
                 [],
                 {},
             )
->>>>>>> 6e037ac4
             self.stack[-1] = new_val
 
     def DICT_MERGE(self, inst):
@@ -3328,9 +3324,9 @@
             self.one_graph: bool = one_graph
             self.export = export
             if self.export:
-                assert self.one_graph, (
-                    "Export without one graph - something has gone wrong."
-                )
+                assert (
+                    self.one_graph
+                ), "Export without one graph - something has gone wrong."
 
             self.symbolic_locals = {}
             # Populate `symbolic_locals` with non-cell variables.
