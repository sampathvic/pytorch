--- conflicted
+++ resolved
@@ -2062,21 +2062,10 @@
                     "assertNotWarns",
                     "assertWarnsRegex",
                     "assertDictEqual",
-                    "assertSequenceEqual",
                     "assertWarns",
                 )
             ):
                 unimplemented_v2(
-<<<<<<< HEAD
-                    gb_type="Failed to trace builtin operator",
-                    context=f"function: unittest.TestCase.{name}",
-                    explanation=f"Dynamo does not know how to trace builtin operator `{name}` ",
-                    hints=[
-                        f"Avoid calling builtin `{name}`. "
-                        "Please report an issue to PyTorch.",
-                    ],
-                )
-=======
                     gb_type="Failed to trace unittest method",
                     context=f"function: unittest.TestCase.{name}",
                     explanation=f"Dynamo does not know how to trace unittest method `{name}` ",
@@ -2098,7 +2087,6 @@
                         explanation="torch.compile does not support sparse Tensors",
                         hints=[*graph_break_hints.SUPPORTABLE],
                     )
->>>>>>> c82a174c
 
             try:
                 return obj.var_getattr(tx, name)
