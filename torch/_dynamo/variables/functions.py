--- conflicted
+++ resolved
@@ -808,7 +808,6 @@
             # Setup the exception table and jump target in case of try...finally
             tracer = self._get_inline_tracer(tx)
 
-<<<<<<< HEAD
             # In Python 3.9, the exception is represented as a triple (typ, val, tb)
             # In such cases, we raise the given object instead of creating a new
             # one, so that IS_OP works.
@@ -817,23 +816,12 @@
 
             # If reaches here, it means user code captured the exception
             return self.next_variable(tx)
-=======
-            try:
-                self._setup_exception(tx, variables.ExceptionVariable(exc_type, ()))
-                self.next_variable(tx)
-            except get_dynamo_observed_exception(exc_type):
-                # We should get back the exception raised before.
-                pass
-            else:
-                raise_observed_exception(RuntimeError, tracer)
-            return retval
         elif name == "__contains__":
             # The generator needs to be lazily consumed here to avoid unintended
             # side effects
             return variables.UserFunctionVariable(
                 polyfills.generator___contains__
             ).call_function(tx, [self, *args], {})
->>>>>>> 2e140690
 
         super().call_method(tx, name, args, kwargs)
 
