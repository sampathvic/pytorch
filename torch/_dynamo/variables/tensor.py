--- conflicted
+++ resolved
@@ -1470,11 +1470,7 @@
         example_value: torch.UntypedStorage,
         **kwargs,
     ) -> None:
-<<<<<<< HEAD
-        (super().__init__(**kwargs),)
-=======
         super().__init__(**kwargs)
->>>>>>> d48eb58d
         self.from_tensor = from_tensor
         # Example_value will always have device="meta"
         self.example_value = example_value
@@ -1530,11 +1526,7 @@
         from_tensor: TensorVariable,
         **kwargs,
     ) -> None:
-<<<<<<< HEAD
-        (super().__init__(**kwargs),)
-=======
         super().__init__(**kwargs)
->>>>>>> d48eb58d
         self.from_tensor = from_tensor
 
     def reconstruct(self, codegen):
