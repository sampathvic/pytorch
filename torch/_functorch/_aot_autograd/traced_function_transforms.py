--- conflicted
+++ resolved
@@ -10,6 +10,7 @@
 3. transforming mutations into extra outputs
 4. dispatching subclasses
 """
+
 import warnings
 from contextlib import contextmanager, nullcontext
 from dataclasses import dataclass
@@ -518,9 +519,7 @@
                 f_inpt.elem, before=False
             )
             if old_storage_size != new_storage_size:
-                assert (
-                    old_storage_size == 0 or new_storage_size == 0
-                ), f"""\
+                assert old_storage_size == 0 or new_storage_size == 0, f"""\
         Encosize during tracing on input {input_idx}. Old nbytes={old_storage_size}, new nbytes={new_storage_size}
         We oresizing on graph inputs as long as the input either starts or ends with a storage size of 0
         (thee for FSDP)"""
@@ -827,9 +826,11 @@
                         if mcs == mcs_applied[idx]:
                             # No mutation in backward; mutation was already applied.
                             continue
-<<<<<<< HEAD
-
-                    with torch.fx.traceback.preserve_node_meta(), set_partitioner_tag_must_be_in_backward():
+
+                    with (
+                        torch.fx.traceback.preserve_node_meta(),
+                        set_partitioner_tag_must_be_in_backward(),
+                    ):
                         apply_in_graph_mutations(
                             meta.input_info[idx],
                             inpt_old,
@@ -839,40 +840,6 @@
                             mcs,
                             mcs_applied[idx],
                         )
-=======
-                        # We found an input that had a (data-only) mutation.
-                        # Since keep_input_mutations is set, we need to faithfully apply a copy_()
-                        # so the compiler will see the input mutation in the graph.
-                        if (
-                            meta.input_info[i].mutates_data
-                            and meta.input_info[i].mutations_hidden_from_autograd
-                        ):
-                            # Hidden from autograd = run under no_grad, **and** don't bump VC
-                            # (although if the tensor was created in inference mode, it has no VC)
-                            if inpt_old.is_inference():
-                                maybe_preserve_vc = nullcontext()
-                            else:
-                                maybe_preserve_vc = (
-                                    torch.autograd._unsafe_preserve_version_counter(
-                                        inpt_old  # type: ignore[assignment]
-                                    )
-                                )
-                            with torch.no_grad(), maybe_preserve_vc:
-                                inpt_old.copy_(inpt_new)
-                        elif (
-                            meta.input_info[i].mutates_data
-                            and meta.input_info[
-                                i
-                            ].mutations_under_no_grad_or_inference_mode
-                        ):
-                            # Under no_grad = run under no_grad (we still bump the VC though)
-                            # (inference_mode will also bump the VC, as long as the tensor in question
-                            # was created outside of inference_mode)
-                            with torch.no_grad():
-                                inpt_old.copy_(inpt_new)
-                        elif meta.input_info[i].mutates_data:
-                            inpt_old.copy_(inpt_new)
->>>>>>> d1665592
 
                 # When an output tensor is a functionalized mutated input, and we
                 # were able to move the mutation in to the graph then we can return
