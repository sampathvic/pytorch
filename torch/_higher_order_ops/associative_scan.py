# mypy: allow-untyped-defs
import functools
import itertools
from typing import Any, Callable

import torch
import torch._prims_common as utils
import torch._subclasses.functional_tensor
import torch.utils._pytree as pytree
from torch._C import DispatchKey
from torch._higher_order_ops.utils import (
    _maybe_compile_and_run_fn,
    _maybe_run_with_interpreter,
    autograd_not_implemented,
    check_meta_consistency,
    first_slice_copy,
    reenter_make_fx,
    unique_graph_id,
    validate_subgraph_args_types,
)
from torch._ops import HigherOrderOperator
from torch._subclasses.fake_tensor import FakeTensorMode
from torch.fx.experimental.proxy_tensor import (
    disable_proxy_modes_tracing,
    ProxyTorchDispatchMode,
    track_tensor_tree,
)


aten = torch._ops.ops.aten


def wrap_combine_fn_flat(*args, combine_fn, spec, num_leaves):
    assert (
        len(args) == 2 * num_leaves
    ), f"Combin_fn received wrong number of arguments, expected {2 * num_leaves}, but got {len(args)}"
    lhs = pytree.tree_unflatten(args[:num_leaves], spec)
    rhs = pytree.tree_unflatten(args[num_leaves:], spec)
    return combine_fn(lhs, rhs)


def _interleave(a, b, dim=0):
    # https://stackoverflow.com/questions/60869537/how-can-i-interleave-5-pytorch-tensors
    if b_trunc := (a.shape[dim] == b.shape[dim] + 1):
        pad = (
            [0] * ((b.ndim - dim - 1) * 2 + 1)
            + [1]
            + [0] * (b.ndim * 2 - ((b.ndim - dim - 1) * 2 + 2))
        )
        b = torch.nn.functional.pad(b, pad)

    stacked = torch.stack([a, b], dim=dim + 1)
    interleaved = torch.flatten(stacked, start_dim=dim, end_dim=dim + 1)
    if b_trunc:
        # TODO: find torch alternative for slice_along dim for torch.jit.script to work
        interleaved = aten.slice(interleaved, dim, 0, b.shape[dim] + a.shape[dim] - 1)
    return interleaved


def safe_map(f, *args):
    args = list(map(list, args))
    n = len(args[0])
    for arg in args[1:]:
        if len(arg) != n:
            raise ValueError("length mismatch: {list(map(len, args))}")

    def nf(a):
        return f(*a)

    return list(map(nf, zip(*args)))


class AssociativeScanOp(HigherOrderOperator):
    def __init__(self):
        super().__init__("associative_scan")

    def __call__(self, combine_fn, xs, additional_inputs):
        # There is currently an issue that the ScanOp is sometimes called with
        # the additional_inputs being a list. See https://github.com/pytorch/pytorch/issues/145785
        # Once this issue is resolved, the assertion should only allow tuples
        # and the tuple cast should be removed
<<<<<<< HEAD
        assert isinstance(additional_inputs, (tuple, list)), (
            "additional_inputs must be a tuple."
=======
        assert isinstance(
            additional_inputs, (tuple, list)
        ), "additional_inputs must be a tuple."
        additional_inputs = (
            tuple(additional_inputs)
            if isinstance(additional_inputs, list)
            else additional_inputs
>>>>>>> e2fecc10
        )
        validate_subgraph_args_types(additional_inputs)
        return super().__call__(combine_fn, xs, additional_inputs)


associative_scan_op = AssociativeScanOp()


def associative_scan(
    combine_fn: Callable[[pytree.PyTree, pytree.PyTree], pytree.PyTree],
    xs: pytree.PyTree,
    dim: int,
    reverse: bool = False,
    combine_mode: str = "pointwise",
) -> torch.Tensor:
    r"""
    Performs an inclusive scan with an associative combine function.

    .. warning::
        `torch.associative_scan` is a prototype feature in PyTorch. It currently
        does not support autograd and you may run into miscompiles.
        Read more about feature classification at:
        https://pytorch.org/blog/pytorch-feature-classification-changes/#prototype

    This operator requires runtime code generation and so requires support for
    ``torch.compile``. Further, only CUDA device codegen is supported at the moment.

    Args:
        combine_fn (Callable): A binary callable with type ``(Tensor, Tensor) -> Tensor``,
            or if input is a pytree ``(pytree, pytree) -> pytree``.
            This function must be pure, i.e., no lifted arguments are supported at the moment,
            satisfy the associative property and have no side-effects.
        xs (torch.Tensor): The input tensor, or nested pytree of tensors.
            All inputs are expected to have the same shape.
        dim (int): the dimension to scan over
        reverse (bool): A boolean stating if the scan should be reversed with respect to ``dim``, default ``False``.
        combine_mode (str): A string indicating whether the ``combine_fn`` is ``pointwise`` or ``generic``, default ``pointwise``.
            If ``combine_mode=pointwise``, ``combine_fn`` must be pure, may only contain pointwise operations
            and ``xs`` must be CUDA tensors.
            In all other cases ``combine_mode=generic`` should be used.
            Note: ``combine_mode=pointwise`` is more efficient than ``combine_mode=generic``.


    Example::

        def add(x: torch.Tensor, y: torch.Tensor):
            return x + y


        cumsum = associative_scan(add, x, dim)

    """
    # The reason we flatten xs before calling into dynamo is that
    # we want to create a consistent input ordering for combine_fn
    # and we also want to the input ordering matches the output ordering.
    leaves_xs_orig, spec_xs = pytree.tree_flatten(xs)

    def _validate_input(cfn, lxs, d, r, cm):
        # Basic arguments check
        if not callable(cfn):
            raise ValueError("Combine_fn must be a callable, but got {cfn}")
        if not isinstance(d, int):
            raise ValueError("Dim must be an int, but got " + str(type(d)))
        if not isinstance(r, bool):
            raise RuntimeError("Reverse must be a bool, but got " + str(type(r)))
        if cm not in ["pointwise", "generic"]:
            raise ValueError(
                "Combine_mode must either 'pointwise' or 'generic', but got {cm}"
            )
        if cm == "pointwise" and not all(l.device.type == "cuda" for l in lxs):
            raise ValueError(
                "For combine_mode='pointwise', all input tensors need to be on CUDA"
            )

        # Checks for xs
        if len(lxs) == 0:
            raise ValueError("Expected at least 1 xs leaf")
        if any(not isinstance(x, torch.Tensor) for x in lxs):
            raise ValueError("xs leaves must be a Tensor")
        if any(x.is_sparse for x in lxs):
            raise ValueError(
                "xs leaves must dense Tensors, consider using `to_dense()`"
            )
        if any(x.ndim <= d for x in lxs):
            raise ValueError(
                "All xs leaves must at least have 'dim' number of dimensions and scan dimension > 0"
            )
        if any(x.shape[d] == 0 for x in lxs):
            raise ValueError(
                "All xs leaves must at least have 'dim' number of dimensions and scan dimension > 0"
            )

    ndim = leaves_xs_orig[0].ndim
    dim = utils.canonicalize_dim(ndim, dim)

    _validate_input(combine_fn, leaves_xs_orig, dim, reverse, combine_mode)

    # Move scan dim to 0 and always perform scan on dim 0
    leaves_xs = [torch.movedim(elem, dim, 0) for elem in leaves_xs_orig]

    if reverse:
        leaves_xs = [torch.flip(elem, [0]) for elem in leaves_xs]

    # TODO: Support Autograd
    # TODO: Unify handling of pytrees for control flow ops, such as cond, while_loop, etc.

    if combine_mode == "generic":
        # The generic_associative_scan implementation calls the combine_fn with a `batch` along the scan dimension
        # For example, consider:
        # def add(x: torch.Tensor, y: torch.Tensor):
        #     return x + y
        # leaves = torch.tensor([[0.0, 1.0, 2.0, 3.0]
        #                        [0.0, 1.0, 2.0, 3.0]])
        # which has shape 2 x 4;
        # dim = 1;
        # In the first iteration of `_scan` the combine_fn gets invoked with
        # combine_fn([torch.tensor([[0.0, 2.0],
        #                           [0.0, 2.0]])],
        #            [torch.tensor([[1.0, 3.0],
        #                           [1.0, 3.0]])])
        # The arguments are of shape 2 x 2, but can be evaluated in parallel along the scan dimension.
        combine_fn = functools.partial(
            wrap_combine_fn_flat,
            combine_fn=torch.vmap(
                combine_fn,
                in_dims=(
                    pytree.tree_unflatten([0] * len(leaves_xs), spec_xs),
                    pytree.tree_unflatten([0] * len(leaves_xs), spec_xs),
                ),
                out_dims=0,
            ),
            spec=spec_xs,
            num_leaves=len(leaves_xs),
        )
        out = generic_associative_scan(combine_fn, leaves_xs, additional_inputs=())
        out = pytree.tree_unflatten(out, spec_xs)
    else:
        combine_fn = functools.partial(
            wrap_combine_fn_flat,
            combine_fn=combine_fn,
            spec=spec_xs,
            num_leaves=len(leaves_xs),
        )

        def run_flattened_associative_scan(combine_fn, leaves_xs):
            return associative_scan_op(combine_fn, leaves_xs, additional_inputs=())

        out = _maybe_compile_and_run_fn(
            run_flattened_associative_scan,
            combine_fn,
            leaves_xs,
        )

    if reverse:
        out = pytree.tree_map(lambda elem: elem.flip([0]), out)

    out = pytree.tree_map(lambda elem: torch.movedim(elem, 0, dim), out)

    return out


def generic_associative_scan(operator, leaves, dim=0, additional_inputs=()):
    r"""
    This function performs the associative_scan operation.
    The algorithm works by recursively collecting neighbours of ``leaves`` and subsequently
    applying the ``operator`` on all pairs in parallel along ``dim``.
    The results of the recursive calls are later combined.

    Args:
        operator (Callable): A binary callable with type ``(Tensor, Tensor) -> Tensor``,
            or if input is a pytree ``(pytree, pytree) -> pytree``.
            This function must be pure, pointwise, and satisfy the associative property.
        leaves (torch.Tensor): A list of torch.Tensors converted from the pytree of
            ``xs`` provided to ``associative_scan``.
            All inputs are expected to have the same shape.
        dim (int): the dimension to scan over
        additional_inputs (Tuple of tensors): A tuple of lifted parameters from the global scope.
            This parameter will be populated internally.

    Example::

        def add(x: torch.Tensor, y: torch.Tensor):
            return x + y

        leaves = torch.tensor([0.0, 1.0, 2.0, 3.0])

        First iteration of _scan ->
            # odd_elems -> apply operator on all neighbours
            # odd_elems = operator([torch.tensor([0.0, 2.0])],
            #                      [torch.tensor([1.0, 3.0])])
            odd_elems = torch.tensor([1.0, 5.0])
            Second iteration of _scan ->
                # odd_elems = operator([torch.tensor([1.0])],
                #                      [torch.tensor([5.0])])
                odd_elems = torch.tensor([6.0])
                # even_elems -> apply operator on all odd_elems and
                # every second element of ``elems``, starting from the second element.
                # even_elems is expanded with the first element of ``elems``
                even_elems = [1.0]
                # Merges odd_elems and even_elems
                res = torch.tensor([1.0, 6.0])
            # even_elems -> apply operator on all odd_elems and
            # every second element of ``elems``, starting from the second element.
            # even_elems is expanded with the first element of ``elems``
            even_elems = [0.0, 3.0]
            # Merges odd_elems and even_elems
            res = torch.tensor([0.0, 1.0, 3.0, 6.0])

    """

    def call_operator(*args):
        return pytree.tree_leaves(operator(*args))

    def _scan(elems):
        """Perform the actual recursive scan on ``elems``."""
        num_elems = elems[0].shape[dim]

        if num_elems < 2:
            return elems

        reduced_elems = call_operator(
            *[aten.slice(elem, dim, 0, -1, 2) for elem in elems],
            *[aten.slice(elem, dim, 1, None, 2) for elem in elems],
            *additional_inputs,
        )

        # Recursively compute scan for partially reduced tensors.
        odd_elems = _scan(reduced_elems)

        if num_elems % 2 == 0:
            even_elems = call_operator(
                *[aten.slice(e, dim, 0, -1) for e in odd_elems],
                *[aten.slice(e, dim, 2, None, 2) for e in elems],
                *additional_inputs,
            )
        else:
            even_elems = call_operator(
                *odd_elems,
                *[aten.slice(e, dim, 2, None, 2) for e in elems],
                *additional_inputs,
            )

        # The first element of a scan is the same as the first element
        # of the original `elems`.
        even_elems = [
            torch.cat([aten.slice(elem, dim, 0, 1), result], dim=dim)
            if result.shape.numel() > 0 and elem.shape[dim] > 0
            else result
            if result.shape.numel() > 0
            else aten.slice(
                elem, dim, 0, 1
            )  # Jax allows/ignores concat with 0-dim, Pytorch does not
            for (elem, result) in zip(elems, even_elems)
        ]

        return list(
            safe_map(functools.partial(_interleave, dim=dim), even_elems, odd_elems)
        )

    scans = _scan(leaves)

    return scans


def trace_associative_scan(
    proxy_mode,
    func_overload,
    combine_fn: Callable,
    xs: list[torch.Tensor],
    additional_inputs: tuple[torch.Tensor],
):
    from torch._dynamo.utils import clone_input

    with disable_proxy_modes_tracing():
        sample_xs = [first_slice_copy(x) for x in itertools.chain(xs, xs)]
        sample_additional_inputs = [
            clone_input(x) if isinstance(x, torch.Tensor) else x
            for x in additional_inputs
        ]
        combine_graph = reenter_make_fx(combine_fn)(
            *sample_xs, *sample_additional_inputs
        )

    outputs = None
    for node in combine_graph.graph.nodes:
        if node.op == "output":
            assert outputs is None
            assert len(node.args) == 1
            outputs = node.args[0]

    assert outputs is not None
<<<<<<< HEAD
    assert len(outputs) == len(xs), (
        f"expected combine_fn to return {len(xs)} results but got {len(outputs)}"
    )
=======
    outputs = pytree.tree_leaves(outputs)
    assert len(outputs) == len(
        xs
    ), f"expected combine_fn to return {len(xs)} results but got {len(outputs)}"
>>>>>>> e2fecc10

    xs_fake_tensors: list[torch.Tensor | torch.SymInt | int] = [
        first_slice_copy(x) for x in xs
    ]
    output_fake_tensors: list[torch.Tensor | torch.SymInt | int] = [
        c.meta["val"] for c in outputs
    ]
    check_meta_consistency(
        xs_fake_tensors, output_fake_tensors, "init", "carry", include_contiguity=False
    )

    _, combine_graph_name = unique_graph_id(
        proxy_mode, prefix="associative_scan_combine_graph"
    )

    proxy_mode.tracer.root.register_module(combine_graph_name, combine_graph)

    args = (combine_graph, xs, additional_inputs)
    proxy_args = pytree.tree_map(proxy_mode.tracer.unwrap_proxy, args)
    out_proxy = proxy_mode.tracer.create_proxy(
        "call_function", func_overload, proxy_args, {}, name="associative_scan"
    )

    with disable_proxy_modes_tracing():
        out = tuple(aten.clone(x) for x in xs)

    return track_tensor_tree(out, out_proxy, constant=None, tracer=proxy_mode.tracer)


@associative_scan_op.py_impl(DispatchKey.CompositeExplicitAutograd)
def associative_scan_op_dense(combine_fn, xs, additional_inputs):
    return generic_associative_scan(combine_fn, xs, additional_inputs=additional_inputs)


associative_scan_op.py_autograd_impl(
    autograd_not_implemented(associative_scan_op, deferred_error=True)
)


@associative_scan_op.py_impl(ProxyTorchDispatchMode)
def associative_scan_proxy_mode(mode, combine_fn, xs, additional_inputs):
    return trace_associative_scan(
        mode, associative_scan_op, combine_fn, xs, additional_inputs
    )


@associative_scan_op.py_impl(FakeTensorMode)
def assoiciative_scan_fake_tensor_mode(mode, combine_fn, xs, additional_inputs):
    with mode:
        return tuple(x.clone() for x in xs)


@associative_scan_op.py_functionalize_impl
def associative_scan_functionalize(ctx, combine_fn, xs, additional_inputs):
    from torch._higher_order_ops.utils import _check_alias_and_mutation

    unwrapped_xs = ctx.unwrap_tensors(xs)
    unwrapped_additional_inputs = ctx.unwrap_tensors(additional_inputs)
    with ctx.redispatch_to_next():
        functional_combine_fn = ctx.functionalize(
            _maybe_run_with_interpreter(combine_fn)
        )
        pre_dispatch = hasattr(ctx, "mode") and ctx.mode.pre_dispatch
        sample_unwrapped_xs_sliced = [
            first_slice_copy(inp) for inp in itertools.chain(unwrapped_xs, unwrapped_xs)
        ]
        sample_inputs = list(
            itertools.chain(
                sample_unwrapped_xs_sliced,
                unwrapped_additional_inputs,
            )
        )
        _check_alias_and_mutation(
            combine_fn, sample_inputs, "associative_scan", pre_dispatch
        )
        ret = associative_scan_op(
            functional_combine_fn,
            unwrapped_xs,
            unwrapped_additional_inputs,
        )
    return ctx.wrap_tensors(ret)


def _fake_associative_scan(combine_fn, xs, dim, reverse=False):
    inp_leaves, spec = pytree.tree_flatten(xs)
    result_flat: list[Any] = []
    num_leaves = len(inp_leaves)
    op = reversed if reverse else lambda x: x

    for ind in op(range(inp_leaves[0].size(dim))):
        r = [
            inp_leaves[leave_ind][(slice(None),) * dim + (ind,)]
            for leave_ind in range(num_leaves)
        ]
        if (ind > 0 and not reverse) or (
            ind < (inp_leaves[0].size(dim) - 1) and reverse
        ):
            r = combine_fn(
                pytree.tree_unflatten(result_flat[-1], spec),
                pytree.tree_unflatten(r, spec),
            )
        r_flat, _ = pytree.tree_flatten(r)
        result_flat.append(r_flat)

    results = [
        torch.stack([e[leave_ind] for e in op(result_flat)], dim)
        for leave_ind in range(num_leaves)
    ]
    return pytree.tree_unflatten(results, spec)<|MERGE_RESOLUTION|>--- conflicted
+++ resolved
@@ -31,9 +31,9 @@
 
 
 def wrap_combine_fn_flat(*args, combine_fn, spec, num_leaves):
-    assert (
-        len(args) == 2 * num_leaves
-    ), f"Combin_fn received wrong number of arguments, expected {2 * num_leaves}, but got {len(args)}"
+    assert len(args) == 2 * num_leaves, (
+        f"Combin_fn received wrong number of arguments, expected {2 * num_leaves}, but got {len(args)}"
+    )
     lhs = pytree.tree_unflatten(args[:num_leaves], spec)
     rhs = pytree.tree_unflatten(args[num_leaves:], spec)
     return combine_fn(lhs, rhs)
@@ -79,18 +79,13 @@
         # the additional_inputs being a list. See https://github.com/pytorch/pytorch/issues/145785
         # Once this issue is resolved, the assertion should only allow tuples
         # and the tuple cast should be removed
-<<<<<<< HEAD
         assert isinstance(additional_inputs, (tuple, list)), (
             "additional_inputs must be a tuple."
-=======
-        assert isinstance(
-            additional_inputs, (tuple, list)
-        ), "additional_inputs must be a tuple."
+        )
         additional_inputs = (
             tuple(additional_inputs)
             if isinstance(additional_inputs, list)
             else additional_inputs
->>>>>>> e2fecc10
         )
         validate_subgraph_args_types(additional_inputs)
         return super().__call__(combine_fn, xs, additional_inputs)
@@ -382,16 +377,10 @@
             outputs = node.args[0]
 
     assert outputs is not None
-<<<<<<< HEAD
+    outputs = pytree.tree_leaves(outputs)
     assert len(outputs) == len(xs), (
         f"expected combine_fn to return {len(xs)} results but got {len(outputs)}"
     )
-=======
-    outputs = pytree.tree_leaves(outputs)
-    assert len(outputs) == len(
-        xs
-    ), f"expected combine_fn to return {len(xs)} results but got {len(outputs)}"
->>>>>>> e2fecc10
 
     xs_fake_tensors: list[torch.Tensor | torch.SymInt | int] = [
         first_slice_copy(x) for x in xs
