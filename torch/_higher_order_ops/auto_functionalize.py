--- conflicted
+++ resolved
@@ -695,12 +695,8 @@
 
     with ctx.redispatch_to_next():
         unwrapped_outs = auto_functionalized_v2(
-<<<<<<< HEAD
             op,
-            **dict(unwrapped_kwargs, _all_bases=all_basis_unwrapped),  # type: ignore[arg-type]
-=======
-            op, **auto_func_kwargs  # type: ignore[arg-type]
->>>>>>> e2fecc10
+            **auto_func_kwargs,  # type: ignore[arg-type]
         )
 
     unwrapped_actual_out: Union[Any, tuple[Any]] = (
@@ -712,9 +708,9 @@
     )
 
     if isinstance(op, HigherOrderOperator):
-        assert (
-            len(schema.returns) > 0
-        ), f"hop is expected to return at least one output {schema}."
+        assert len(schema.returns) > 0, (
+            f"hop is expected to return at least one output {schema}."
+        )
         assert len(unwrapped_actual_out) == len(schema.returns)
     else:
         if len(schema.returns) == 0:
