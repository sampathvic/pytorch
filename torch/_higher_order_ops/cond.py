# mypy: allow-untyped-decorators
# mypy: allow-untyped-defs
import contextlib
import logging
import warnings
from typing import Any, Callable, Optional, Union

import torch
import torch._subclasses.functional_tensor
import torch.utils._pytree as pytree
from torch._C import DispatchKey
from torch._C._functorch import (
    _add_batch_dim,
    get_unwrapped,
    is_batchedtensor,
    maybe_get_bdim,
)
from torch._functorch.utils import exposed_in
from torch._higher_order_ops.utils import (
    _maybe_run_with_interpreter,
    _set_compilation_env,
    materialize_as_graph,
    reenter_make_fx,
    save_tensors_and_symints_for_backward,
    saved_tensors_and_symints,
    unique_graph_id,
    validate_subgraph_args_types,
)
from torch._ops import HigherOrderOperator
from torch._subclasses.fake_tensor import FakeTensor, FakeTensorMode
from torch.fx.experimental.proxy_tensor import (
    _temp_remove_metadata_torch_function_mode,
    _temp_remove_pre_dispatch_torch_function_mode,
    ProxyTorchDispatchMode,
    track_tensor_tree,
)
from torch.utils._python_dispatch import _get_current_dispatch_mode

from .utils import clone_outputs_aliasing_inputs


log = logging.getLogger(__name__)

"""
We're going to define a `cond_op` operation.
In order to do this, we need implementations for each of the dispatch keys.
"""


class CondOp(HigherOrderOperator):
    def __init__(self):
        super().__init__("cond")

    def __call__(self, pred, true_fn, false_fn, operands):
        validate_subgraph_args_types(operands)
        return super().__call__(pred, true_fn, false_fn, operands)


cond_op = CondOp()


@exposed_in("torch")
def cond(
    pred: Union[bool, int, float, torch.Tensor],
    true_fn: Callable,
    false_fn: Callable,
    operands: Union[tuple, list] = (),
) -> Any:
    r"""
    Conditionally applies `true_fn` or `false_fn`.

    .. warning::
        `torch.cond` is a prototype feature in PyTorch. It has limited support for input and output types and
        doesn't support training currently. Please look forward to a more stable implementation in a future version of PyTorch.
        Read more about feature classification at: https://pytorch.org/blog/pytorch-feature-classification-changes/#prototype

    `cond` is structured control flow operator. That is, it is like a Python if-statement,
    but has restrictions on `true_fn`, `false_fn`, and `operands` that enable it to be
    capturable using torch.compile and torch.export.

    Assuming the constraints on `cond`'s arguments are met, `cond` is equivalent to the following::

        def cond(pred, true_branch, false_branch, operands):
            if pred:
                return true_branch(*operands)
            else:
                return false_branch(*operands)

    Args:
        pred (Union[bool, torch.Tensor]): A boolean expression or a tensor with one element,
          indicating which branch function to apply.

        true_fn (Callable): A callable function (a -> b) that is within the
          scope that is being traced.

        false_fn (Callable): A callable function (a -> b) that is within the
          scope that is being traced. The true branch and false branch must
          have consistent input and outputs, meaning the inputs have to be
          the same, and the outputs have to be the same type and shape. Int
          output is also allowed. We'll make the output dynamic by turning it
          into a symint.

        operands (Tuple of possibly nested dict/list/tuple of torch.Tensor): A tuple of inputs to the
          true/false functions. It can be empty if true_fn/false_fn doesn't require input. Defaults to ().

    Example::

        def true_fn(x: torch.Tensor):
            return x.cos()


        def false_fn(x: torch.Tensor):
            return x.sin()


        return cond(x.shape[0] > 4, true_fn, false_fn, (x,))

    Restrictions:
        - The conditional statement (aka `pred`) must meet one of the following constraints:

          - It's a `torch.Tensor` with only one element, and torch.bool dtype

          - It's a boolean expression, e.g. `x.shape[0] > 10` or `x.dim() > 1 and x.shape[1] > 10`

        - The branch function (aka `true_fn`/`false_fn`) must meet all of the following constraints:

          - The function signature must match with operands.

          - The function must return a tensor with the same metadata, e.g. shape,
            dtype, etc.

          - The function cannot have in-place mutations on inputs or global variables.
            (Note: in-place tensor operations such as `add_` for intermediate results
            are allowed in a branch)

    """
    if torch.compiler.is_dynamo_compiling():
        return cond_op(pred, true_fn, false_fn, operands)

    from torch._dynamo.backends.debugging import (
        make_eager_backend_with_torch_function_mode,
    )

    if isinstance(pred, (bool, int, float)):
        # This is the non-strict export case. Strict export and torch.compile are
        # handled above in dynamo.
        if torch.compiler.is_compiling():
            warnings.warn(
                "Pred is a Python constant. When used with torch.cond, it specializes on one of the branches."
                " If you want torch.cond to preserve two branches, please make the predicate a boolean tensor or a SymBool.",
                UserWarning,
            )
        # This is the eager case. We can just run the true or false branch.
        if pred:
            return true_fn(*operands)
        else:
            return false_fn(*operands)

    def _validate_input(pred, true_fn, false_fn, operands):
        if not isinstance(pred, (bool, torch.Tensor, torch.SymBool)):
            raise RuntimeError(f"Expected pred to be bool or tensor, but got {pred}.")

        if isinstance(pred, torch.Tensor) and pred.numel() != 1:
            raise RuntimeError(
                f"Expected pred to be bool or single-element tensor, but got {pred}."
            )

        if not callable(true_fn) or not callable(false_fn):
            raise RuntimeError("Expect both branches to be callable.")

        if not isinstance(operands, (tuple, list)) or pytree.tree_any(
            lambda t: not isinstance(t, torch.Tensor), operands
        ):
            raise RuntimeError(
                "Expect operands to be a tuple of possibly nested dict/list/tuple that only "
                f"consists of tensor leaves, but got {operands}."
            )

    _validate_input(pred, true_fn, false_fn, operands)

    if not torch._dynamo.is_dynamo_supported():
        raise RuntimeError("torch.cond requires dynamo support.")

    # Dynamo is expecting a callable with "__code__" attribute.
    # We cannot directly pass cond_op to it. So we wrap it in a dummy function.
    def _cond_op_wrapper(*args, **kwargs):
        return cond_op(*args, **kwargs)

    with (
        _set_compilation_env(),
        torch._dynamo.utils.disable_cache_limit(),
        _temp_remove_pre_dispatch_torch_function_mode(),
    ):
        with _temp_remove_metadata_torch_function_mode() as metadata_mode:
            if metadata_mode:
                backend = make_eager_backend_with_torch_function_mode(metadata_mode)
            else:
                backend = "eager"
            return torch.compile(_cond_op_wrapper, backend=backend, fullgraph=True)(
                pred, true_fn, false_fn, operands
            )


def create_bw_fn(fn: Callable, args: tuple[Any]) -> Callable:
    """
    For a fn that accepts flat inputs and returns flat outputs:
        fw_out = fn(*args),
    this function returns:
        grad_args = bw_fn(*args_and_grad_output)
    with the following invariants:
      1. args + fw_out has an 1-1 correspondence to args_and_grad_output
      2. grad_args has an 1-1 corresponsence to args
      3. for tensor arg whose requires_grad is False, its corresponding grad in
         grad_args will be a zero tensor with the same shape.
    """

    from torch._functorch.aot_autograd import AOTConfig, create_joint
    from torch._higher_order_ops.utils import prepare_fw_with_masks_all_requires_grad

    dummy_aot_config = AOTConfig(
        fw_compiler=None,  # type: ignore[arg-type]
        bw_compiler=None,  # type: ignore[arg-type]
        partition_fn=None,  # type: ignore[arg-type]
        decompositions={},
        num_params_buffers=0,
        aot_id=0,
        keep_inference_input_mutations=False,
    )
    n_primals = len(args)

    bw_fn = create_joint(
        prepare_fw_with_masks_all_requires_grad(fn), aot_config=dummy_aot_config
    )

    def flat_fn(*args_and_grad_outs):
        primals = args_and_grad_outs[:n_primals]
        tangents = args_and_grad_outs[n_primals:]
        grad_args = bw_fn(primals, tangents)[1]
        assert len(args) == len(grad_args)
        # In order to keep HOPs functional where the backward graph,
        # would have outputs that are aliasing inputs.
        # For example in cases where the backward of the function is simply
        # passing the upstream gradients through.
        maybe_clone = clone_outputs_aliasing_inputs(args_and_grad_outs)

        return [
            (
                torch.zeros_like(arg)
                if isinstance(arg, torch.Tensor) and grad is None
                else maybe_clone(grad)
            )
            for grad, arg in zip(grad_args, primals)
        ]

    return flat_fn


def trace_cond(proxy_mode, func_overload, pred, true_fn, false_fn, operands):
    assert isinstance(operands, (list, tuple)), (
        f"Cond operands must be a list or tuple of tensors and SymInts {operands}"
    )

    true_graph = reenter_make_fx(true_fn)(*operands)
    false_graph = reenter_make_fx(false_fn)(*operands)

    true_outs = []
    false_outs = []
    for node in true_graph.graph.nodes:
        if node.op == "output":
            true_outs.extend(node.args)

    for node in false_graph.graph.nodes:
        if node.op == "output":
            false_outs.extend(node.args)

    flat_true_outs = pytree.arg_tree_leaves(*true_outs)
    flat_false_outs = pytree.arg_tree_leaves(*false_outs)
    if len(flat_true_outs) != len(flat_false_outs):
        raise torch._dynamo.exc.CondOpArgsMismatchError(
            f"Expected to return same number of outputs but got:"
            f"\n  true branch returns {len(flat_true_outs)} item(s)"
            f"\n  false branch returns {len(flat_false_outs)} item(s)"
        )

    i, true_name = unique_graph_id(proxy_mode, prefix="true_graph")

    false_name = f"false_graph_{i}"
    assert not hasattr(proxy_mode.tracer.root, false_name)

    proxy_mode.tracer.root.register_module(true_name, true_graph)
    proxy_mode.tracer.root.register_module(false_name, false_graph)

    args = (pred, true_graph, false_graph, operands)

    proxy_args = pytree.tree_map(proxy_mode.tracer.unwrap_proxy, args)

    out_proxy = proxy_mode.tracer.create_proxy(
        "call_function", func_overload, proxy_args, {}
    )

    out = func_overload(pred, true_graph, false_graph, operands)

    return track_tensor_tree(out, out_proxy, constant=None, tracer=proxy_mode.tracer)


@cond_op.py_impl(DispatchKey.CompositeExplicitAutograd)
def cond_op_dense(pred, true_fn, false_fn, operands):
    assert all(isinstance(o, (torch.Tensor, int)) for o in operands), (
        f"Dense implementation operands must be a list of tensors and ints {operands}"
    )
    mode = _get_current_dispatch_mode()
    assert mode is None, "Mode should never be enabled for CPU/CUDA key"
    if pred:
        return true_fn(*operands)
    else:
        return false_fn(*operands)


class CondAutogradOp(torch.autograd.Function):
    @staticmethod
    def forward(
        ctx,
        pred,
        true_fn,
        false_fn,
        *operands,
    ):
        ctx._pred = pred
        ctx._true_bw_fn = create_bw_fn(
            true_fn,
            operands,
        )
        ctx._false_bw_fn = create_bw_fn(
            false_fn,
            operands,
        )
        # We snapshot the dispatch keys in forward for materializing the
        # the bw_graph in backward.
        ctx._fw_include_key_set = torch._C._dispatch_tls_local_include_set()
        ctx._fw_exclude_key_set = torch._C._dispatch_tls_local_exclude_set()
        save_tensors_and_symints_for_backward(ctx, operands)

        with torch._C._AutoDispatchBelowAutograd():
            return cond_op(pred, true_fn, false_fn, operands)

    @staticmethod
    def backward(ctx, *flat_grads):
        operands = saved_tensors_and_symints(ctx)
        args = operands + flat_grads
        # TODO: we need to materialize the bw graphs because dynamo is unable to
        # trace through the joint funcion when torch.compile torch.autograd.grad.
        true_bw_gm = materialize_as_graph(
            ctx._true_bw_fn,
            args,
            ctx._fw_include_key_set,
            ctx._fw_exclude_key_set,
            force_enable_grad=True,
        )
        false_bw_gm = materialize_as_graph(
            ctx._false_bw_fn,
            args,
            ctx._fw_include_key_set,
            ctx._fw_exclude_key_set,
            force_enable_grad=True,
        )
        grads = cond_op(
            ctx._pred,
            true_bw_gm,
            false_bw_gm,
            args,
        )
        return None, None, None, *grads


# Note:
# As long as one of the tensors in pred or operands requires grad,
# all the output would require grad with backward fn set to be the CondAutogradOp.
# This is consistent with autograd.Function's semantic.
@cond_op.py_autograd_impl
def cond_autograd(pred, true_fn, false_fn, operands):
    return CondAutogradOp.apply(
        pred,
        true_fn,
        false_fn,
        *operands,
    )


@cond_op.py_impl(ProxyTorchDispatchMode)
def inner(mode, pred, true_fn, false_fn, operands):
    return trace_cond(mode, cond_op, pred, true_fn, false_fn, operands)


@cond_op.py_impl(FakeTensorMode)
def cond_fake_tensor_mode(mode, pred, true_fn, false_fn, operands):
    # Ignore here, because if you've gotten here but you're not manually
    # tracing the inner graphs, that means that you intend to reuse the graph
    # directly.  Which means the old unbacked symbol bindings are appropriate.
    # This strategy will not work if unbacked symbols can escape.
    ignore_fresh_unbacked = contextlib.nullcontext()
    if mode.shape_env:
        ignore_fresh_unbacked = mode.shape_env.ignore_fresh_unbacked_symbols()

    with mode, ignore_fresh_unbacked:
        flat_true_outs, true_out_spec = pytree.tree_flatten(true_fn(*operands))
        flat_false_outs, false_out_spec = pytree.tree_flatten(false_fn(*operands))
        if true_out_spec != false_out_spec:
            raise RuntimeError(
                "Unmatched output spec from torch.cond branches: "
                f"true branch tree_spec {true_out_spec} vs false branch tree_spec {false_out_spec}."
            )

    merged_outs = []
    for true_out, false_out in zip(flat_true_outs, flat_false_outs):
        merged_outs.append(_merge_output(true_out, false_out, mode))
    return pytree.tree_unflatten(merged_outs, true_out_spec)


def check_tensor_meta_match(
    t1: torch.Tensor, t2: torch.Tensor, attr_names: tuple[str, ...], msg_prefix: str
) -> None:
    def _get_attr_maybe_call(t: torch.Tensor, attr_name: str) -> Any:
        attr = getattr(t, attr_name)
        if callable(attr):
            return attr()
        return attr

    for attr_name in attr_names:
        lattr = _get_attr_maybe_call(t1, attr_name)
        rattr = _get_attr_maybe_call(t2, attr_name)
        torch._check(
            lattr == rattr,
            lambda: f"{msg_prefix} expected same {attr_name} but got {lattr} and {rattr}.",
        )


def _merge_output(
    a: Optional[Union[torch.Tensor, int]],
    b: Optional[Union[torch.Tensor, int]],
    mode: FakeTensorMode,
):
    from torch.fx.experimental.symbolic_shapes import (
        has_free_unbacked_symbols,
        SymIntEqByExpr,
    )

    if a is None or b is None:
        assert a is None and b is None, (a, b)
        return None

    def min_max(s0, s1):
        def _bound(s0, lower_bound: bool):
            if isinstance(s0, int):
                return s0
            r = mode.shape_env.var_to_range.get(  # type: ignore[union-attr]
                s0.node.expr,
                torch.utils._sympy.value_ranges.ValueRanges.unknown(),
            )
            return r.lower if lower_bound else r.upper

        return min(_bound(s0, True), _bound(s1, True)), max(
            _bound(s0, False), _bound(s1, False)
        )

    if type(a) is int and type(b) is int:
        if a == b:
            return a
        assert mode.shape_env is not None
        merged_out = mode.shape_env.create_unbacked_symint()
        mode.shape_env.constrain_symbol_range(merged_out.node.expr, *min_max(a, b))
        return merged_out

    assert type(a) is FakeTensor and type(b) is FakeTensor, (a, type(a), b, type(b))

    # Note: we don't check size, stride because
    # they'll be merged with unbacked symints if they differ.
    _meta_to_check = {
        "dtype",
        "device",
        "layout",
        "dim",
        "is_quantized",
        "is_conj",
        "is_sparse",
        "storage_offset",
    }
    check_tensor_meta_match(
        a,
        b,
        tuple(_meta_to_check),
        msg_prefix="When merging two branches' output in torch.cond, ",
    )
    # NYI
    assert not a.is_quantized and not b.is_quantized
    assert not a.is_sparse and not b.is_sparse
    assert not a.is_conj() and not b.is_conj()

    """
    Step 1: create unbacked symints for sizes that are different
    along the same axis. For example:
        a.size is [s0, 4, s0, 5, 4, 5]
        b.size is [s1, 4, s2, 8, 4, 7]
        merged_size will be [u0, 4, u1, u2, 4, u3], where
        u0 has range [min(s0, s1), max(s0, s1)]
        u1 has range [min(s0, s2), max(s0, s2)]
        u2 has range [5, 8]
        u3 has range [5, 7]
    """
    merged_size: list[Union[int, torch.SymInt]] = []

    def _has_unbacked_symbols(s: Union[int, torch.SymInt]) -> bool:
        if isinstance(s, int):
            return False
        else:
            return has_free_unbacked_symbols(s.node.expr)

    for s0, s1 in zip(a.size(), b.size()):
        # If there are unbacked symbols leaked out of true_branch or false_branch
        # we need to merge them with a new unbacked symbol and track in parent graph.
        if (
            not _has_unbacked_symbols(s0)
            and not _has_unbacked_symbols(s1)
            and SymIntEqByExpr(s0) == SymIntEqByExpr(s1)
        ):
            merged_size.append(s0)
        else:
            assert mode.shape_env is not None
            new_size = mode.shape_env.create_unbacked_symint()
            mode.shape_env.constrain_symbol_range(new_size.node.expr, *min_max(s0, s1))
            merged_size.append(new_size)

    """
    This follows the logic in symbolic_shapes._compute_symbolic_stride
<<<<<<< HEAD
    Step 2: Since tensor stride is an accumulative multiplication of the sizes, which is a permutated
        (due to view ops) non-descending sequence.
=======
    Step 2: Since tensor stride is an accumulative muliplication of the sizes, which is a permutated
        (due to view ops) non-decending sequence.
>>>>>>> 39644877

        Case 1: No size is 1. In this case, strides have unique values.
            For example, suppose we have a tensor with:
            size [3, 4, 3, 5, 4, 5],
            stride (1200, 300, 1, 12, 3, 60),
            merged_size [u0, u1, u2, u3, u4, u5].

            We visit the strides in ascending order: 1, 3, 12, 60, 300, 1200. In each step, we check whether
            the current stride is bounded or not and bound next stride by setting.
                stride_expr[next_stride] = current_stride_expr * current_size_expr
            1st round:
                current_stride is 1, current_size is 3, so next_stride is 1 * 3 = 3,
                current_stride_expr is set to 1, current_size_expr is u2, so stride_expr[3] is therefore 1 * u2 = u2
            2nd round:
                current_stride is 3, current_size is 4, so next_stride is 3 * 4 = 12,
                current_stride_expr is stride_expr[3] i.e. u2, current_size_expr is u4, so stride_expr[12] = u2 * u4
                ...

        Case 2: At least one dimension has size 1, which can produce duplicates in strides.
            In this case, theorectically, we cannot uniquely determine the expr of strides because
            the accessing stride_expr with same key in different order causes the final stride expression
            to be different.

            Suppose we have:
                size: (3, 1)
                stride: (1, 1)
                merged_size: (u0, u1)

            The stride expr could either be (u1, 1) or (1, u0) depending on whether we start with u1 or u0.
            For this reason, we try to break tie by sorting via decending index so we always get (u1, 1).

            Note that backend might optimize the strides anyway so this is usually not a problem as long
            as two branches matches. See relevant discussions in https://github.com/pytorch/pytorch/issues/142024.

        Case 3: Dim has 0 stride. 0 stride doesn't participate in the accumulative multiplication of
            sizes. So they're always treated as constant even if their corresponding size is turned into unbacked symint.

            Suppose we have:
                size: (3, 3)
                stride: (0, 1)
                merged_size: (u0, u1)

            The merged stride would be (0, 1)
    """

    def _bound_stride(
        a_ex_size: torch.Size,
        b_ex_size: torch.Size,
        a_ex_stride: tuple[int, ...],
        b_ex_stride: tuple[int, ...],
        merged_size: list[Union[int, torch.SymInt]],
    ) -> list[Union[int, torch.SymInt]]:
        from torch._inductor.ir import get_stride_order

        a_sorted_stride_idx = get_stride_order(a_ex_stride, mode.shape_env)
        b_sorted_stride_idx = get_stride_order(b_ex_stride, mode.shape_env)

        a_stride_li: list[Optional[tuple[Union[int, torch.SymInt], int]]] = [
            None
        ] * len(a_ex_stride)
        b_stride_li: list[Optional[tuple[Union[int, torch.SymInt], int]]] = [
            None
        ] * len(b_ex_stride)
        for i, idx in enumerate(a_sorted_stride_idx):
            a_stride_li[idx] = (a_ex_stride[i], -i)
        for i, idx in enumerate(b_sorted_stride_idx):
            b_stride_li[idx] = (b_ex_stride[i], -i)

        for a_pair, b_pair in zip(a_stride_li, b_stride_li):
            assert a_pair is not None and b_pair is not None
            _, a_idx = a_pair
            _, b_idx = b_pair

            if a_idx != b_idx:
                raise RuntimeError(
                    f"The sorted order of strides of the two branches' output doesn't match."
                    f"this indicates the contiguousness of the two branches are different. "
                    f"True branch has stride {a_ex_stride} but false branch has stride {b_ex_stride}."
                    f"Consider using contiguous() to make the two branches have the same contiguousness."
                )

        def _maybe_expr(s: Union[int, torch.SymInt]):
            if isinstance(s, int):
                return s
            return s.node.expr

        a_stride_expr: dict[Any, Union[int, torch.SymInt]] = {}
        b_stride_expr: dict[Any, Union[int, torch.SymInt]] = {}
        merged_strides: list[Union[int, torch.SymInt]] = [None] * len(a_ex_stride)  # type: ignore[list-item]
        for a_pair, b_pair in zip(a_stride_li, b_stride_li):
            assert a_pair is not None and b_pair is not None
            a_val, neg_i = a_pair
            b_val, _ = b_pair

            i = -neg_i
            if a_val == 0:
                assert b_val == 0, (a_val, b_val)
                merged_strides[i] = 0
                continue

            if _maybe_expr(a_val) in a_stride_expr:
                a_expr = a_stride_expr[_maybe_expr(a_val)]
                assert b_stride_expr[_maybe_expr(b_val)] == a_expr, (
                    f"a_stride_expr:{a_stride_expr}, b_stride_expr:{b_stride_expr}"
                )
                merged_strides[i] = a_expr
            else:
                if a_val == 1:
                    assert b_val == 1
                    a_stride_expr[_maybe_expr(a_val)] = 1
                    b_stride_expr[_maybe_expr(b_val)] = 1
                    merged_strides[i] = 1
                else:
                    # If we cannot find the expr of a_val in a_stride_expr, it means
                    # the strides is not a simple accumulative multiplication of sizes.
                    # In this case, we cannot determine the expr of strides from the new
                    # shapes so we error out and hint users to call contiguous().
                    raise RuntimeError(
                        f"It seems one of cond's output stride is not a simple accumulative multiplication of sizes. "
                        f"This could be because cond returns a slice of a tensor, which is not dense in memory. "
                        f"True branch has size {a_ex_size}, stride {a_ex_stride} and false branch has size {b_ex_size} "
                        f"stride {b_ex_stride}. Hint: can call t.contiguous(). "
                    )
            nxt_merged_stride_expr = merged_strides[i] * merged_size[i]
            a_stride_expr[_maybe_expr(a_val * a_ex_size[i])] = nxt_merged_stride_expr
            b_stride_expr[_maybe_expr(b_val * b_ex_size[i])] = nxt_merged_stride_expr
        return merged_strides

    merged_stride: list[Union[int, torch.SymInt]] = _bound_stride(
        a.size(), b.size(), a.stride(), b.stride(), merged_size
    )

    with mode:
        return torch.empty_strided(
            merged_size, merged_stride, dtype=a.dtype, device=a.device
        )


@cond_op.py_functionalize_impl
def cond_func(ctx, pred, true_fn, false_fn, inputs):
    from torch._higher_order_ops.utils import _check_alias_and_mutation

    unwrapped_inputs = ctx.unwrap_tensors(inputs)
    unwrapped_pred = ctx.unwrap_tensors(pred)
    with ctx.redispatch_to_next():
        functional_true = ctx.functionalize(_maybe_run_with_interpreter(true_fn))
        functional_false = ctx.functionalize(_maybe_run_with_interpreter(false_fn))
        pre_dispatch = hasattr(ctx, "mode") and ctx.mode.pre_dispatch
        for branch, branch_name in [(true_fn, "cond_true"), (false_fn, "cond_false")]:
            _check_alias_and_mutation(
                branch, unwrapped_inputs, branch_name, pre_dispatch
            )

        cond_return = cond_op(
            unwrapped_pred, functional_true, functional_false, unwrapped_inputs
        )
        return ctx.wrap_tensors(cond_return)


@cond_op.py_impl(torch._C._functorch.TransformType.Vmap)
def cond_batch_rule(interpreter, pred, true_fn, false_fn, inputs):
    assert isinstance(inputs, (list, tuple)), (
        "Cond inputs must be a list or tuple of tensors"
    )
    assert all(isinstance(i, torch.Tensor) for i in inputs), (
        "Cond inputs must be a list of tensors"
    )

    pred_is_batched = isinstance(pred, torch.Tensor) and is_batchedtensor(pred)
    pred_ = get_unwrapped(pred) if pred_is_batched else pred

    # unbatched tensors are not vmapped
    tensors, in_dims = zip(
        *[
            (get_unwrapped(t), maybe_get_bdim(t)) if is_batchedtensor(t) else (t, None)
            for t in inputs
        ]
    )

    if pred_is_batched:
        # prepend "pred" and vmap everything
        tensors = (pred_,) + tensors
        in_dims = (0,) + in_dims

        def fn(p, *args):
            t = true_fn(*args)
            f = false_fn(*args)
            return torch.where(p, t[0], f[0])

        with interpreter.lower():
            result = torch.vmap(fn, in_dims=in_dims)(*tensors)

    else:
        # predicate is known at this stage and it is a boolean expression or a
        # tensor with one element.
        true_fn = torch.vmap(true_fn, in_dims=in_dims)
        false_fn = torch.vmap(false_fn, in_dims=in_dims)

        with interpreter.lower():
            result = cond_op(pred, true_fn, false_fn, tensors)

    if not isinstance(result, tuple):
        result = (result,)
    lvl = interpreter.level()
    return tuple([_add_batch_dim(r, 0, lvl) for r in result])<|MERGE_RESOLUTION|>--- conflicted
+++ resolved
@@ -531,13 +531,8 @@
 
     """
     This follows the logic in symbolic_shapes._compute_symbolic_stride
-<<<<<<< HEAD
     Step 2: Since tensor stride is an accumulative multiplication of the sizes, which is a permutated
         (due to view ops) non-descending sequence.
-=======
-    Step 2: Since tensor stride is an accumulative muliplication of the sizes, which is a permutated
-        (due to view ops) non-decending sequence.
->>>>>>> 39644877
 
         Case 1: No size is 1. In this case, strides have unique values.
             For example, suppose we have a tensor with:
