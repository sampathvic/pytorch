from __future__ import annotations

import base64
import copyreg
import dataclasses
import functools
import hashlib
import importlib
import importlib.resources
import io
import itertools
import json
import logging
import os
import pickle
import pkgutil
import re
import shlex
import shutil
import struct
import subprocess
import sys
import tempfile
import textwrap
import threading
import warnings
from bisect import bisect_right
from copy import copy
from ctypes import c_void_p, CDLL, cdll
from datetime import timedelta
from functools import lru_cache, partial
from pathlib import Path
from time import time, time_ns
from types import ModuleType
from typing import (
    Any,
    Callable,
    cast,
    Generic,
    NoReturn,
    Optional,
    TYPE_CHECKING,
    TypeVar,
    Union,
)
from typing_extensions import override, Self

import torch
import torch.distributed as dist
from torch import SymInt, Tensor
from torch._dynamo.exc import SkipFrame
from torch._dynamo.utils import CompileEventLogger, counters, dynamo_timed
from torch._inductor import config, exc, metrics
from torch._inductor.codegen.common import (
    custom_backend_passes,
    init_backend_registration,
)
from torch._inductor.codegen.cuda import cuda_env
from torch._inductor.codegen.rocm.compile_command import (
    rocm_compile_command,
    rocm_compiler,
)
from torch._inductor.compile_worker.utils import in_toplevel_process
from torch._inductor.cpp_builder import (
    _LINKER_SCRIPT,
    _set_gpu_runtime_env,
    _TORCH_PATH,
    _transform_cuda_paths,
    convert_cubin_to_obj,
    CppBuilder,
    CppOptions,
    CppTorchDeviceOptions,
    get_compiler_version_info,
    get_ld_and_objcopy,
    get_name_and_dir_from_output_file_path,
    normalize_path_separator,
)
from torch._inductor.cpu_vec_isa import pick_vec_isa
from torch._inductor.custom_graph_pass import (
    CustomGraphModulePass,
    CustomGraphPass,
    CustomGraphPassType,
)
from torch._inductor.freezing_utils import has_frozen_params, is_frozen_param
from torch._inductor.runtime.compile_tasks import _reload_python_module
from torch._inductor.runtime.runtime_utils import cache_dir, default_cache_dir
from torch._inductor.utils import (
    ALIGN_BYTES,
    clear_on_fresh_cache,
    is_linux,
    is_windows,
)
from torch._logging import trace_structured
from torch._subclasses.fake_tensor import (
    extract_tensor_metadata,
    FakeTensor,
    TensorMetadata,
)
from torch._utils_internal import log_cache_bypass
from torch.compiler import config as cconfig
from torch.compiler._cache import (
    CacheArtifact,
    CacheArtifactFactory,
    CacheArtifactManager,
)
from torch.export.pt2_archive._package_weights import TensorProperties, Weights
from torch.export.pt2_archive.constants import CUSTOM_OBJ_FILENAME_PREFIX
from torch.fx.experimental.symbolic_shapes import has_hint, hint_int, ShapeEnv
from torch.utils._ordered_set import OrderedSet

from .output_code import CompiledFxGraph
from .remote_cache import create_cache
from .runtime import autotune_cache
from .runtime.autotune_cache import AutotuneCacheBundler
from .triton_bundler import TritonBundler
from .virtualized import V


if config.is_fbcode():
    from triton.fb.build import build_paths


T = TypeVar("T")

if TYPE_CHECKING:
    from collections.abc import Generator, KeysView, Sequence
    from concurrent.futures import Future

    from .compile_fx import _CompileFxKwargs
    from .cpp_builder import BuildOptionsBase
    from .graph import GraphLowering
    from .ir import ChoiceCaller
    from .output_code import CompiledFxGraphConstants, OutputCode
    from .remote_cache import JsonDataTy, RemoteCache
    from .runtime.hints import HalideInputSpec, HalideMeta
    from .runtime.triton_heuristics import CachingAutotuner
    from .utils import InputType


_IS_WINDOWS = sys.platform == "win32"
LOCK_TIMEOUT = 600

output_code_log = torch._logging.getArtifactLogger(__name__, "output_code")
log = logging.getLogger(__name__)


def use_re_build() -> bool:
    """
    Use for CUTLASS compilation only right now.
    """
    if config.is_fbcode() and not cuda_env.nvcc_exist(_cuda_compiler()):
        from triton.fb.re_build_helper import should_build_locally

        return not should_build_locally()
    return False


def get_cpp_wrapper_cubin_path_name() -> str:
    return "cubin_path" if torch.version.hip is None else "hsaco_path"


def get_kernel_bin_format(device: str) -> str:
    if device == "cuda":
        return "cubin" if torch.version.hip is None else "hsaco"
    elif device == "xpu":
        return "spv"
    else:
        return ""


class CacheBase:
    @staticmethod
    @functools.cache
    def get_system() -> dict[str, Any]:
        from torch._inductor.runtime.triton_compat import HAS_TRITON, triton_key

        if HAS_TRITON:
            # Use triton_key instead of triton.__version__ as the version
            # is not updated with each code change
            triton_version = triton_key()
        else:
            triton_version = None

        try:
            system: dict[str, Any] = {
                "device": {"name": None},
                "version": {
                    "triton": triton_version,
                },
            }
            device_properties = torch.cuda.get_device_properties(
                torch.cuda.current_device()
            )
            if torch.version.cuda is not None:
                system["device"]["name"] = device_properties.name
                system["version"]["cuda"] = torch.version.cuda
            else:
                system["device"]["name"] = device_properties.gcnArchName
                system["version"]["hip"] = torch.version.hip
        except (AssertionError, RuntimeError):
            # If cuda is not installed, none of the above config is relevant.
            system = {}

        system["hash"] = hashlib.sha256(
            json.dumps(system, sort_keys=True).encode("utf-8")
        ).hexdigest()

        return system

    @staticmethod
    @clear_on_fresh_cache
    @functools.cache
    def get_local_cache_path() -> Path:
        return Path(os.path.join(cache_dir(), "cache", CacheBase.get_system()["hash"]))

    def __init__(self) -> None:
        self.system = CacheBase.get_system()

    def get_local_cache(self) -> dict[str, Any]:
        local_cache_path = self.get_local_cache_path()
        if not local_cache_path.is_file():
            return {}
        with open(local_cache_path) as local_cache_fp:
            local_cache = json.load(local_cache_fp)
        return local_cache["cache"]

    def update_local_cache(self, local_cache: dict[str, Any]) -> None:
        local_cache_path = self.get_local_cache_path()
        write_atomic(
            str(local_cache_path),
            json.dumps({"system": self.system, "cache": local_cache}, indent=4),
            make_dirs=True,
        )


class LocalCache(CacheBase):
    def lookup(self, *keys: str) -> Optional[dict[str, Any]]:
        cache = self.get_local_cache()

        sub_cache = cache
        for key in keys:
            if key in cache:
                sub_cache = cache[key]
            else:
                return None

        return sub_cache

    def set_value(self, *keys: str, value: Any) -> None:
        cache = self.get_local_cache()

        sub_cache = cache
        for key in keys[0:-1]:
            sub_cache.setdefault(key, {})
            sub_cache = sub_cache[key]
        sub_cache[keys[-1]] = value

        self.update_local_cache(cache)


class PersistentCache(CacheBase):
    def lookup(
        self,
        choices: list[ChoiceCaller],
        op: str,
        inputs: str,
        benchmark: Optional[Callable[[Any], dict[ChoiceCaller, float]]],
        hint_override: Optional[int] = None,
    ) -> dict[ChoiceCaller, float]:
        """
        Check to see if we have benchmarked the given choice callers. For each
        choice caller:

            1. Check local_cache[op][inputs][choice][precision], return benchmark if cached.
            2. If benchmark is not None:
                a. `max_autotune_gemm=True`: benchmark the choice, update
                    local_cache[op][inputs][choice], and return the benchmark.
                b. `max_autotune_gemm=False`: don't benchmark the choice, return nothing.
        """
        precision = torch.get_float32_matmul_precision()
        cache_key = f"{inputs}_{hint_override}" if hint_override is not None else inputs

        timings = {}

        def check_cache(cache: dict[str, Any]) -> bool:
            """Check if `cache` contains data for all the choices"""
            hit = True
            for choice in choices:
                choice_hash = choice.hash_key()
                if choice_hash in cache.get(op, {}).get(cache_key, {}).get(
                    precision, {}
                ):
                    # cache hit
                    timings[choice] = cache[op][cache_key][precision][choice_hash]
                else:
                    # cache miss
                    hit = False
                    break
            return hit

        local_cache = self.get_local_cache() if config.autotune_local_cache else {}
        if (not check_cache(local_cache)) and (benchmark is not None):
            # re-benchmark everything to try to get consistent numbers from the same machine
            timings = benchmark(choices)
            assert all(choice in timings for choice in choices)
            local_cache.setdefault(op, {})
            local_cache[op].setdefault(cache_key, {}).setdefault(precision, {})
            for choice, timing in timings.items():
                local_cache[op][cache_key][precision][choice.hash_key()] = timing

            self.update_local_cache(local_cache)

        return timings


def get_lock_dir() -> str:
    lock_dir = os.path.join(cache_dir(), "locks")
    if not os.path.exists(lock_dir):
        os.makedirs(lock_dir, exist_ok=True)
    return lock_dir


def sha256_hash(data: bytes) -> str:
    # [:51] to strip off the "Q====" suffix common to every hash value.
    return base64.b32encode(hashlib.sha256(data).digest())[:51].decode("utf-8").lower()


def code_hash(code: Union[str, bytes], extra: Union[str, bytes] = "") -> str:
    hashing_str = code if isinstance(code, bytes) else code.encode("utf-8")
    if extra:
        extra_b = extra if isinstance(extra, bytes) else extra.encode("utf-8")
        hashing_str = hashing_str + b"||" + extra_b
    return "c" + sha256_hash(hashing_str)


def get_path(
    basename: str, extension: str, specified_dir: str = ""
) -> tuple[str, str, str]:
    if specified_dir:
        if os.path.isabs(specified_dir):
            subdir = specified_dir
        else:
            subdir = os.path.join(cache_dir(), specified_dir)
    else:
        subdir = os.path.join(cache_dir(), basename[1:3])
    path = os.path.join(subdir, f"{basename}.{extension}")
    return basename, subdir, path


def get_hash(
    content: Union[str, bytes], extra: str = "", hash_type: str = "code"
) -> str:
    if hash_type in {"amdgcn", "code", "ptx", "spv"}:
        return code_hash(content, extra)
    if hash_type in {"cubin", "hsaco", "spv"}:
        return code_hash(repr(content))
    raise AssertionError(f"Unknown hash type {hash_type}")


def write(
    content: Union[str, bytes],
    extension: str,
    extra: str = "",
    hash_type: str = "code",
    specified_dir: str = "",
    key: Optional[str] = None,
) -> tuple[str, str]:
    if key is None:
        # use striped content to compute hash so we don't end up with different
        # hashes just because the content begins/ends with different number of
        # spaces.
        key = get_hash(content.strip(), extra, hash_type)
    basename, _subdir, path = get_path(key, extension, specified_dir)
    if not os.path.exists(path):
        write_atomic(path, content, make_dirs=True)
    return basename, path


def write_text(text: str) -> str:
    """
    Write the `text` to a file and return the path computed based on the hash.
    """
    return write(text, "txt")[1]


def write_atomic(
    path_: str,
    content: Union[str, bytes],
    make_dirs: bool = False,
    encode_utf_8: bool = False,
) -> None:
    # Write into temporary file first to avoid conflicts between threads
    # Avoid using a named temporary file, as those have restricted permissions
    assert isinstance(content, (str, bytes)), (
        "Only strings and byte arrays can be saved in the cache"
    )
    path = Path(path_)
    if make_dirs:
        path.parent.mkdir(parents=True, exist_ok=True)
    tmp_path = path.parent / f".{os.getpid()}.{threading.get_ident()}.tmp"
    write_mode = "w" if isinstance(content, str) else "wb"
    with tmp_path.open(write_mode, encoding="utf-8" if encode_utf_8 else None) as f:
        f.write(content)
    try:
        tmp_path.rename(target=path)
    except FileExistsError:
        if not _IS_WINDOWS:
            raise
        # On Windows file exist is expected: https://docs.python.org/3/library/pathlib.html#pathlib.Path.rename
        # Below two lines code is equal to `tmp_path.rename(path)` on non-Windows OS.
        # 1. Copy tmp_file to Target(Dst) file.
        shutil.copy2(src=tmp_path, dst=path)
        # 2. Delete tmp_file.
        os.remove(tmp_path)


@dataclasses.dataclass
class TensorMetadataAndValues:
    """
    TensorMetadata plus the elements as a list of raw values.
    Used for hashing inlined constants.
    """

    tensor_metadata: TensorMetadata
    values: list[Any]


def _ident(x: T) -> T:
    return x


def extract_tensor_metadata_for_cache_key(t: Tensor) -> TensorMetadata:
    """
    Extracts the tensor metadata and removes fields of the TensorMetadata
    that are not needed for caching
    """
    meta = extract_tensor_metadata(t)
    if not hasattr(t, "_is_inductor_static"):
        meta = dataclasses.replace(meta, storage_offset=0, storage_bytes=None)

    return meta


class FxGraphCachePickler(pickle.Pickler):
    """
    Custom pickler to customize the pickling of some objects (Tensors), only for the
    purpose of computing a hash for keying into the FxGraphCache. Tensors contain
    objects that don't pickle and/or vary between runs, and we want to capture the
    data that allow us to compute a stable, but safe hash.
    """

    def __init__(
        self,
        gm: torch.fx.GraphModule,
        has_user_defined_triton_kernels: bool = False,
    ) -> None:
        """
        Create an FX graph pickler. If include_non_inlined=True, then pickling will
        include the _values_ for all Tensors. (Note that any tensors are constants
        attached as attributes to the GraphModule). Otherwise, pickling will include
        only the metadata for these tensors.
        """
        self._stream = io.BytesIO()
        super().__init__(self._stream)

        self.dispatch_table = copyreg.dispatch_table.copy()
        self.dispatch_table.update(
            {
                FakeTensor: functools.partial(self._reduce_fake_tensor),
                torch.Tensor: functools.partial(self._reduce_tensor),
                torch.nn.parameter.Parameter: functools.partial(self._reduce_tensor),
                torch.SymInt: functools.partial(self._reduce_symint),
                torch.fx.experimental._backward_state.BackwardState: functools.partial(
                    self._reduce_unsupported
                ),
            }
        )
        if has_user_defined_triton_kernels:
            # Need to use runtime type as GraphModule generates a singleton in __new__ function
            self.dispatch_table[gm.__class__] = functools.partial(
                self._reduce_graph_module
            )

        # Run with pickler.fast so it doesn't intern strings, making the hash result more predictable
        # TODO: pickler.fast is technically deprecated. Will this work on new python versions?
        self.fast = True

    def _reduce_fake_tensor(
        self, t: Tensor
    ) -> tuple[Callable[[T], T], tuple[TensorMetadata]]:
        """
        Custom reducer to pickle FakeTensors.
        """
        metadata = extract_tensor_metadata_for_cache_key(t)
        return (_ident, (metadata,))

    def _reduce_tensor(
        self, t: Tensor
    ) -> tuple[Callable[[T], T], tuple[Union[TensorMetadata, TensorMetadataAndValues]]]:
        """
        Custom reducer to pickle Tensors.  If we see tensors, we know they're constants
        stored as attributes on the GraphModule.
        """
        from .graph import GraphLowering

        if t.is_mkldnn:
            # TODO: These tensors don't currently pickle, so we can't cache a compiled
            # graph containing them. Just fail now. If mkldnn tensors get pickling
            # support, we can remove this.
            raise BypassFxGraphCache("mkldnn tensors unpickleable")

        metadata = extract_tensor_metadata_for_cache_key(t)

        # If this is a non-inlined frozen parameter, we consider the metadata only.
        if is_frozen_param(t) and not GraphLowering.can_inline_constant(t):
            return (_ident, (metadata,))

        # Very large tensors will be expensive to copy to cpu and hash. Let's at least
        # report any slowness.
        start = time()
        values = t.tolist()
        elapsed = time() - start
        if elapsed > 1.0:
            warnings.warn(
                f"FX graph cache copying of a large constant took {elapsed:.1}s. "
                "Please file an issue."
            )

        return (_ident, (TensorMetadataAndValues(metadata, values),))

    def _reduce_symint(self, s: SymInt) -> tuple[Callable[[T], T], tuple[str]]:
        """
        Custom reducer to pickle SymInts.
        """
        # For hashing purposes, we only care about the name of the symbol and not the
        # backed value. We evaluate guards stored with a cached graph to ensure a cached
        # entity with SymInt args is safe to reuse.
        return (_ident, (str(s),))

    def _reduce_unsupported(self, s: Any) -> NoReturn:
        """
        Custom reducer to handle any objects that we don't support and therefore
        raise to bypass caching.
        """
        raise BypassFxGraphCache("Reduce unsupported")

    def _reduce_graph_module(
        self, gm: torch.fx.GraphModule
    ) -> tuple[Any, tuple[dict[str, Any], str]]:
        """
        Custom reducer for graph module to handle irrelevant data for user
        defined triton kernels
        Essentially what we are doing here is a huge hack where user defined
        triton kernel contain a dynamo time side table and the arguments to the
        call_function are indices into this side table. These arguments are not
        for hashing purposes since we included the source code into the cache
        key and the numbers are prone to give false negatives due to ordering.
        """
        fn, (data, imports) = gm.__reduce__()
        code = data["_code"]
        code = re.sub(r"kernel_idx = \d+", "", code)
        code = re.sub(r"constant_args_idx = \d+", "", code)
        data["_code"] = code
        return fn, (data, imports)

    def dumps(self, obj: Any) -> bytes:
        """
        Pickle an object and return a byte string.
        """
        try:
            self.dump(obj)
            return self._stream.getvalue()
        except (TypeError, AttributeError) as e:
            # Some configs options may not pickle.
            log.warning("Failed to pickle cache key", exc_info=True)
            raise BypassFxGraphCache("Failed to pickle cache key") from e
        finally:
            # Reset our stream for the next dump.
            self._stream.seek(0)
            self._stream.truncate(0)

    def get_hash(self, obj: Any) -> str:
        """
        Serialize an object and return a hash of the bytes.
        """
        serialized_data = self.dumps(obj)
        return sha256_hash(serialized_data)

    def debug_lines(self, inp: FxGraphHashDetails) -> list[str]:
        """
        Get a printable string describing in more detail all the attributes
        comprising an object. Useful for debugging when one graph hashes
        to a different value than another.
        """

        def get_str(obj: Any) -> str:
            if isinstance(obj, torch.Tensor):
                return str(extract_tensor_metadata_for_cache_key(obj))
            elif isinstance(obj, bytes):
                return "<bytes>"
            elif type(obj) in self.dispatch_table:
                # Run the reducer on the object
                return str(self.dispatch_table[type(obj)](obj)[1])
            else:
                return str(obj)

        lines = []
        for attr, obj in vars(inp).items():
            if isinstance(obj, list):
                for ii in range(len(obj)):
                    h = self.get_hash(obj[ii])
                    lines.append(f"[{h}] {attr}[{ii}]: {get_str(obj[ii])}")
            elif isinstance(obj, dict):
                for k, v in obj.items():
                    h = self.get_hash(v)
                    lines.append(f"[{h}] {attr}[{k}]: {get_str(v)}")
            else:
                h = self.get_hash(obj)
                lines.append(f"[{h}] {attr}: {get_str(obj)}")
        return lines


def build_code_hash(
    roots: list[str] | None, prefix: str, hasher: hashlib._Hash
) -> None:
    for lib in sorted(pkgutil.iter_modules(roots, prefix), key=lambda x: x.name):
        spec = lib.module_finder.find_spec(lib.name, None)
        assert spec is not None
        module = spec.origin
        assert module is not None
        with open(module, "rb") as f:
            hasher.update(spec.name.encode("utf-8"))
            hasher.update(f.read())
        if lib.ispkg:
            # need to also hash submodules
            build_code_hash(spec.submodule_search_locations, f"{spec.name}.", hasher)


def torch_key_cache(func: Callable[[], bytes]) -> Callable[[], bytes]:
    """
    This function is a reimplementation of functools.lru_cache with a
    set function that allows prepopulating the cache.
    """
    # Use list for reference semantics
    _cache: list[bytes] = []

    def wrapper() -> bytes:
        if len(_cache) == 0:
            _cache.append(func())
        return _cache[0]

    def set_val(val: bytes) -> None:
        assert len(_cache) == 0
        _cache.append(val)

    def clear() -> None:
        _cache.clear()

    wrapper.set = set_val  # type: ignore[attr-defined]
    wrapper.clear = clear  # type: ignore[attr-defined]
    return wrapper


@torch_key_cache
def torch_key() -> bytes:
    """
    Compute a key that contains relevant information about torch source files
    """
    with dynamo_timed("inductor_codecache_torch_key", log_pt2_compile_event=False):
        if not config.is_fbcode():

            def get_code_hash(root: str) -> bytes:
                # This function isn't meant to be used outside of torch_key, just a
                # helper for clarity. Instead, use torch_key() directly when you need
                # a hash representing the state of the source code.
                extra_files = (
                    "codegen/aoti_runtime/interface.cpp",
                    "script.ld",
                )
                inductor_root = os.path.dirname(__file__)
                extra_files = [os.path.join(inductor_root, x) for x in extra_files]
                hasher = hashlib.sha256()
                hasher.update(torch.__version__.encode("utf-8"))
                build_code_hash([root], "", hasher)
                for path in extra_files:
                    if os.path.exists(path):
                        with open(path, "rb") as f:
                            hasher.update(f.read())
                return hasher.digest()

            return get_code_hash(_TORCH_PATH)

        from libfb.py import parutil

        return parutil.get_file_contents("torch/src_hash.txt").rstrip().encode("ascii")


def get_inductor_root() -> str:
    return os.path.dirname(__file__)


@dataclasses.dataclass
class OrderedSetHolder:
    """
    See FxGraphHashDetails. Holds a sorted list to support stable hashing
    of set kwargs.
    """

    items: list[Any]


class BypassFxGraphCache(Exception):
    """
    Exception to indicate that the FxGraphCache should be bypassed.
    """


class FxGraphHashDetails:
    """
    Object to capture all the details for a compiled FX graph relevant to computing
    a safe and stable cache key.
    """

    # Excluded kwargs param that are not stable between runs
    EXCLUDED_KWARGS = ["graph_id"]

    def __init__(
        self,
        gm: torch.fx.GraphModule,
        example_inputs: Sequence[InputType],
        fx_kwargs: _CompileFxKwargs,
        inputs_to_check: Sequence[int],
    ) -> None:
        self.gm = gm
        self.example_inputs = example_inputs
        self.cache_key_tag = cconfig.cache_key_tag

        # Order kwargs so hashing is stable to changes in kwarg order. Although
        # it's technically a _CompileFxKwargs we don't actually need it typed as
        # such since we're just using it to generate a hash.
        self.fx_kwargs: dict[str, object] = {}
        for k, v in sorted(fx_kwargs.items()):
            if k not in self.EXCLUDED_KWARGS:
                if type(v) in (set, OrderedSet):  # noqa: set_linter
                    # Special case to handle set params. Python sets can't be
                    # ordered, so sort the elements and store them in a proxy.
                    self.fx_kwargs[k] = OrderedSetHolder(sorted(v))  # type: ignore[call-overload]
                else:
                    self.fx_kwargs[k] = v

        from torch._higher_order_ops.triton_kernel_wrap import (
            kernel_side_table,
            triton_kernel_wrapper_functional,
            triton_kernel_wrapper_mutation,
        )
        from torch._inductor.codegen.wrapper import (
            user_defined_triton_kernel_transitive_closure_source_code,
        )

        # Node meta will not be part of gm's reduce function, so lets remember
        # the kernel source code separately
        self.user_defined_triton_source: list[Any] = []
        if gm is not None:
            for module in gm.modules():
                if not isinstance(module, torch.fx.GraphModule):
                    continue
                for node in itertools.chain(
                    module.graph.find_nodes(
                        op="call_function", target=triton_kernel_wrapper_functional
                    ),
                    module.graph.find_nodes(
                        op="call_function", target=triton_kernel_wrapper_mutation
                    ),
                ):
                    from triton.runtime.autotuner import Autotuner

                    kernel = kernel_side_table.get_kernel(node.kwargs["kernel_idx"])
                    configs = None
                    if isinstance(kernel, Autotuner):
                        if kernel.configs:
                            configs = str(
                                sorted(
                                    sorted(str(kv) for kv in c.all_kwargs().items())
                                    for c in kernel.configs
                                )
                            )
                        kernel = kernel.fn

                    kernel_source = (
                        user_defined_triton_kernel_transitive_closure_source_code(
                            kernel
                        )
                    )
                    constant_args = kernel_side_table.get_constant_args(
                        node.kwargs["constant_args_idx"]
                    )
                    self.user_defined_triton_source.append(
                        (kernel_source, constant_args, configs)
                    )

        # Alignment checks
        self.inputs_to_check = inputs_to_check

        no_tensor_inputs = not any(isinstance(x, torch.Tensor) for x in example_inputs)
        # This device index is usually already encoded by the device of the inputs
        # but fx graphs don't necessarily have tensor inputs. If there aren't any,
        # we need to guard on the device index in case we allocate cuda tensors
        if no_tensor_inputs and torch.accelerator.is_available():
            self.default_cuda_device_index = torch.accelerator.current_device_index()

        # 'Deterministic algorithms' can affect codegen via lowering to cuda kernels.
        self.deterministic_algorithms_settings = (
            torch.are_deterministic_algorithms_enabled(),
            torch.is_deterministic_algorithms_warn_only_enabled(),
            torch.utils.deterministic.fill_uninitialized_memory,  # type: ignore[attr-defined]
        )

        # Global settings affecting matmul codegen.
        self.cuda_matmul_settings = (
            torch.backends.cuda.matmul.allow_tf32,
            torch.backends.cuda.matmul.allow_fp16_reduced_precision_reduction,
            torch.backends.cuda.matmul.allow_bf16_reduced_precision_reduction,
        )

        # Also hash on various system info (including the triton compiler version).
        self.torch_version = torch_key()
        self.system_info = CacheBase.get_system()
        self.inductor_config = config.save_config_portable(ignore_private_configs=False)
        # Custom post grad passes should provide an ID to hash.
        self.post_grad_custom_pre_pass = self._get_custom_pass_detail(
            config.post_grad_custom_pre_pass
        )
        # TODO: change to more holistic config rather than bundled_autograd_cache
        self.precompile_enabled = torch._functorch.config.bundled_autograd_cache
        self.post_grad_custom_post_pass = self._get_custom_pass_detail(
            config.post_grad_custom_post_pass
        )
        self.joint_custom_pre_pass = self._get_custom_pass_detail(
            config.joint_custom_pre_pass
        )
        self.joint_custom_post_pass = self._get_custom_pass_detail(
            config.joint_custom_post_pass
        )
        self._pre_fusion_custom_pass = self._get_custom_pass_detail_unsafe(
            config._pre_fusion_custom_pass
        )
        self._fuse_ddp_communication_passes = self._get_custom_pass_detail_unsafe(
            config._fuse_ddp_communication_passes
        )

        # Register indcutor backends and custom passes and get their UUIDs.
        init_backend_registration()
        self.custom_backend_passes = tuple(
            map(self._get_custom_pass_detail, custom_backend_passes.values())
        )

    # This is mainly added to handle these two inductor configs, which are (unfortunately)
    # sometimes cache safe:
    # - _pre_fusion_custom_pass
    # - _fuse_ddp_communication_passes
    # Their types can be found in `torch/_inductor/config.py`, but:
    # - if they are string names, we can cache them safely (one is by default)
    # - if any of them are set to custom callables, we will need to cache miss
    # Future work is for someone to find any places where these functions are used
    # and force them to be of type CustomGraphPass, so we can guarantee serialization.
    def _get_custom_pass_detail_unsafe(self, custom_pass: Any) -> Optional[Any]:
        if not custom_pass:
            return None
        if isinstance(custom_pass, list):
            return [self._get_custom_pass_detail_unsafe(x) for x in custom_pass]
        if isinstance(custom_pass, str):
            return custom_pass
        if isinstance(custom_pass, CustomGraphPass):
            return custom_pass.uuid()
        if callable(custom_pass):
            # Returning None is safe here because we raise an explicit bypass error
            # later if we detect these passes are set to callables
            return None
        raise AssertionError(f"unknown config type: {str(type(custom_pass))}")

    def _get_custom_pass_detail(
        self, custom_pass: Union[CustomGraphPassType, CustomGraphModulePass]
    ) -> Optional[Any]:
        if not custom_pass:
            return None
        assert isinstance(custom_pass, (CustomGraphPass, CustomGraphModulePass))
        return custom_pass.uuid()


def compiled_fx_graph_hash(
    gm: torch.fx.GraphModule,
    example_inputs: Sequence[InputType],
    fx_kwargs: _CompileFxKwargs,
    inputs_to_check: Sequence[int],
) -> tuple[str, list[str]]:
    """
    Generate a unique hash of the FX graph for caching.
    """
    details = FxGraphHashDetails(gm, example_inputs, fx_kwargs, inputs_to_check)
    has_user_defined_triton_kernels = len(details.user_defined_triton_source) != 0
    pickler = FxGraphCachePickler(gm, has_user_defined_triton_kernels)

    # The prefix distinguishes among the other kinds of objects we
    # cache in this module.
    key = "f" + pickler.get_hash(details)
    debug_lines = pickler.debug_lines(details)
    debug_str = "\n".join(debug_lines)
    log.debug(f"FX graph cache hash details for key {key}:\n{debug_str}")  # noqa: G004
    return key, debug_lines


def add_ephemeral_timeout_increase_for_distributed(time_saved_ns: int) -> int:
    """
    Ephemerally increases the NCCL timeout when compiling for a distributed job
    Returns amount of seconds increased
    """
    if not torch.distributed.is_available() or not torch.distributed.is_initialized():
        return 0

    increased_timeout_sec = int(time_saved_ns // 1e9)  # convert to seconds

    if config.is_fbcode():
        fudge_factor = torch._utils_internal.justknobs_getval_int(
            "pytorch/remote_cache:ephemeral_timeout_fudge_factor_percentage"
        )
        log.info(
            "Ephemeral NCCL timeout increase fudge factor %d and original increase value %d",
            fudge_factor,
            increased_timeout_sec,
        )
        increased_timeout_sec += int(increased_timeout_sec * fudge_factor / 100)

    log.info("Increasing NCCL timeout by %d", increased_timeout_sec)
    dist.distributed_c10d._add_ephemeral_timeout_for_all_pgs(
        timedelta(seconds=increased_timeout_sec)
    )
    return increased_timeout_sec


class GuardedCache(Generic[T]):
    """
    Mixin for caches that have guards associated with their entries.
    """

    @classmethod
    def _get_tmp_dir_for_key(cls: type[GuardedCache[T]], _key: str) -> str:
        raise NotImplementedError("Implement _get_tmp_dir_for_key on parent class")

    @classmethod
    def iterate_over_candidates(
        cls: type[GuardedCache[T]],
        local: bool,
        remote_cache: Optional[RemoteCache[JsonDataTy]],
        key: str,
    ) -> Generator[tuple[T, bytes], None, None]:
        if local:
            subdir = cls._get_tmp_dir_for_key(key)
            if os.path.exists(subdir):
                for path in sorted(os.listdir(subdir)):
                    try:
                        with open(os.path.join(subdir, path), "rb") as f:
                            content = f.read()
                            yield pickle.loads(content), content
                    except Exception:
                        log.warning(
                            "fx graph cache unable to load compiled graph",
                            exc_info=True,
                        )

        if remote_cache:
            try:
                if (cache_data := remote_cache.get(key)) is not None:
                    assert isinstance(cache_data, dict)
                    data = cache_data["data"]
                    assert isinstance(data, (str, bytes))
                    content = base64.b64decode(data)
                    yield pickle.loads(content), content
            except Exception:
                log.warning(
                    "%s unable to load compiled graph", cls.__name__, exc_info=True
                )

    @classmethod
    def find_guarded_entry(
        cls: type[GuardedCache[T]],
        key: str,
        local: bool,
        remote_cache: Optional[RemoteCache[JsonDataTy]],
        evaluate_guards: Callable[[str, Union[list[int], list[torch.SymInt]]], bool],
        hints: list[int],
    ) -> tuple[Optional[T], Optional[bytes], dict[str, str]]:
        """
        Find the first cache entry in iterate_over_candidates that passes `evaluate_guards`.

        Args:
            key: The cache key to look up
            local: Whether to check the local cache
            remote_cache: The remote cache to check, if any
            evaluate_guards: Function that evaluates whether a guard passes the check,
                given a list of hint values and the guard expression.
            hints: List of symint hints paired with evaluate_guards

        Returns:
            A tuple of (graph, pickled_content) if found, or (None, None) if not found
        """
        graph = None
        pickled_content = None
        result_status = "full_miss"
        sample_guards_expr = None

        # Iterate over any entries in the subdir for this key and evaluate
        # guards to determine whether there's a hit.

        for candidate, content in cls.iterate_over_candidates(local, remote_cache, key):
            assert hasattr(candidate, "guards_expr")
            if not candidate.guards_expr:  # type: ignore[attr-defined]
                # No guards to evaluate, so this is a hit.
                graph = candidate
                pickled_content = content
                result_status = "hit"
                break

            # Evaluate the guard expression in the current context.
            # If there's not a cache hit, we don't want the evaluation to
            # affect the current env, e.g., cause the creation of new guards,
            # so we evaluate with the hints instead of the symbols.
            hit = bool(evaluate_guards(candidate.guards_expr, hints))  # type: ignore[attr-defined]
            if hit:
                graph = candidate
                pickled_content = content
                result_status = "hit"
                sample_guards_expr = candidate.guards_expr
                break
            else:
                # At least one guard missed, log this
                result_status = "guard_miss"
                sample_guards_expr = candidate.guards_expr

        info = {"cache_status_detailed": result_status}
        if sample_guards_expr is not None:
            info["cache_status_guard_expr"] = sample_guards_expr
        return graph, pickled_content, info

    @classmethod
    def _filter_backed_symints(
        cls: type[GuardedCache[T]], inputs: Sequence[InputType]
    ) -> list[torch.SymInt]:
        """
        Get the backed SymInt objects from the input list. Note that we can never
        have guards that depend on unbacked symint.
        """
        return [s for s in inputs if isinstance(s, torch.SymInt) and has_hint(s)]

    @classmethod
    def _get_shape_env(cls: type[GuardedCache[T]]) -> Optional[ShapeEnv]:
        """
        Helper to get the shape env from the tracing context.
        """
        ctx = torch._guards.TracingContext.try_get()
        if not ctx:
            return None
        return ctx.fake_mode.shape_env


@CacheArtifactFactory.register
class InductorCacheArtifact(CacheArtifact):
    @override
    def populate_cache(self) -> None:
        FxGraphCache._write_to_local_cache(self.key, self.content)

    @override
    @staticmethod
    def type() -> str:
        return "inductor"


class FxGraphCache(GuardedCache[CompiledFxGraph]):
    """
    Supports caching and reusing compiled Fx graphs.

    The overall strategy is as follows:
    - This cache stores entries on disk. When saving an entry, we can't
      serialize callables (that could be C++, Triton, etc.), so we serialize
      their own disk cache location. We then recreate the compiled artifact
      after fetching from disk.
    - For indexing the cache, we gather the fields relevant to identifying an
      FxGraph (the graph module, graph inputs, system settings etc.) into an
      FxGraphCacheDetails object, pickle it, and compute a hash for the key.
      See FxGraphCachePickler.
    - Among the metadata we store, we also include a guards expression that's
      appropriate for validating any symbols for Tensor arguments that have
      symbolic bounds. On cache lookup then, we evaluate those guards in the
      current context to validate that a cached entry can be served.
    - A given graph could have multiple compiled versions, corresponding to
      different sets of guards. Therefore, we store cache entries in the form:
          <temp dir>/<fx graph hash>/<serialized metadata>
    - On lookup, we compute the key from the graph details, iterate over all
      leaf files in the corresponding subdirectory, deserialize the entry, and
      evaluate its guards expression. If the evaluation succeeds, we have a
      cache hit. If it fails, we compile the graph and store a new entry.
    - Finally, on a cache hit, we need to make sure any guards that would
      have been created during compilation are added to the current context.
    """

    # TODO(masnesral): Investigate whether it's beneficial to store compiled graphs
    # in an in-memory cache after loading from disk.
    @staticmethod
    def _get_tmp_dir() -> str:
        """
        Get the toplevel temporary directory for storing compiled graphs.
        """
        return os.path.join(cache_dir(), "fxgraph")

    @classmethod
    def _get_tmp_dir_for_key(cls: type[FxGraphCache], key: str) -> str:
        """
        Return the disk location for a given cache key.
        """
        return os.path.join(FxGraphCache._get_tmp_dir(), key[1:3], key)

    @staticmethod
    def cache_hit_post_compile(
        graph: CompiledFxGraph,
        cache_info: dict[str, Any],
        constants: CompiledFxGraphConstants,
    ) -> tuple[Optional[CompiledFxGraph], dict[str, Any]]:
        """
        Cache specific post compile steps that need to run if we find a graph in the cache
        This includes putting bundled triton artifacts in the right place,
        reloading the PyCodeCache artifact, etc.

        These don't always happen (i.e. on a cache miss, so they are in a separate function from
        CompiledFxGraph.post_compile)
        """
        if bundle := graph._triton_bundle:
            triton_bundler_meta = TritonBundler.read_and_emit(bundle)
            if (meta := triton_bundler_meta) is not None:
                cache_info["triton_bundler_meta"] = str(meta)
                CompileEventLogger.try_add_pt2_compile(
                    "inductor_compile", cached_kernel_names=meta.cached_kernel_names
                )
                CompileEventLogger.try_add_pt2_compile(
                    "AOTAutogradCache.inductor_load",
                    cached_kernel_names=meta.cached_kernel_names,
                )
                if len(meta.cached_kernel_names) > 0:
                    CompileEventLogger.try_(
                        CompileEventLogger.increment_toplevel, "num_triton_bundles"
                    )

        try:
            artifact_path = graph.after_deserialization(constants)

            from .graph import GraphLowering

            # This is used by tests to check the output for specific details.
            if GraphLowering.save_output_code is not None:
                GraphLowering.save_output_code(graph.source_code)

        except OSError:
            # Not expected, but in case the PyCodeCache entry is removed from
            # underneath us, treat it as a cache miss and recompile.
            return None, cache_info

        inductor_meta = autotune_cache.inductor_meta_from_config()
        code = graph.source_code
        AutotuneCacheBundler.begin_compile(inductor_meta, code=code)

        # Increment the cached metrics/counters by the amounts recorded when the FX
        # graph was compiled for this cache entry. Pretending these counters
        # were incremented normally is useful for testing with the cache enabled.
        metrics.CachedMetricsHelper.apply_deltas(graph.metrics_deltas)
        counters["inductor"] += graph.counter_deltas

        output_code_log.debug("Output code: \n%s", code)
        output_code_log.debug("Output code written to: %s", artifact_path)
        # On cache hit, use artifact path as filename
        trace_structured(
            "artifact",
            metadata_fn=lambda: {
                "name": "fx_graph_runnable",
                "encoding": "string",
            },
            payload_fn=lambda: graph.runnable_graph_str,
        )
        trace_structured(
            "inductor_post_grad_graph",
            payload_fn=lambda: graph.inductor_post_grad_graph_str,
        )
        trace_structured(
            "inductor_output_code",
            lambda: {"filename": artifact_path},
            payload_fn=lambda: code,
        )
        return graph, cache_info

    @staticmethod
    def _lookup_graph(
        key: str,
        example_inputs: Sequence[InputType],
        local: bool,
        remote_cache: Optional[RemoteCache[JsonDataTy]],
        constants: CompiledFxGraphConstants,
        evaluate_guards: Optional[
            Callable[[str, Union[list[int], list[torch.SymInt]]], bool]
        ] = None,
    ) -> tuple[Optional[CompiledFxGraph], dict[str, Any]]:
        """
        Lookup a compiled graph in the cache by key. On a hit, return the
        deserialized CompiledFxGraph object. On a miss, return None.
        `constants` tracks a list of constants, or a way to obtain the list of constants
        associated with a given cache entry
        `evaluate_guards` allows AOTAutogradCache and other callers to customize
        what constitutes a guard success. Normally, a guard hit happens if
        `shape_env.evaluate_guards_expression` returns True.
        """
        shape_env = FxGraphCache._get_shape_env()
        assert shape_env is not None

        symints = FxGraphCache._filter_backed_symints(example_inputs)
        hints = [hint_int(s) for s in symints]

        # If this config is turned on, everything is a guard hit and we check nothing
        if config.unsafe_skip_cache_dynamic_shape_guards:
            # This also makes it so we don't add anything to the dynamic
            # shape environment
            evaluate_guards = lambda x, y: True  # noqa: E731

        if evaluate_guards is None:
            evaluate_guards = shape_env.evaluate_guards_expression

        cache_info: dict[str, Any] = dict()

        # Use the find_graph_for_key method to find a graph for the given key
        graph, pickled_content, guard_info = FxGraphCache.find_guarded_entry(
            key, local, remote_cache, evaluate_guards, hints
        )
        cache_info.update(guard_info)
        if graph is None:
            return None, cache_info

        if pickled_content is not None:
            CacheArtifactManager.record_artifact(
                InductorCacheArtifact.type(), key, pickled_content
            )

        # Now re-evaluate with the symints to add any guards to the current env.
        if graph.guards_expr:
            check = bool(evaluate_guards(graph.guards_expr, symints))
            assert check is True
            log.debug(
                "fx graph cache key %s post-load guards: %s", key, shape_env.guards
            )

        return FxGraphCache.cache_hit_post_compile(graph, cache_info, constants)

    @staticmethod
    def _write_to_local_cache(key: str, content: bytes) -> None:
        subdir = FxGraphCache._get_tmp_dir_for_key(key)
        if not os.path.exists(subdir):
            os.makedirs(subdir, exist_ok=True)

        # Use a hash of the serialized CompiledFxGraph to get a unique file
        # name. The specific name doesn't matter since a lookup involves
        # iterating over all entries in the parent subdir.
        path = os.path.join(subdir, sha256_hash(content))
        write_atomic(path, content, make_dirs=True)

    @staticmethod
    def _save_graph(
        key: str,
        compiled_graph: OutputCode,
        example_inputs: Sequence[InputType],
        local: bool,
        remote_cache: Optional[RemoteCache[JsonDataTy]],
    ) -> None:
        """
        Store a serialized CompiledFxGraph on disk.
        """
        from .compile_fx import CompiledFxGraph

        assert isinstance(compiled_graph, CompiledFxGraph), (
            f"serialization for {type(compiled_graph)} NYI"
        )

        # Before serializing, compute the guard expression that will be used to
        # ensure that a CompiledFxGraph is valid when loaded from the cache. It's
        # sufficient to consider only the SymInt args to the fx graph since the
        # Tensor shapes are already captured in the hash for the cache key. Any
        # Tensor arg with a symbolic shape will have a SymInt arg for the graph.
        shape_env = FxGraphCache._get_shape_env()
        assert shape_env is not None
        symints = FxGraphCache._filter_backed_symints(example_inputs)
        guards = shape_env.get_pruned_guards(symints)
        compiled_graph.guards_expr = shape_env.produce_guards_expression(
            placeholders=symints, guards=guards
        )
        disk_compiled_graph = copy(compiled_graph)
        disk_compiled_graph.prepare_for_serialization()

        try:
            content = pickle.dumps(disk_compiled_graph)
        except Exception:
            log.warning(
                "fx graph cache unable to serialize compiled graph", exc_info=True
            )
            counters["inductor"]["fxgraph_cache_pickle_error"] += 1
            return

        try:
            CacheArtifactManager.record_artifact(
                InductorCacheArtifact.type(), key, content
            )
            if local:
                FxGraphCache._write_to_local_cache(key, content)

            if remote_cache:
                time_taken_ms = int((disk_compiled_graph._time_taken_ns or 0) // 1e6)
                cache_data: JsonDataTy = {
                    "data": base64.b64encode(content).decode("ascii"),
                    "time_taken_ms": time_taken_ms,
                }
                remote_cache.put(key, cache_data)
        except Exception:
            log.warning("fx graph unable to write to cache", exc_info=True)
            counters["inductor"]["fxgraph_cache_write_error"] += 1

    @staticmethod
    def _check_for_hop(gm: torch.fx.GraphModule) -> None:
        for module in gm.modules():
            if not isinstance(module, torch.fx.GraphModule):
                continue
            for node in module.graph.nodes:
                if (
                    isinstance(node.target, torch._ops.HigherOrderOperator)
                    and not node.target.cacheable()
                ):
                    raise BypassFxGraphCache(
                        f"Can't cache HigherOrderOperator: {node.target.name()}"
                    )
                if node.op == "getattr" and isinstance(
                    getattr(gm, node.target), torch._C.ScriptObject
                ):
                    raise BypassFxGraphCache("Can't cache torchbind objects")

    @staticmethod
    def _check_can_cache(gm: torch.fx.GraphModule) -> None:
        """
        Check some conditions that would preclude caching and raise BypassFxGraphCache
        to bypass in case caching is not possible.
        """
        # Post grad custom passes must implement the CustomGraphPass or we don't
        # know how to include them in the cache key calculation.
        for p in (config.post_grad_custom_pre_pass, config.post_grad_custom_post_pass):
            if p and (not isinstance(p, CustomGraphPass) or not p.uuid()):
                raise BypassFxGraphCache("Unsupported post grad custom pass")
        # Same with the joint custom passes
        for p in (config.joint_custom_pre_pass, config.joint_custom_post_pass):
            if p and (not isinstance(p, CustomGraphPass) or not p.uuid()):
                raise BypassFxGraphCache("Unsupported joint custom pass")
        # We should find any users of _pre_fusion_custom_pass and _fuse_ddp_communication_passes
        # and ensure they are not passing us raw callables
        if config._pre_fusion_custom_pass is not None:
            if not isinstance(config._pre_fusion_custom_pass, CustomGraphPass):
                raise BypassFxGraphCache("Unsupported _pre_fusion_custom_pass")
        for p in config._fuse_ddp_communication_passes:
            if callable(p) and not isinstance(p, CustomGraphPass):
                raise BypassFxGraphCache("Unsupported _fuse_ddp_communication_pass")

        # Freezing can embed constants that wouldn't be static across runs.
        if has_frozen_params(gm) and not torch._utils_internal.justknobs_check(
            "pytorch/inductor:allow_freezing_with_caching"
        ):
            raise BypassFxGraphCache("Skipping graph with frozen constants")

        if config.aot_inductor.use_runtime_constant_folding:
            raise BypassFxGraphCache(
                "Runtime constant folding can introduce constants that aren't "
                "static across runs"
            )

        from torch._inductor.compiler_bisector import CompilerBisector

        if CompilerBisector.bisection_enabled:
            log.debug("dont cache graph when bisect enabled")
            raise BypassFxGraphCache

        # The treatment of guards in the caching implementation requires that
        # we have a shape env.
        if FxGraphCache._get_shape_env() is None:
            log.debug("fx graph cache no shape env")
            raise BypassFxGraphCache("No shape env")

        # We skip caching if there are any HOPs or torchbind objects.
        FxGraphCache._check_for_hop(gm)

    @staticmethod
    def prepare_key(
        gm: torch.fx.GraphModule,
        example_inputs: Sequence[InputType],
        fx_kwargs: _CompileFxKwargs,
        inputs_to_check: Sequence[int],
        remote: bool,
    ) -> tuple[Optional[tuple[str, list[str]]], dict[str, Any]]:
        """
        Checks that the inductor input is cacheable, then computes
        and returns the cache key for the input.
        Returns (key_info, cache_info) where:
        - key_info is (hash_key, debug_lines), and
        - cache_info will contain debug info in the event of BypassFxGraphCache.

        NB: It is possible to have this function return a union instead. But
        I personally believe it is more annoying/difficult to read in that format.
        """
        try:
            FxGraphCache._check_can_cache(gm)
            key, debug_lines = compiled_fx_graph_hash(
                gm, example_inputs, fx_kwargs, inputs_to_check
            )
        except BypassFxGraphCache as e:
            counters["inductor"]["fxgraph_cache_bypass"] += 1
            log.info("Bypassing FX Graph Cache because '%s'", e)
            if remote:
                log_cache_bypass("bypass_fx_graph", str(e))
            cache_info = {
                "cache_state": "bypass",
                "cache_bypass_reason": str(e),
                "cache_event_time": time_ns(),
            }
            return None, cache_info
        # If key exists, then cache_info will come from load_with_key
        return (key, debug_lines), {}

    @staticmethod
    def get_remote_cache() -> Optional[RemoteCache[JsonDataTy]]:
        """
        Attempts to load the remote cache, returns None on error.
        """
        cache_id = "fx-graph-v1"
        return create_cache(
            cache_id,
            config.is_fbcode(),
            "FbRemoteFxGraphCache",
            "RemoteFxGraphCache",
        )

    @staticmethod
    def load_with_key(
        key: str,
        debug_lines: list[str],
        example_inputs: Sequence[InputType],
        local: bool,
        remote_cache: Optional[RemoteCache[JsonDataTy]],
        is_backward: bool,
        constants: CompiledFxGraphConstants,
        evaluate_guards: Optional[
            Callable[[str, Union[list[int], list[torch.SymInt]]], bool]
        ] = None,
    ) -> tuple[Optional[CompiledFxGraph], dict[str, Any]]:
        """
        Lookup the graph with the given key, and return results and metadata.
        Doesn't do any logging on its own, because AOTAutograd handles a cache miss
        differently from FXGraphCache.
        """
        compiled_graph, cache_info = FxGraphCache._lookup_graph(
            key, example_inputs, local, remote_cache, constants, evaluate_guards
        )
        cache_info = {
            **cache_info,
            "key": key,
            "components": debug_lines,
            "cache_event_time": time_ns(),
        }
        if compiled_graph is not None:
            log.info("fx graph cache hit for key %s", key)
            counters["inductor"]["fxgraph_cache_hit"] += 1
            cache_info["cache_state"] = "hit"
            if remote_cache:
                # Count remote cache hit stats
                CompileEventLogger.try_(
                    CompileEventLogger.increment_toplevel,
                    "inductor_fx_remote_cache_hit_count",
                )
                CompileEventLogger.try_(
                    CompileEventLogger.add_to_set_toplevel,
                    "inductor_fx_remote_cache_hit_keys",
                    key,
                )

            if (time_saved_ns := compiled_graph._time_taken_ns) is not None:
                cache_info["time_saved_ns"] = time_saved_ns
                CompileEventLogger.try_(
                    CompileEventLogger.increment_toplevel,
                    "distributed_ephemeral_timeout_us",
                    time_saved_ns // 1000,
                )
                if (
                    ephemeral_increase
                    := add_ephemeral_timeout_increase_for_distributed(time_saved_ns)
                ) != 0:
                    cache_info["ephemeral_timeout_increase"] = ephemeral_increase
        else:
            if remote_cache:
                # Count remote cache miss stats
                CompileEventLogger.try_(
                    CompileEventLogger.increment_toplevel,
                    "inductor_fx_remote_cache_miss_count",
                )
                CompileEventLogger.try_(
                    CompileEventLogger.add_to_set_toplevel,
                    "inductor_fx_remote_cache_miss_keys",
                    key,
                )
            log.info("fx graph cache miss for key %s", key)
            counters["inductor"]["fxgraph_cache_miss"] += 1
            cache_info["cache_state"] = "miss"

        return compiled_graph, cache_info

    @staticmethod
    def clear() -> None:
        """
        Clear out the on-disk cache.
        """
        try:
            shutil.rmtree(FxGraphCache._get_tmp_dir())
        except FileNotFoundError:
            pass


@functools.cache
def split_aot_inductor_output_path(path: str) -> tuple[str, str]:
    """Returns the path where the AOT Inductor compiled kernels are stored."""
    if path.endswith(".so"):
        return os.path.split(path)
    elif path.endswith(".pt2"):
        return os.path.split(path)
    else:
        return path, ""


@clear_on_fresh_cache
class CudaKernelParamCache:
    cache: dict[str, dict[str, Any]] = {}
    cache_clear = staticmethod(cache.clear)

    @classmethod
    def set(
        cls,
        key: str,
        params: dict[str, Optional[str]],
        cubin: str,
        bin_type: str,
        asm: Optional[str] = None,
        asm_type: Optional[str] = None,
    ) -> None:
        basename = None
        if config.aot_inductor.package_cpp_only:
            assert config.triton.unique_kernel_names, (
                "package_cpp_only requires triton kernel names to be unique"
            )
            assert params["mangled_name"], "Missing kernel name"
            basename = params["mangled_name"]

        _, bin_path = write(
            cubin,
            bin_type,
            hash_type=bin_type,
            specified_dir=split_aot_inductor_output_path(
                config.aot_inductor.output_path
            )[0],
            key=basename,
        )
        # Retrieve the basename again in case it is a generated hashcode
        basename, _ = get_name_and_dir_from_output_file_path(bin_path)

        if config.aot_inductor.emit_multi_arch_kernel:
            bin_type_to_ext = {"cubin": ".fatbin", "spv": ".spv"}
            assert bin_type in bin_type_to_ext.keys(), (
                "multi_arch_kernel_binary only supported in CUDA/XPU"
            )
            base_path, _ = os.path.splitext(bin_path)
            bin_path = base_path + bin_type_to_ext[bin_type]

        asm_path: str = ""
        if (
            config.aot_inductor.emit_multi_arch_kernel
            or config.aot_inductor.package_cpp_only
        ):
            assert asm, "Missing kernel assembly code"
            assert asm_type, "Missing kernel assembly type"
            _, asm_path = write(
                asm,
                asm_type,
                hash_type=asm_type,
                specified_dir=split_aot_inductor_output_path(
                    config.aot_inductor.output_path
                )[0],
                # make sure asm file has the same basename
                key=basename,
            )

        params[get_cpp_wrapper_cubin_path_name()] = bin_path
        params["asm"] = asm_path
        cls.cache[key] = params

    @classmethod
    def get(cls, key: str) -> Optional[dict[str, Any]]:
        return cls.cache.get(key, None)

    @classmethod
    def get_keys(cls) -> KeysView[str]:
        return cls.cache.keys()


class AotCodeCompiler:
    """
    Compile AOT Inductor generated code.
    """

    @classmethod
    def compile(
        cls,
        graph: GraphLowering,
        wrapper_code: str,
        kernel_code: str,
        serialized_extern_kernel_nodes: Optional[str],
        *,
        device_type: str,
        additional_files: list[str],
    ) -> Union[list[Union[str, Weights]], str]:
        """
        Returns the .so path, or returns a list of files that were generated if
        config.aot_inductor.package=True.
        """
        generated_files: list[Union[str, Weights]] = additional_files  # type: ignore[assignment]

        if sys.platform == "win32":
            raise RuntimeError("AotCodeCompiler not yet supported for inductor")

        _set_gpu_runtime_env()  # cpp_extension consults the env

        picked_vec_isa = pick_vec_isa()
        vec_isa_cmd_gen = CppBuilder(
            name="o",
            sources="i",
            BuildOption=CppTorchDeviceOptions(
                vec_isa=picked_vec_isa,
                device_type=device_type,
                aot_mode=graph.aot_mode,
            ),
        )
        # write function will calc source_code hash, the same source code with different
        # ISA level should be generate different hash.
        # So we need get a command_line which contains isa related parameter as a part of hash key.
        # And then pass the command_line to below write function as extra parameter to
        # guarantee the source code hash contains ISA difference.
        cpp_command = repr(vec_isa_cmd_gen.get_command_line())

        # Meta internal AOTInductor CPU
        use_relative_path = (
            config.is_fbcode() and device_type == "cpu" and graph.aot_mode
        )

        (
            specified_output_path,
            specified_artifact_name,
        ) = split_aot_inductor_output_path(config.aot_inductor.output_path)

        # TODO (benjaminglass1): the CMake packaging path doesn't support linking files
        # built with different flags.  Until that's implemented, append the kernel code
        # to the wrapper and build everything at max optimization.
        if config.aot_inductor.package_cpp_only:
            wrapper_code = "\n".join((wrapper_code, kernel_code))
            kernel_code = ""

        wrapper_key, wrapper_path = write(
            wrapper_code,
            "wrapper.cpp",
            extra=cpp_command,
            specified_dir=specified_output_path,
            key=config.aot_inductor.model_name_for_generated_files,
        )
        kernel_code = (
            f"// Triton kernels are embedded as comments in {wrapper_path}\n"
            + kernel_code
        )
        _, kernel_path = write(
            kernel_code,
            "kernel.cpp",
            extra=cpp_command,
            specified_dir=specified_output_path,
            key=config.aot_inductor.model_name_for_generated_files,
        )

        header_code = ""
        header_path = ""
        if config.aot_inductor.compile_standalone:
            # to link statically, we also need a header file
            with open(
                os.path.join(
                    os.path.dirname(os.path.dirname(__file__)),
                    "csrc",
                    "inductor",
                    "aoti_runtime",
                    "model.h",
                )
            ) as f:
                # model_name_for_generated_files is guaranteed to be non-empty when compile_standalone
                model_class_name = config.aot_inductor.model_name_for_generated_files
                class_name = f"AOTInductorModel{model_class_name}"
                header_code = f.read()

                # we replace like this to avoid replacing
                # AOTInductorModelBase and AOTInductorModelKernelsBase
                header_code = (
                    header_code.replace("<AOTInductorModel>", f"<{class_name}>")
                    .replace("AOTInductorModel(", f"{class_name}(")
                    .replace("AOTInductorModel :", f"{class_name} :")
                )
                _, header_path = write(
                    header_code,
                    "h",
                    specified_dir=specified_output_path,
                    key=model_class_name,
                )

        # Log the AOTInductor wrapper and kernel code, if needed.
        with tempfile.NamedTemporaryFile("w+") as t:
            t.writelines((wrapper_code, "\n", kernel_code, "\n"))
            t.flush()
            V.debug.output_code(t.name, extension="cpp")

        if config.aot_inductor.package:
            generated_files.append(wrapper_path)
            if not config.aot_inductor.package_cpp_only:
                generated_files.append(kernel_path)
            if config.aot_inductor.compile_standalone:
                generated_files.append(header_path)

        output_code_log.info("Wrapper code written to: %s", wrapper_path)
        output_code_log.info("Kernel code written to: %s", kernel_path)
        trace_structured(
            "graph_dump",
            lambda: {
                "name": "inductor_aot_wrapper_code",
                "type": "cpp",
                "filename": wrapper_path,
            },
            payload_fn=lambda: wrapper_code,
        )
        trace_structured(
            "graph_dump",
            lambda: {
                "name": "inductor_aot_kernel_code",
                "type": "cpp",
                "filename": kernel_path,
            },
            payload_fn=lambda: kernel_code,
        )
        if config.aot_inductor.compile_standalone:
            output_code_log.info("Header code written to: %s", header_path)
            trace_structured(
                "graph_dump",
                lambda: {
                    "name": "inductor_aot_header_code",
                    "type": "cpp",
                    "filename": header_path,
                },
                payload_fn=lambda: header_code,
            )

        # We use a file lock below to protect FS operations. The lock file
        # is scoped to the 'key', so make sure the consts_s is protected
        # by the same lock:
        wrapper_path_operator = Path(wrapper_path)
        kernel_path_operator = Path(kernel_path)
        specified_sub_dir = wrapper_path_operator.parent / wrapper_key
        if not specified_sub_dir.exists():
            specified_sub_dir.mkdir(exist_ok=True)
        cmake_path = str(Path(specified_sub_dir) / "CMakeLists.txt")

        def _compile_consts(consts: bytes, platform: str) -> str:
            # Load from aot_inductor, and update the value on demand.
            use_asm_build: bool = config.aot_inductor.use_consts_asm_build

            if platform == "linux":
                if graph.mutated_buffers & OrderedSet(graph.constants.keys()):
                    # .data section is between .text and .bss. When the size of .data is large,
                    # during the linking, the relocation of .text against .bss may overflow.
                    # Rename it to .ldata so that it won't be in between the .text and .bss section
                    if len(consts) > 2_000_000_000:
                        raise ValueError(
                            "Models with buffer mutation included doesn't support constants greater than 2GB!"
                        )
                    section_attr = '.ldata, "aw"'
                else:
                    section_attr = '.lrodata, "a"'
                symbol_prefix = ""
            elif platform == "darwin":
                section_attr = "__DATA,__data"
                symbol_prefix = "_"
            elif platform == "win32":
                symbol_prefix = ""
                # ASM build is not supported on Windows, force use CPP build.
                use_asm_build = False
            else:
                raise RuntimeError(f"Unsupported platform: {platform}")

            # Intel compiler failed to compile this manually constructed assembly file.
            # Switch XPU to use consts cpp build.
            if device_type == "xpu":
                use_asm_build = False

            is_large_consts = len(consts) > 1024

            def format_consts_to_asm(
                consts: bytes,
                align_bytes: int,
                symbol_prefix: str,
                is_large_consts: bool,
            ) -> tuple[str, str]:
                consts_asm = f"\t.section\t{section_attr}\n"
                consts_asm += f"\t.balign {align_bytes}\n"
                consts_asm += f"\t.globl\t{symbol_prefix}_binary_constants_bin_start\n"
                consts_asm += f"{symbol_prefix}_binary_constants_bin_start:\n"
                if not is_large_consts:
                    for c in consts:
                        consts_asm += f"\t.byte {c}\n"
                    # Add one element even if constants are empty
                    # Otherwise assembler will not put them in data section
                    if not consts:
                        consts_asm += "\t.space 1\n"
                else:
                    consts_asm += "\t.quad 0x1234567899abcdef\n"
                    consts_asm += f"\t.space {len(consts) - 8}\n"
                consts_asm += f".globl\t{symbol_prefix}_binary_constants_bin_end\n"
                consts_asm += f"{symbol_prefix}_binary_constants_bin_end:\n"
                return consts_asm, "weights.S"

            # Use c++ to convert consts to object file can support more compilers, such as msvc and icx.
            def format_consts_to_cpp(
                consts: bytes, align_bytes: int, symbol_prefix: str
            ) -> tuple[str, str]:
                consts_size = len(consts)
                asan_attr = """#if defined(__clang__) || defined (__GNUC__)\t\n\
#define ATTRIBUTE_NO_SANITIZE_ADDRESS __attribute__((no_sanitize("address")))\t\n\
#else\t\n\
#define ATTRIBUTE_NO_SANITIZE_ADDRESS\t\n\
#endif\t\n\
\t\n\
ATTRIBUTE_NO_SANITIZE_ADDRESS\t\n"""
                const_cpp = asan_attr
                const_cpp += f"alignas({align_bytes}) extern "
                const_cpp += f"unsigned char {symbol_prefix}_binary_constants_bin_start[{consts_size}] = {{\t\n"
                count_bytes = 0
                for c in consts:
                    const_cpp += f"{c}, "
                    count_bytes = count_bytes + 1
                    if count_bytes % 16 == 0:
                        const_cpp += "\t\n"
                const_cpp += "};\t\n"
<<<<<<< HEAD
                const_cpp += f"alignas({align_bytes}) extern const unsigned char * {symbol_prefix}_binary_constants_bin_end;\t\n"
                return const_cpp, "weights.cpp"
=======
                const_cpp += f"alignas({align_bytes}) extern unsigned char * {symbol_prefix}_binary_constants_bin_end;\t\n"
                return const_cpp, "cpp"
>>>>>>> a9373cb3

            if use_asm_build:
                consts_code, code_ext = format_consts_to_asm(
                    consts, ALIGN_BYTES, symbol_prefix, is_large_consts
                )
            else:
                consts_code, code_ext = format_consts_to_cpp(
                    consts, ALIGN_BYTES, symbol_prefix
                )

            _, consts_s = write(
                consts_code,
                code_ext,
                specified_dir=str(specified_sub_dir),
                key=config.aot_inductor.model_name_for_generated_files,
            )
            consts_s = Path(consts_s)
            object_build_options = CppTorchDeviceOptions(
                device_type=device_type,
                aot_mode=graph.aot_mode,
                compile_only=True,
                use_relative_path=use_relative_path,
            )
            object_builder = CppBuilder(
                name=str(consts_s.stem),
                sources=str(consts_s),
                output_dir=str(consts_s.parent),
                BuildOption=object_build_options,
            )
            consts_o = object_builder.get_target_file_path()
            object_builder.build()

            if is_large_consts and use_asm_build:
                with open(consts_o, "r+b") as f:
                    f.seek(0)
                    hdr = f.read(1024)
                    # Search for magic number and write the actual data over it
                    start_idx = hdr.find(b"\xef\xcd\xab\x99\x78\x56\x34\x12")
                    assert start_idx != -1
                    f.seek(start_idx)
                    pos = 0
                    while pos < len(consts):
                        rc = f.write(consts[pos:])
                        pos += rc

            # Remove the .S file to save space
            os.remove(consts_s)

            return consts_o

        from torch.utils._filelock import FileLock

        lock_dir = get_lock_dir()
        lock = FileLock(
            os.path.join(lock_dir, wrapper_key + ".lock"), timeout=LOCK_TIMEOUT
        )
        with lock:
            if serialized_extern_kernel_nodes:
                extern_kernel_nodes_json = str(
                    wrapper_path_operator.with_suffix(".json")
                )
                with open(extern_kernel_nodes_json, "w") as f:
                    f.write(serialized_extern_kernel_nodes)

                if config.aot_inductor.package:
                    generated_files.append(extern_kernel_nodes_json)

            metadata = config.aot_inductor.metadata
            metadata["AOTI_DEVICE_KEY"] = device_type

            # Save user provided metadata
            meta_json = str(
                wrapper_path_operator.with_name(
                    f"{wrapper_path_operator.stem}_metadata.json"
                )
            )
            for k, v in config.aot_inductor.metadata.items():
                assert isinstance(k, str) and isinstance(v, (str)), (
                    "Metadata must only contain strings"
                )

            with open(meta_json, "w") as f:
                f.write(json.dumps(config.aot_inductor.metadata))

            kernel_meta_json = str(
                kernel_path_operator.with_name(
                    f"{kernel_path_operator.stem}_metadata.json"
                )
            )
            shutil.copy(meta_json, kernel_meta_json)

            if config.aot_inductor.package:
                generated_files.append(meta_json)
                if not config.aot_inductor.package_cpp_only:
                    generated_files.append(kernel_meta_json)

            output_so = (
                config.aot_inductor.output_path
                if specified_artifact_name
                else str(wrapper_path_operator.with_suffix(".so"))
            )
            all_cuda = all(
                graph.get_original_value_of_constant(name).is_cuda
                for name in graph.constants.keys()
                if name not in graph.folded_constants
            )

            def _to_bytes(t: torch.Tensor, all_cuda: bool) -> bytes:
                def _pad_to_alignment(raw_bytes: bytes) -> bytes:
                    padded_bytes = raw_bytes.ljust(
                        (len(raw_bytes) + ALIGN_BYTES - 1) // ALIGN_BYTES * ALIGN_BYTES,
                        b"\x00",
                    )
                    return padded_bytes

                # This serializes the tensor's untyped_storage to bytes by accessing
                # the raw data of the underlying structure.
                import ctypes

                if t.numel() == 0:
                    return b""

                if t.is_mkldnn:
                    data_ptr = torch.ops.mkldnn.data_ptr(t)
                    nbytes = torch.ops.mkldnn._nbytes(t)
                else:
                    t_cpu = t.untyped_storage().cpu()
                    data_ptr = t_cpu.data_ptr()
                    nbytes = t_cpu.nbytes()

                raw_array = ctypes.cast(
                    data_ptr,
                    ctypes.POINTER(ctypes.c_ubyte * nbytes),
                )
                raw_bytes = bytes(raw_array.contents)
                return raw_bytes if all_cuda else _pad_to_alignment(raw_bytes)

            if config.aot_inductor.package_constants_in_so:
                serialized_weights = b"".join(
                    _to_bytes(graph.get_original_value_of_constant(name), all_cuda)
                    for name in graph.constants.keys()
                    if name not in graph.folded_constants
                )
            else:
                serialized_weights = b""

            if config.aot_inductor.package_constants_on_disk:
                # We need to return a storage key here because the original value tensor might be a clone
                weights_dict = Weights(
                    {
                        graph.allocated_constant_name[name]: (
                            graph.get_original_value_of_constant(name),
                            TensorProperties(graph.constants[name]),
                        )
                        for name in graph.constants.keys()
                        if name not in graph.folded_constants
                    }
                )
                generated_files.append(weights_dict)

            consts_size = len(serialized_weights)

            # TODO: Fix mmap weights with cuda
            use_mmap_weights = not config.is_fbcode() and consts_size > 2_000_000_000
            if config.aot_inductor.force_mmap_weights:
                use_mmap_weights = True

            compile_command: dict[str, Any] = {
                "aot_mode": graph.aot_mode,
                "device_type": device_type,
                "use_mmap_weights": use_mmap_weights,
                "use_relative_path": use_relative_path,
                "vec_isa": picked_vec_isa,
            }
            # If we're packaging via CMake, we build the whole code at max optimization.
            wrapper_build_options = CppTorchDeviceOptions(
                compile_only=True,
                min_optimize=not config.aot_inductor.package_cpp_only,
                **compile_command,
            )
            kernel_build_options = CppTorchDeviceOptions(
                compile_only=True,
                **compile_command,
            )

            # potentially, precompile the AOT header for this device
            if config.aot_inductor.precompile_headers and not _IS_WINDOWS:
                header_file = _get_cpp_wrapper_header(
                    device_type, aot_mode=graph.aot_mode
                )
                wrapper_build_options.precompiled_header = _precompile_header(
                    header_file,
                    cpp_command,
                    min_optimize=not config.aot_inductor.package_cpp_only,
                    **compile_command,
                )
                if cpp_prefix := _get_cpp_prefix_header(device_type):
                    kernel_build_options.precompiled_header = _precompile_header(
                        cpp_prefix,
                        cpp_command,
                        **compile_command,
                    )

            wrapper_builder = CppBuilder(
                name=str(wrapper_path_operator.stem),
                sources=wrapper_path,
                output_dir=str(wrapper_path_operator.parent),
                BuildOption=wrapper_build_options,
            )
            wrapper_compile_cmd = wrapper_builder.get_command_line()
            wrapper_o = wrapper_builder.get_target_file_path()

            kernel_builder = CppBuilder(
                name=str(kernel_path_operator.stem),
                sources=kernel_path,
                output_dir=str(wrapper_path_operator.parent),
                BuildOption=kernel_build_options,
            )
            kernel_compile_cmd = kernel_builder.get_command_line()
            kernel_o = kernel_builder.get_target_file_path()

            log.debug("aot wrapper compilation command: %s", wrapper_compile_cmd)
            log.debug("aot kernel compilation command: %s", kernel_compile_cmd)
            if config.aot_inductor.package_cpp_only:
                # Not doing the actual compilation here
                compile_flags = str(
                    wrapper_path_operator.with_name(
                        f"{wrapper_path_operator.stem}_compile_flags.json"
                    )
                )
                wrapper_build_options.save_flags_to_json(compile_flags)
                generated_files.append(compile_flags)
                wrapper_builder.save_compile_cmd_to_cmake(cmake_path, device_type)
                wrapper_builder.save_src_to_cmake(cmake_path, wrapper_path)
                generated_files.append(cmake_path)
            else:
                try:
                    wrapper_builder.build()
                except (exc.CppCompileError, SkipFrame) as e:
                    if " is too big to optimize" in str(e):
                        raise RuntimeError(
                            "Please use torch._inductor.config.aot_inductor.compile_wrapper_opt_level = 'O0' flag."
                        ) from e
                    raise e
                kernel_builder.build()

            if not use_mmap_weights:
                aot_constants = serialized_weights
                magic_number = 0
            else:
                magic_number = cast(
                    int, torch.randint(0, torch.iinfo(torch.int64).max, (1,)).item()
                )
                aot_constants = struct.pack("qq", consts_size + 8, magic_number)

            consts_o = _compile_consts(aot_constants, sys.platform)
            custom_obj_idx = 0
            # Note that custom_objs_config.json file is different from the model_constants_config.json file produced
            # in package_sigmoid(). The keys in custom_objs_config.json directly correspond to the arg name in extern
            # nodes json. The key in model_constants_config.json produced by package_sigmoid is the attribute name in the
            # user model code.

            qual_name_to_id = {}  # Map from constant name to its name in constants folder
            for custom_obj_idx, (name, constant) in enumerate(
                graph.torchbind_constants.items()
            ):
                if isinstance(
                    constant, torch._library.fake_class_registry.FakeScriptObject
                ):
                    constant = constant.real_obj
                assert isinstance(constant, torch._C.ScriptObject)
                custom_obj_name = f"{CUSTOM_OBJ_FILENAME_PREFIX}{custom_obj_idx}"

                log.debug("saving script object %s as %s", name, custom_obj_name)

                qual_name_to_id[name] = custom_obj_name
                custom_obj_bytes = torch._C._pickle_save(constant)
                custom_obj_path = os.path.join(
                    wrapper_path_operator.parent, custom_obj_name
                )

                write_atomic(custom_obj_path, custom_obj_bytes, True)
                generated_files.append(custom_obj_path)

            if qual_name_to_id:
                constants_config_json = os.path.join(
                    wrapper_path_operator.parent, "custom_objs_config.json"
                )
                with open(constants_config_json, "w") as f:
                    f.write(json.dumps(qual_name_to_id))
                generated_files.append(constants_config_json)

            gpu_codecache: Union[ROCmCodeCache, CUDACodeCache] = (
                ROCmCodeCache() if torch.version.hip else CUDACodeCache()
            )
            gpu_kernels_o = gpu_codecache.aot_kernels_o.copy()
            # clear the list of aot kernels after each linking
            gpu_codecache.aot_kernels_o.clear()

            if gpu_kernels_o:
                assert not config.aot_inductor.emit_multi_arch_kernel, (
                    "TODO: add emit_multi_arch_kernel support for cutlass kernels"
                )

            cubins_o = []
            asm_files = []
<<<<<<< HEAD
            ld, objcopy = get_ld_and_objcopy(use_relative_path)
            kernels = getattr(V.graph.wrapper_code, "_kernel_name_to_body", {})
            for kernel_name, value in CudaKernelParamCache.cache.items():
                if kernel_name not in kernels:
                    # It is possible that CudaKernelParamCache contains more Triton kernels
                    # than what the current graph uses
                    continue

                if asm_file := value["asm"]:
                    asm_files.append(asm_file)

                cubin_file = value[get_cpp_wrapper_cubin_path_name()]
                if config.aot_inductor.emit_multi_arch_kernel and device_type == "cuda":
                    current_arch = _nvcc_arch_as_compile_option()
                    cmd = (
                        f"{_cuda_compiler()} -fatbin {asm_file} -o {cubin_file} "
                        # Triton only allows generating PTX version as same as the current arch
                        f"-gencode arch=compute_{current_arch},code=compute_{current_arch} "
                        # Include SASS for the current specific arch
                        f"-gencode arch=compute_{current_arch},code=sm_{current_arch} "
                    )
                    try:
                        subprocess.run(
                            cmd.split(),
                            capture_output=True,
                            text=True,
                            check=True,
                        )
                    except subprocess.CalledProcessError as e:
                        print(
                            f"{cmd} failed with:\nstdout:\n{e.stdout}\nstderr:\n{e.stderr}",
                            file=sys.stderr,
=======
            if not _IS_WINDOWS:
                ld, objcopy = get_ld_and_objcopy(use_relative_path)
                for kernel_name, value in CudaKernelParamCache.cache.items():
                    if asm_file := value["asm"]:
                        asm_files.append(asm_file)

                    cubin_file = value[get_cpp_wrapper_cubin_path_name()]
                    if (
                        config.aot_inductor.emit_multi_arch_kernel
                        and device_type == "cuda"
                    ):
                        current_arch = _nvcc_arch_as_compile_option()
                        cmd = (
                            f"{_cuda_compiler()} -fatbin {asm_file} -o {cubin_file} "
                            # Triton only allows generating PTX version as same as the current arch
                            f"-gencode arch=compute_{current_arch},code=compute_{current_arch} "
                            # Include SASS for the current specific arch
                            f"-gencode arch=compute_{current_arch},code=sm_{current_arch} "
>>>>>>> a9373cb3
                        )
                        try:
                            subprocess.run(
                                cmd.split(),
                                capture_output=True,
                                text=True,
                                check=True,
                            )
                        except subprocess.CalledProcessError as e:
                            print(
                                f"{cmd} failed with:\nstdout:\n{e.stdout}\nstderr:\n{e.stderr}",
                                file=sys.stderr,
                            )
                            raise

                    if config.aot_inductor.embed_kernel_binary:
                        # Embed cubin files into model.so using objcopy
                        cubins_o.append(
                            convert_cubin_to_obj(cubin_file, kernel_name, ld, objcopy)
                        )

            output_name, output_dir = get_name_and_dir_from_output_file_path(output_so)
            so_build_options = CppTorchDeviceOptions(
                vec_isa=picked_vec_isa,
                device_type=device_type,
                aot_mode=graph.aot_mode,
                use_relative_path=use_relative_path,
            )

            obj_srcs = [wrapper_o, kernel_o, consts_o, *gpu_kernels_o, *cubins_o]
            so_builder = CppBuilder(
                name=output_name,
                sources=obj_srcs,
                output_dir=output_dir,
                BuildOption=so_build_options,
            )
            link_cmd = so_builder.get_command_line()
            output_so = so_builder.get_target_file_path()

            log.debug("aot linkage command: %s", link_cmd)

            # Append cmds to the end of codegen-ed wrapper file
            with open(wrapper_path, "a") as f:
                f.write("\n")
                f.write(f"// Compile cmd\n// {wrapper_compile_cmd}\n")
                f.write(f"// Link cmd\n// {link_cmd}\n")

            with open(kernel_path, "a") as f:
                f.write("\n")
                f.write(f"// Compile cmd\n// {kernel_compile_cmd}\n")
                f.write(f"// Link cmd\n// {link_cmd}\n")

            if config.aot_inductor.package_cpp_only:
                linker_flags = str(
                    wrapper_path_operator.with_name(
                        f"{wrapper_path_operator.stem}_linker_flags.json"
                    )
                )
                so_build_options.save_flags_to_json(linker_flags)
                generated_files.append(linker_flags)
                generated_files.append(_LINKER_SCRIPT)

                # If we only want to package the cpp, then we need to save the
                # weights separately into a bin, and we also need to prevent compiling the so
                if use_mmap_weights:
                    weight_file = str(
                        wrapper_path_operator.with_name(
                            f"{wrapper_path_operator.stem}_serialized_weights.bin"
                        )
                    )
                    with open(weight_file, "wb") as f_weights:
                        f_weights.write(serialized_weights)
                        f_weights.write(struct.pack("q", magic_number))

                    generated_files.append(weight_file)
                else:
                    # TODO: unify to always use mmap_weights
                    generated_files.append(consts_o)
                    so_builder.save_src_to_cmake(cmake_path, consts_o)

                if config.aot_inductor.emit_multi_arch_kernel:
                    so_builder.save_kernel_asm_to_cmake(cmake_path, asm_files)
                    generated_files.extend(asm_files)
                else:
                    obj_srcs = [*gpu_kernels_o, *cubins_o]
                    generated_files.extend(obj_srcs)
                    for obj in obj_srcs:
                        so_builder.save_src_to_cmake(cmake_path, obj)

                so_builder.save_link_cmd_to_cmake(cmake_path)
            else:
                so_builder.build()
                for o_file in obj_srcs:
                    if o_file in gpu_kernels_o:
                        continue
                    # Remove these as they are not needed anymore
                    os.remove(o_file)

                if use_mmap_weights:
                    import resource

                    page_size_ = resource.getpagesize()
                    page_size = max(16384, page_size_)

                    with open(output_so, "a+b") as f_so:
                        so_size = f_so.tell()
                        # Page align the weights
                        f_so.write(b" " * (page_size - so_size % page_size))
                        f_so.write(serialized_weights)
                        f_so.write(struct.pack("q", magic_number))

                if config.aot_inductor.package:
                    generated_files.append(output_so)

        if config.aot_inductor.package:
            # We want to return the directory that contains all the AOTI
            # generated files, not just the so
            # return os.path.split(output_so)[0]
            return generated_files

        return output_so


_libgomp: Optional[CDLL] = None


def custom_op_wrapper(op: str, *args: Any) -> Union[list[c_void_p], c_void_p, None]:
    # This function will be called from generated cpp wrapper code in the JIT mode.
    # Because tensors will be passed in as AtenTensorHandle, we need to explicitly convert them.
    def convert_arg(arg: Any) -> Any:
        if str(type(arg)) == "<class 'PyCapsule'>":
            # No easy way to do isinstance check on PyCapsule
            return torch._C._aoti.alloc_tensor_by_stealing_from_void_ptr(arg)
        elif isinstance(arg, (list, tuple)):
            return type(arg)(convert_arg(a) for a in arg)
        else:
            return arg

    converted_args = [convert_arg(arg) for arg in args]

    assert op.startswith("torch.ops."), (
        op + " can not be called through custom_op_wrapper"
    )
    func = None
    for i, s in enumerate(op.split(".")):
        if i == 0:
            func = importlib.import_module(s)
        func = getattr(func, s)

    assert callable(func), op + " can not be loaded through custom_op_wrapper"

    # convert any kwarg-only arguments to kwargs
    kwargs = dict()
    for func_arg, conv_arg in zip(func._schema.arguments, converted_args):
        if func_arg.kwarg_only:
            kwargs[func_arg.name] = conv_arg
    if kwargs:
        del converted_args[-len(kwargs) :]

    result = func(*converted_args, **kwargs)
    if result is None:
        return None

    if isinstance(result, (list, tuple)):
        # unsafe_alloc_void_ptrs_from_tensors expects result contains tensor only
        result = [torch.tensor([]) if r is None else r for r in result]
        for i, r in enumerate(result):
            assert isinstance(r, torch.Tensor), op + " returns a list of non-tensors"
        return torch._C._aoti.unsafe_alloc_void_ptrs_from_tensors(result)  # type: ignore[arg-type]

    assert isinstance(result, torch.Tensor), op + " returns a non-tensor"
    return torch._C._aoti.unsafe_alloc_void_ptr_from_tensor(result)


# Precompiled headers are persistent past program runtime, but associated with one
# specific compiler version and set of flags.  We explicitly use default_cache_dir here
# because these headers need to be global, rather than ignored by fresh_cache.
_HEADER_DIR = os.path.join(default_cache_dir(), "precompiled_headers")
_HEADER_LOCK_DIR = os.path.join(_HEADER_DIR, "locks")


@functools.cache
def _precompile_header(
    header: str,
    hashable_cmd_line: str,
    **compile_command: Any,
) -> str:
    assert not _IS_WINDOWS, (
        "CppBuilder does not currently support precompiling on Windows!"
    )

    # Get the preprocessed output from the header file to be precompiled.  This allows
    # us to properly invalidate the file cache when any header dependency changes.  This
    # is thread-safe, as each thread will get its own temporary directory.
    #
    # N.B. we can't use NamedTemporaryFile here because Windows errors out on attempts
    # to read from a file with an open write handle.
    with tempfile.TemporaryDirectory() as preprocessing_dir:
        preprocessing_header = Path(preprocessing_dir) / "header.hpp"
        preprocessing_header.write_text(f"#include <{header}>\n")
        preprocessor = CppBuilder(
            name=str(preprocessing_header)[:-4],  # strip off the .hpp extension
            sources=str(preprocessing_header),
            BuildOption=CppTorchDeviceOptions(**compile_command, preprocessing=True),
        )
        preprocessor.build()

        def _get_file_checksum(filename: str) -> str:
            """Reading the whole preprocessed header in for hashing is very expensive,
            but calling a fast hashing utility in a subprocess is cheap."""
            # If Windows support needs to be added here, use certutil -hashfile.
            cmd_output = subprocess.run(
                ("openssl", "sha512", filename), capture_output=True, text=True
            )
            return cmd_output.stdout.split()[-1]

        preprocessor_hash = _get_file_checksum(preprocessor.get_target_file_path())

    header_build_option = CppTorchDeviceOptions(**compile_command, precompiling=True)
    header_hash, header_full_path = write(
        content=f"#include <{header}>\n",
        extension="h",
        extra=(
            hashable_cmd_line
            + preprocessor_hash
            + get_compiler_version_info(header_build_option.get_compiler())
        ),
        specified_dir=_HEADER_DIR,
    )
    cpp_builder = CppBuilder(
        name=header_full_path,
        sources=header_full_path,
        BuildOption=header_build_option,
    )
    # _worker_compile_cpp will automatically ignore any compilation whose result already
    # exists, so this is always safe.
    os.makedirs(_HEADER_LOCK_DIR, exist_ok=True)
    _worker_compile_cpp(
        os.path.join(_HEADER_LOCK_DIR, f"{header_hash}.lock"),
        (cpp_builder,),
    )

    return header_full_path


def _get_cpp_prefix_header(device: str) -> Optional[str]:
    if device.startswith("cpu"):
        return "torch/csrc/inductor/cpp_prefix.h"
    return None


def _get_cpp_wrapper_header(device: str, aot_mode: bool = False) -> str:
    """Given a device type (and optionally whether we're in AOT Inductor mode), returns
    the path to the cpp_wrapper header file to be precompiled."""
    base_device = device.split(":")[0]
    is_array_ref = config.aot_inductor.allow_stack_allocation and base_device == "cpu"
    return (
        "torch/csrc/inductor/"
        f"{'aoti_include' if aot_mode else 'cpp_wrapper'}/"
        f"{'array_ref' if is_array_ref else base_device}.h"
    )


@clear_on_fresh_cache
class CppCodeCache:
    """Compiles and caches C++ libraries.  Users of this class supply the source code to
    be compiled, while compilation flags are set by CppBuilder."""

    cache: dict[str, Callable[[], Union[CDLL, ModuleType]]] = {}
    cache_clear = staticmethod(cache.clear)
    cpp_compile_command_flags: dict[str, Any] = {}

    @staticmethod
    def _load_library_inner(path: str, key: str) -> Union[CDLL, ModuleType]:
        return cdll.LoadLibrary(path)

    @classmethod
    def _load_library(cls, path: str, key: str) -> Union[CDLL, ModuleType]:
        try:
            result = cls._load_library_inner(path, key)
            result.key = key  # type: ignore[union-attr]
            return result
        except (ImportError, OSError) as e:
            if "gomp" in str(e) and os.path.exists("/usr/lib64/libgomp.so.1"):
                # hacky workaround for fbcode/buck
                global _libgomp
                _libgomp = cdll.LoadLibrary("/usr/lib64/libgomp.so.1")
                result = cls._load_library_inner(path, key)
                result.key = key  # type: ignore[union-attr]
                return result
            if "failed to map segment from shared object" in str(e):
                raise OSError(
                    f"{e}.  The most common reason this may occur is if the {tempfile.gettempdir()} folder "
                    "is mounted with noexec (e.g., by default Docker mounts tmp file systems "
                    f"as noexec).  Please remount {tempfile.gettempdir()} with exec enabled, or set another "
                    "temporary directory with TORCHINDUCTOR_CACHE_DIR environment variable."
                ) from e
            raise

    @classmethod
    def _get_uncompiled_header(cls, device: str) -> str | None:
        """
        Given a device type, returns the path to a CPP header file to be precompiled.
        """
        return None

    @classmethod
    def load_async(
        cls,
        main_code: str,
        device_type: str = "cpu",
        submit_fn: Any = None,
        extra_flags: Sequence[str] = (),
        optimized_code: Optional[str] = None,
    ) -> Any:
        """Compile and load a C++ library.  Returns a callable that returns the loaded
        library."""
        compile_command = {
            **cls.cpp_compile_command_flags,
            "device_type": device_type,
            "extra_flags": extra_flags,
            "use_relative_path": config.is_fbcode(),
            "vec_isa": pick_vec_isa(),
        }

        _set_gpu_runtime_env()  # cpp_extension consults the env

        # Note the distinction between the two booleans.  We do minimal optimization if
        # the optimized_code argument is present at all, since that's how the user of
        # this function opts in, but we do compilation and linking in one step if the
        # optimized_code argument is empty (as a micro-optimization).
        main_build_option = CppTorchDeviceOptions(
            compile_only=bool(optimized_code),
            min_optimize=optimized_code is not None,
            **compile_command,
        )
        optimized_build_option = CppTorchDeviceOptions(
            compile_only=True, **compile_command
        )

        def get_hashable_command_line(build_option: BuildOptionsBase) -> str:
            """Writing the code to file will calculate a hash, which we need to vary if
            the command line flags change.  This implements a mostly-generic way of
            validating that."""
            return CppBuilder(
                name="o", sources="i", BuildOption=build_option
            ).get_command_line()

        main_cmd_line = get_hashable_command_line(main_build_option)
        optimized_cmd_line = get_hashable_command_line(optimized_build_option)

        key, main_path = write(
            main_code, "main.cpp", extra=f"{optimized_code} {main_cmd_line}"
        )

        # Don't bother writing if the argument is empty.
        if optimized_code:
            _, optimized_path = write(
                optimized_code, "optimized.cpp", extra=optimized_cmd_line
            )
        else:
            # Unused, but makes type checkers happy.
            optimized_path = os.devnull

        if key not in cls.cache:
            from torch.utils._filelock import FileLock

            lock_path = os.path.join(get_lock_dir(), key + ".lock")
            future: Optional[Future[Any]] = None
            lib = None

            # if requested, pre-compile any headers
            if config.cpp_cache_precompile_headers and not _IS_WINDOWS:
                if header := cls._get_uncompiled_header(device_type):
                    main_build_option.precompiled_header = _precompile_header(
                        header,
                        main_cmd_line,
                        min_optimize=optimized_code is not None,
                        **compile_command,
                    )

                # Currently, the optimized_code field is only used for cpp kernel code,
                # so go ahead and precompile the relevant header here.  Revisit this
                # decision if that ever changes.
                if optimized_code and (header := _get_cpp_prefix_header(device_type)):
                    optimized_build_option.precompiled_header = _precompile_header(
                        header,
                        optimized_cmd_line,
                        **compile_command,
                    )

            main_name, output_dir = get_name_and_dir_from_output_file_path(main_path)
            main_builder = CppBuilder(
                name=main_name,
                sources=main_path,
                BuildOption=main_build_option,
                output_dir=output_dir,
            )

            if optimized_code:
                optimized_name, _ = get_name_and_dir_from_output_file_path(
                    optimized_path
                )
                optimized_builder = CppBuilder(
                    name=optimized_name,
                    sources=optimized_path,
                    BuildOption=optimized_build_option,
                    output_dir=output_dir,
                )

                linker = CppBuilder(
                    name=main_name,
                    sources=[
                        main_builder.get_target_file_path(),
                        optimized_builder.get_target_file_path(),
                    ],
                    BuildOption=CppTorchDeviceOptions(**compile_command),
                    output_dir=output_dir,
                )

                worker_fn = functools.partial(
                    _worker_compile_cpp,
                    lock_path,
                    (main_builder, optimized_builder, linker),
                )
                binary_path = normalize_path_separator(linker.get_target_file_path())
            else:
                worker_fn = functools.partial(
                    _worker_compile_cpp, lock_path, (main_builder,)
                )
                binary_path = normalize_path_separator(
                    main_builder.get_target_file_path()
                )

            def load_fn() -> Any:
                nonlocal lib
                if lib is None:
                    if future is not None:
                        future.result()
                    result = worker_fn()
                    assert result is None
                    lib = cls._load_library(binary_path, key)
                    assert lib is not None
                return lib

            if submit_fn is not None:
                with FileLock(lock_path, timeout=LOCK_TIMEOUT):
                    if not os.path.exists(binary_path):
                        future = submit_fn(worker_fn)

            cls.cache[key] = load_fn

        return cls.cache[key]

    @classmethod
    def load(cls, *args: Any, **kwargs: Any) -> Any:
        return cls.load_async(*args, **kwargs)()


def _worker_compile_cpp(
    lock_path: str,
    cpp_builders: Sequence[CppBuilder],
) -> None:
    from torch.utils._filelock import FileLock

    with FileLock(lock_path, timeout=LOCK_TIMEOUT):
        for builder in cpp_builders:
            if not os.path.exists(builder.get_target_file_path()):
                builder.build()


# Customized Python binding for cpp kernels
@clear_on_fresh_cache
class CppPythonBindingsCodeCache(CppCodeCache):
    cache: dict[str, Callable[[], Union[CDLL, ModuleType]]] = {}
    cache_clear = staticmethod(cache.clear)
    cpp_compile_command_flags = {
        # kernels have no dependency on libtorch
        "include_pytorch": False,
        "shared": True,
    }
    entry_function = "kernel"
    call_entry_function = "kernel({}); Py_RETURN_NONE;"
    extra_parse_arg = ""
    suffix_template = textwrap.dedent(
        """
        // Python bindings to call {entry_func}():
        #define PY_SSIZE_T_CLEAN
        #include <Python.h>
        #include <sstream>
        #include <cstdlib>

        #ifndef _MSC_VER
        #if __cplusplus < 202002L
        // C++20 (earlier) code
        // https://en.cppreference.com/w/cpp/language/attributes/likely
        #define likely(x)       __builtin_expect(!!(x), 1)
        #define unlikely(x)     __builtin_expect(!!(x), 0)
        #endif
        #else
        #define likely(x) (x)
        #define unlikely(x) (x)
        #endif

        // This is defined in guards.cpp so we don't need to import PyTorch headers that are slooow.
        // We manually link it below to workaround issues with fbcode build.
        static void* (*_torchinductor_pyobject_tensor_data_ptr)(PyObject* obj);

        template <typename T> static inline T parse_arg(PyObject* args, size_t n) {{
            static_assert(std::is_pointer_v<T>, "arg type must be pointer or long");
            return static_cast<T>(_torchinductor_pyobject_tensor_data_ptr(PyTuple_GET_ITEM(args, n)));
        }}
        template <> inline int64_t parse_arg<int64_t>(PyObject* args, size_t n) {{
            auto result = PyLong_AsSsize_t(PyTuple_GET_ITEM(args, n));
            if(unlikely(result == -1 && PyErr_Occurred()))
                throw std::runtime_error("expected int arg");
            return result;
        }}
        template <> inline uintptr_t parse_arg<uintptr_t>(PyObject* args, size_t n) {{
            auto result = PyLong_AsVoidPtr(PyTuple_GET_ITEM(args, n));
            if(unlikely(result == reinterpret_cast<void*>(-1) && PyErr_Occurred()))
                throw std::runtime_error("expected int arg");
            return reinterpret_cast<uintptr_t>(result);
        }}

        {extra_parse_arg}

        static PyObject* {entry_func}_py(PyObject* self, PyObject* args) {{
            try {{
                if(unlikely(!PyTuple_CheckExact(args)))
                    throw std::runtime_error("tuple args required");
                if(unlikely(PyTuple_GET_SIZE(args) != {arg_len}))
                    throw std::runtime_error("requires {arg_len} args");
                {call_entry_func}
            }} catch(std::exception const& e) {{
                PyErr_SetString(PyExc_RuntimeError, e.what());
                return nullptr;
            }} catch(...) {{
                PyErr_SetString(PyExc_RuntimeError, "unhandled error");
                return nullptr;
            }}
        }}

        static PyMethodDef py_methods[] = {{
            {{"{entry_func}", {entry_func}_py, METH_VARARGS, ""}},
            {{NULL, NULL, 0, NULL}}}};

        static struct PyModuleDef py_module =
            {{PyModuleDef_HEAD_INIT, "{entry_func}", NULL, -1, py_methods}};

        PyMODINIT_FUNC PyInit_{entry_func}(void) {{
            const char* str_addr = std::getenv("_TORCHINDUCTOR_PYOBJECT_TENSOR_DATA_PTR");
            if(!str_addr) {{
                PyErr_SetString(PyExc_RuntimeError, "_TORCHINDUCTOR_PYOBJECT_TENSOR_DATA_PTR must be set");
                return nullptr;
            }}
            std::istringstream iss(str_addr);
            uintptr_t addr = 0;
            iss >> addr;
            _torchinductor_pyobject_tensor_data_ptr =
                reinterpret_cast<decltype(_torchinductor_pyobject_tensor_data_ptr)>(addr);
            PyObject* module = PyModule_Create(&py_module);
            if (module == NULL) {{
                return NULL;
            }}
            #ifdef Py_GIL_DISABLED
                PyUnstable_Module_SetGIL(module, Py_MOD_GIL_NOT_USED);
            #endif
            return module;
        }}
        """
    )

    @classmethod
    def _load_library_inner(cls, path: str, key: str) -> ModuleType:
        os.environ["_TORCHINDUCTOR_PYOBJECT_TENSOR_DATA_PTR"] = str(
            torch._C._dynamo.guards._torchinductor_pyobject_tensor_data_ptr  # type: ignore[attr-defined]
        )
        module_name = f"{key}.{cls.entry_function}"
        try:
            return sys.modules[module_name]
        except KeyError:
            pass
        spec = importlib.util.spec_from_file_location(module_name, path)
        assert spec is not None
        module = importlib.util.module_from_spec(spec)
        sys.modules[module_name] = module
        assert spec.loader is not None
        spec.loader.exec_module(module)
        return module

    @classmethod
    def _get_uncompiled_header(cls, device: str) -> str | None:
        return _get_cpp_prefix_header(device)

    @classmethod
    def load_pybinding_async(
        cls,
        argtypes: Sequence[str],
        main_code: str,
        device_type: str = "cpu",
        num_outputs: int = -1,
        submit_fn: Any = None,
        extra_flags: Sequence[str] = (),
        kernel_code: Optional[str] = None,
    ) -> Any:
        """
        Wrap a C++ function in fast Python bindings.

        Args:
            argtypes: The types of args to ENTRY_FUNCTION(), e.g. ["float*", "long"]
            main_code: C++ source code containing ENTRY_FUNCTION().  Will be built at
                -O3 if kernel_code is None (to maximize performance in any kernels that
                are present), or -O1 otherwise (to minimize compile time).
            kernel_code: If present, C++ source code that will be built at -O3 and
                linked to main_code.

        Returns:
            A python version of ENTRY_FUNCTION()
        """
        parseargs = ", ".join(
            f"parse_arg<{argtype.replace('const ', '')}>(args, {n})"
            for n, argtype in enumerate(argtypes)
        )
        suffix = cls.suffix_template.format(
            arg_len=len(argtypes),
            call_entry_func=cls.call_entry_function.format(parseargs),
            entry_func=cls.entry_function,
            extra_parse_arg=cls.extra_parse_arg.format(array_len=num_outputs),
        )
        get_result = cls.load_async(
            main_code + suffix,
            device_type,
            submit_fn=submit_fn,
            extra_flags=extra_flags,
            optimized_code=kernel_code,
        )
        result = None

        def future() -> Any:
            nonlocal result
            if result is None:
                result = get_result()
                assert isinstance(result, ModuleType)
            return getattr(result, cls.entry_function)

        return future

    @classmethod
    def load_pybinding(cls, *args: Any, **kwargs: Any) -> Any:
        return cls.load_pybinding_async(*args, **kwargs)()


@clear_on_fresh_cache
class CppWrapperCodeCache(CppPythonBindingsCodeCache):
    cache: dict[str, Callable[[], Union[CDLL, ModuleType]]] = {}
    cache_clear = staticmethod(cache.clear)
    cpp_compile_command_flags = {
        "include_pytorch": True,
        "shared": True,
    }
    entry_function = "inductor_entry_cpp"
    call_entry_function = "return inductor_entry_cpp({});"
    extra_parse_arg = textwrap.dedent(
        """
        #include <torch/csrc/inductor/aoti_torch/c/shim.h>

        static inline std::vector<AtenTensorHandle> unpack_tensor_handle_list(PyObject* pyvec) {{
            std::vector<AtenTensorHandle> result;
            size_t result_len = PyList_GET_SIZE(pyvec);
            result.reserve(result_len);
            for (size_t i = 0; i < result_len; i++) {{
                // AtenTensorHandle is essentially a pointer
                void* elem = PyCapsule_GetPointer(PyList_GET_ITEM(pyvec, i), NULL);
                result.push_back(reinterpret_cast<AtenTensorHandle>(elem));
            }}
            return result;
        }}

        static inline PyObject* pack_tensor_handle_list(const std::array<AtenTensorHandle, {array_len}>& arr) {{
            PyObject* result = PyList_New({array_len});
            for (size_t i = 0; i < {array_len}; i++) {{
                PyObject *elem =
                    arr[i] == nullptr
                        ? Py_None
                        // Store AtenTensorHandle as PyCapsulate
                        : PyCapsule_New(reinterpret_cast<void*>(arr[i]), NULL, NULL);
                PyList_SET_ITEM(result, i, elem);
            }}
            return result;
        }}

        template <> inline std::vector<AtenTensorHandle> parse_arg<std::vector<AtenTensorHandle>>(PyObject* args, size_t n) {{
            return unpack_tensor_handle_list(PyTuple_GET_ITEM(args, n));
        }}

        PyObject* inductor_entry_cpp(std::vector<AtenTensorHandle>&& input_handles) {{
            // For outputs, we only allocate an array to hold returned tensor handles,
            // not the actual output tensor storage.
            std::array<AtenTensorHandle, {array_len}> output_handles{{}};
            try {{
                inductor_entry_impl(input_handles.data(), output_handles.data());
                if (PyErr_Occurred()) {{
                    return nullptr;
                }}
                return pack_tensor_handle_list(output_handles);
            }} catch(std::exception const& e) {{
                PyErr_SetString(PyExc_RuntimeError, e.what());
                return nullptr;
            }} catch(...) {{
                PyErr_SetString(PyExc_RuntimeError, "unhandled error");
                return nullptr;
            }}
        }}
        """
    )

    @classmethod
    def _get_uncompiled_header(cls, device: str) -> str | None:
        return _get_cpp_wrapper_header(device)


@clear_on_fresh_cache
class HalideCodeCache(CppPythonBindingsCodeCache):
    cache: dict[str, Callable[[], Union[ModuleType, CDLL]]] = {}
    cache_clear = staticmethod(cache.clear)
    _standalone_runtime_path: Optional[str] = None
    prefix = textwrap.dedent(
        """
        #include "{halideruntime_h}"
        #include "{headerfile}"
        #include <stdexcept>
        #include <cmath>

        namespace c10 {{
            inline long div_floor_integer(long a, long b) {{
                if ((a<0) != (b<0)) {{
                    const auto quot = a / b;
                    const auto rem = a % b;
                    return rem ? quot - 1 : quot;
                }}
                return a / b;
            }}
        }}
        """
    )
    glue_template_cpp = prefix + textwrap.dedent(
        """
        void kernel({argdefs}) {{
            {buffers}
            int err = halide_kernel({buffer_names});
            if(err != 0) throw std::runtime_error("halide_kernel failed");
        }}
        """
    )
    glue_template_cuda = prefix + textwrap.dedent(
        """
        #include <cuda.h>
        static const halide_device_interface_t* cuda_interface = halide_cuda_device_interface();

        void kernel({argdefs}, uintptr_t stream) {{
            {buffers}
            int err = halide_kernel(reinterpret_cast<void*>(stream), {buffer_names});
            if(err != 0) throw std::runtime_error("halide_kernel failed");
        }}
        """
    )
    standalone_runtime_cuda_init = textwrap.dedent(
        """
        #include "{}"
        #include <cuda.h>

        static int acquire_context(void* user_context,
                                   void** cuda_context_out,
                                   bool create) {{
            return cuCtxGetCurrent(reinterpret_cast<CUcontext*>(cuda_context_out));
        }}

        static int release_context(void* user_context) {{
            return 0;
        }}

        static int get_stream(void* user_context,
                              void* cuda_context,
                              void** stream_out) {{
            *stream_out = user_context;
            return 0;
        }}

        static int register_halide_hooks() {{
            halide_set_cuda_acquire_context(&acquire_context);
            halide_set_cuda_release_context(&release_context);
            halide_set_cuda_get_stream(&get_stream);
            return 0;
        }}

        int inductor_register_halide_hooks_result = register_halide_hooks();
        """
    )

    @classmethod
    def _codegen_buffer(cls, name: str, arg: HalideInputSpec, cuda: bool) -> list[str]:
        assert arg.shape is not None
        assert arg.stride is not None and len(arg.shape) == len(arg.stride)
        assert arg.offset is not None
        data_ptr = f"{arg.alias_of or arg.name} + {arg.offset}"
        if cuda:
            device = f"reinterpret_cast<uint64_t>({data_ptr})"
            device_interface = "cuda_interface"
            host = "nullptr"
            flags = "halide_buffer_flag_device_dirty"
        else:
            device = "0"
            device_interface = "nullptr"
            host = f"reinterpret_cast<uint8_t*>({data_ptr})"
            flags = "halide_buffer_flag_host_dirty"

        dims = []
        for size, stride in zip(arg.shape, arg.stride):
            dims.append(f"halide_dimension_t(0, {size}, {stride})")

        return [
            f"halide_buffer_t {name};",
            f"halide_dimension_t {name}_dims[] = {{{', '.join(dims)}}};"
            if len(dims) > 0
            else f"halide_dimension_t * {name}_dims = nullptr;",
            f"{name}.device = {device};",
            f"{name}.device_interface = {device_interface};",
            f"{name}.host = {host};",
            f"{name}.flags = {flags};",
            f"{name}.type = {arg.halide_type()};",
            f"{name}.dimensions = {len(dims)};",
            f"{name}.dim = {name}_dims;",
            f"{name}.padding = nullptr;",
        ]

    @classmethod
    def _codegen_glue(cls, meta: HalideMeta, headerfile: object) -> str:
        is_cuda = meta.is_cuda()
        assert is_cuda is ("user_context" in meta.target)
        assert "no_runtime" in meta.target
        buffers = []
        buffer_names = []
        for i, arg in enumerate(meta.argtypes):
            if arg.is_buffer():
                buffer_names.append(f"&hl_buf_{i}")
                buffers.extend(cls._codegen_buffer(f"hl_buf_{i}", arg, is_cuda))
            else:
                assert "*" not in arg.ctype
                buffer_names.append(arg.name)
        buffers = "\n".join([f"    {line}" for line in buffers]).lstrip()

        glue_template = cls.glue_template_cuda if is_cuda else cls.glue_template_cpp
        glue_code = glue_template.format(
            halideruntime_h=cls.find_header(
                "HalideRuntimeCuda.h" if is_cuda else "HalideRuntime.h"
            ),
            headerfile=headerfile,
            argdefs=", ".join(
                f"{a.bindings_type()} {a.name}"
                for a in meta.argtypes
                if a.alias_of is None
            ),
            buffers=buffers,
            buffer_names=", ".join(buffer_names),
        )
        return glue_code

    @classmethod
    @functools.cache
    def config_hash(cls) -> str:
        command_gen = CppBuilder(
            name="O",
            sources="I",
            BuildOption=CppOptions(),
        )
        command_line = command_gen.get_command_line()
        return sha256_hash(
            "\n".join(
                [
                    cls.glue_template_cpp,
                    cls.glue_template_cuda,
                    cls.standalone_runtime_cuda_init,
                    command_line,
                ]
            ).encode("utf-8")
        )

    @staticmethod
    def _search_for_file(suffix: str, errmsg: str) -> str:
        spec = importlib.machinery.PathFinder.find_spec("halide")
        if spec is None or not spec.submodule_search_locations:
            raise RuntimeError("halide python bindings not installed")
        try:
            search = spec.submodule_search_locations[0]
            for file in os.listdir(search):
                if file.endswith(".so"):
                    try:
                        out = subprocess.check_output(
                            ["ldd", os.path.join(search, file)]
                        )
                    except subprocess.SubprocessError:
                        continue
                    m = re.search(r"(/.*)/libHalide.so", out.decode("utf-8"))
                    if m:
                        path = os.path.join(os.path.abspath(m.group(1)), suffix)
                        if os.path.exists(path):
                            return os.path.abspath(path)
        except Exception as e:
            raise RuntimeError(errmsg) from e
        raise RuntimeError(errmsg)

    @staticmethod
    @functools.cache
    def find_libautoschedule(name: str) -> str:
        sofile = f"libautoschedule_{name.lower()}.so"
        if "HALIDE_LIB" in os.environ:
            path = os.path.join(os.environ["HALIDE_LIB"], sofile)
            if os.path.exists(path):
                return path
        errmsg = (
            f"Can't find {sofile}, set env HALIDE_LIB to the directory containing it"
        )
        return HalideCodeCache._search_for_file(sofile, errmsg)

    @staticmethod
    @functools.cache
    def find_header(name: str) -> str:
        if "HALIDE_INCLUDE" in os.environ:
            path = os.path.join(os.environ["HALIDE_INCLUDE"], name)
            if os.path.exists(path):
                return path
        if "HALIDE_LIB" in os.environ:
            path = os.path.abspath(
                os.path.join(os.environ["HALIDE_LIB"], f"../include/{name}")
            )
            if os.path.exists(path):
                return path
        errmsg = (
            f"Can't find {name}, set env HALIDE_INCLUDE to the directory containing it"
        )
        return HalideCodeCache._search_for_file(f"../include/{name}", errmsg)

    @classmethod
    def generate_halide_async(
        cls, meta: HalideMeta, source_code: str, submit_fn: Any = None
    ) -> Callable[[], Any]:
        dirpath = Path(
            get_path(
                code_hash(
                    source_code,
                    extra=repr((cls.config_hash(), meta)),
                ),
                "halide",
            )[2]
        )
        os.makedirs(dirpath, exist_ok=True)
        wait_for_compile = None
        genfile = str(dirpath / "generate_kernel.py")
        libfile = str(dirpath / "halide_kernel.a")
        headerfile = str(dirpath / "halide_kernel.h")
        donefile = str(dirpath / "done")
        lockfile = str(dirpath / "lock")
        need_compile = not os.path.exists(donefile)
        jobs: list[Any] = []
        if need_compile:
            write_atomic(genfile, source_code)
            cmd = [
                sys.executable,
                genfile,
                "-g",
                "kernel",
                "-o",
                f"{dirpath}",
                "-f",
                "halide_kernel",
                "-e",
                "static_library,h,schedule",
            ]
            if meta.scheduler:
                cmd.extend(["-p", cls.find_libautoschedule(meta.scheduler)])
            cmd.extend(meta.args())
            jobs.append(functools.partial(subprocess.check_call, cmd))

        binding_types = [
            arg.bindings_type() for arg in meta.argtypes if arg.alias_of is None
        ]
        if meta.is_cuda():
            binding_types.append("uintptr_t")  # stream
        bindings_future = cls.load_pybinding_async(
            binding_types,
            cls._codegen_glue(meta, headerfile),
            extra_flags=(libfile, cls.build_standalone_runtime()),
            submit_fn=jobs.append if need_compile else None,
            device_type="cuda" if meta.is_cuda() else "cpu",
        )

        if need_compile:
            jobs.append(functools.partial(touch, donefile))
            task = functools.partial(_worker_task_halide, lockfile, jobs)
            if submit_fn:
                wait_for_compile = submit_fn(task).result
            else:
                task()

        def load() -> Callable[[], Any]:
            if wait_for_compile:
                wait_for_compile()
            return bindings_future()

        return load

    @classmethod
    def generate_halide(cls, *args: Any, **kwargs: Any) -> Callable[[], Any]:
        return cls.generate_halide_async(*args, **kwargs)()

    @classmethod
    def build_standalone_runtime(cls) -> str:
        if cls._standalone_runtime_path and os.path.exists(
            cls._standalone_runtime_path
        ):
            return cls._standalone_runtime_path
        device_type = "cuda" if torch.cuda.is_available() else "cpu"
        libname = "libStandaloneHalideRuntime.so"
        target = "host-cuda" if device_type == "cuda" else "host"
        if cls._standalone_runtime_path:
            assert not os.path.exists(cls._standalone_runtime_path)
            # We hit this case in unittests when we run with fresh_cache()
            # Generating a fresh runtime over and over causes errors because we initialize
            # cuda hundreds of times in the same process and run out of file descriptors.
            # Workaround by jail breaking the current fresh_cache().
            base = default_cache_dir()
        else:
            base = cache_dir()
        dirpath = Path(base) / f"halide-runtime-{target}-{cls.config_hash()}"
        os.makedirs(dirpath, exist_ok=True)
        done_file = str(dirpath / "done")
        lock_file = str(dirpath / "lock")
        hook_file = str(dirpath / "hooks.cpp")
        a_file = str(dirpath / "standalone_halide_runtime.a")
        so_file = str(dirpath / libname)
        if not os.path.exists(done_file):
            import halide as hl  # type: ignore[import-untyped,import-not-found]

            from torch.utils._filelock import FileLock

            with FileLock(lock_file, LOCK_TIMEOUT):
                if not os.path.exists(done_file):
                    with open(hook_file, "w") as f:
                        if device_type == "cuda":
                            f.write(
                                cls.standalone_runtime_cuda_init.format(
                                    cls.find_header("HalideRuntimeCuda.h")
                                )
                            )
                    hl.compile_standalone_runtime(a_file, hl.Target(target))

                    name, output_dir = get_name_and_dir_from_output_file_path(so_file)
                    halide_cmd_gen = CppBuilder(
                        name=name,
                        sources=[hook_file, a_file],
                        output_dir=output_dir,
                        BuildOption=CppTorchDeviceOptions(
                            device_type=device_type,
                        ),
                    )

                    subprocess.check_call(
                        shlex.split(halide_cmd_gen.get_command_line())
                    )
                    touch(done_file)
        assert os.path.exists(so_file)
        cls._standalone_runtime_path = so_file
        return so_file

    @classmethod
    def _get_uncompiled_header(cls, device: str) -> str | None:
        """Header precompiling is currently disabled for halide."""
        return None


def _worker_task_halide(lockfile: str, jobs: list[partial[Any]]) -> None:
    from torch.utils._filelock import FileLock

    try:
        with FileLock(lockfile, LOCK_TIMEOUT):
            for job in jobs:
                job()
    except subprocess.SubprocessError as e:
        if os.environ.get("HALIDE_REPRO") == "1":
            cmd: list[Any]
            python, script, *cmd = getattr(e, "cmd", ("", "", ""))
            if os.path.basename(python).startswith("python"):
                code = open(script).read()
                main = "    hl.main()"
                assert code.count(main) == 1

                class Out:
                    def __repr__(self) -> str:
                        return "out"

                ci = cmd.index("-o")
                assert isinstance(ci, int)
                cmd[ci + 1] = Out()
                repl = textwrap.indent(
                    textwrap.dedent(
                        f"""\
                        import sys, tempfile
                        with tempfile.TemporaryDirectory() as out:
                            sys.argv = {["repro.py", *cmd]!r}
                            hl.main()
                        """
                    ),
                    "    ",
                )
                code = code.replace(main, repl)
                with open("repro.py", "w") as fd:
                    fd.write(code.lstrip())
                raise RuntimeError(f"wrote repro.py: {e}") from e
        raise


def touch(filename: str) -> None:
    open(filename, "a").close()


@clear_on_fresh_cache
class PyCodeCache:
    # Track the loaded modules so we can remove the on-disk artifacts when
    # clearing the cache. Note also that we may load the same path more
    # than once, but attach different attributes, i.e., due to different
    # constant values.
    modules: list[ModuleType] = []

    # Modules loaded without extra attributes are stored here, those do not
    # need to be re-loaded.
    modules_no_attr: dict[str, ModuleType] = {}

    linemaps: dict[str, list[tuple[Any, ...]]] = {}

    @classmethod
    def write(cls, source_code: str, extra: str = "") -> tuple[str, str]:
        return write(source_code, "py", extra=extra)

    @classmethod
    def load(cls, source_code: str, extra: str = "") -> ModuleType:
        key, path = write(source_code, "py", extra=extra)
        return cls.load_by_key_path(key, path)

    @classmethod
    def load_by_key_path(
        cls,
        key: str,
        path: str,
        linemap: Optional[list[tuple[int, str]]] = None,
        attrs: Optional[dict[str, Any]] = None,
    ) -> ModuleType:
        if linemap is None:
            linemap = []

        # we only cache when attrs is None
        if attrs is None and path in cls.modules_no_attr:
            return cls.modules_no_attr[path]

        in_toplevel = in_toplevel_process()
        mod = _reload_python_module(key, path, set_sys_modules=in_toplevel)

        # unzip into separate lines/nodes lists
        if in_toplevel:
            cls.linemaps[path] = list(zip(*linemap))

        if attrs is not None:
            for k, v in attrs.items():
                setattr(mod, k, v)

        if in_toplevel:
            # we only cache when attrs is None
            if attrs is None:
                cls.modules_no_attr[path] = mod

            cls.modules.append(mod)
        return mod

    @classmethod
    def cache_clear(cls, purge: bool = False) -> None:
        """
        Clear the in-memory module cache. If purge=True, also delete all the
        corresponding on-disk source files.
        """
        if purge:
            for mod in cls.modules:
                try:
                    assert mod.__file__
                    os.remove(mod.__file__)
                except FileNotFoundError:
                    pass
        cls.modules.clear()
        cls.modules_no_attr.clear()

    @classmethod
    @functools.cache
    def stack_frames_for_code(
        cls, path: str, lineno: int
    ) -> Optional[list[dict[str, Any]]]:
        if path not in cls.linemaps:
            return None
        if len(cls.linemaps[path]) == 0:
            return None
        # [(starting_line, <fx node>), ...]
        lines, nodes = cls.linemaps[path]
        p = bisect_right(lines, lineno)
        if p == 0:
            return None
        entry = nodes[p - 1]
        if not entry:
            return None

        def parse_stack_trace(stack_trace: str) -> list[dict[str, Any]]:
            # ideally fx stores stack traces as data rather than a string
            # but this is not along a performance critical path
            regex = r'File "(.+)", line (\d+), in (.+)\n'
            matches = re.findall(regex, stack_trace)
            return [
                {"filename": f, "line": int(l), "name": n}
                for f, l, n in reversed(matches)
            ]

        return parse_stack_trace(entry)


def _load_triton_kernel_from_source(
    kernel_name: str, source_code: str
) -> CachingAutotuner:
    return getattr(PyCodeCache.load(source_code), kernel_name)


def _cuda_compiler() -> Optional[str]:
    if cuda_env.nvcc_exist(config.cuda.cuda_cxx):
        return config.cuda.cuda_cxx
    if config.is_fbcode():
        return os.path.join(build_paths.sdk_home, "bin", "nvcc")
    if cuda_env.nvcc_exist(os.getenv("CUDACXX")):
        return os.getenv("CUDACXX", "")
    if cuda_env.nvcc_exist(os.getenv("CUDA_HOME")):
        return os.path.realpath(os.path.join(os.getenv("CUDA_HOME", ""), "bin/nvcc"))
    return "nvcc"


def _cutlass_path() -> str:
    if config.is_fbcode():
        from libfb.py import parutil

        return parutil.get_dir_path("cutlass-4-headers")
    else:
        return config.cuda.cutlass_dir


def _cutlass_paths() -> list[str]:
    return [
        "include",
        "tools/library/include",
        "tools/library/src",
        "tools/util/include",
    ]


def _clone_cutlass_paths(build_root: str) -> list[str]:
    paths = _cutlass_paths()
    cutlass_root = _cutlass_path()
    for path in _cutlass_paths():
        old_path = os.path.join(cutlass_root, path)
        new_path = os.path.join(build_root, path)
        shutil.copytree(old_path, new_path, dirs_exist_ok=True)
    return paths


def _cutlass_include_paths() -> list[str]:
    cutlass_path = _cutlass_path()
    return [
        # Use realpath to get canonical absolute paths, in order not to mess up cache keys
        os.path.realpath(os.path.join(cutlass_path, path))
        for path in _cutlass_paths()
    ]


@torch_key_cache
def cutlass_key() -> bytes:
    """
    Compute a key representing the state of the CUTLASS library.

    Note: OSS and fbcode will have different keys.
    """
    if config.is_fbcode():
        with importlib.resources.path(
            "cutlass_library", "src_hash.txt"
        ) as resource_path:
            with open(resource_path) as resource_file:
                return resource_file.read().encode()

    combined_hash = hashlib.sha256()
    build_code_hash([config.cuda.cutlass_dir], "", combined_hash)
    return combined_hash.digest()


def _cuda_lib_options() -> list[str]:
    """
    Util function for CUTLASS backend to find the correct CUDA libraries.
    """
    _set_gpu_runtime_env()  # cpp_extension consults the env
    from torch.utils import cpp_extension

    lpaths = cpp_extension.library_paths(device_type="cuda")
    if use_re_build():
        lpaths += [
            build_paths.sdk_lib,
            os.path.join(build_paths.sdk_lib, "stubs"),
        ]
    extra_ldflags: list[str] = []
    if is_linux():
        _transform_cuda_paths(lpaths)
        for path in lpaths:
            if "torch/lib" in path:
                # don't want to depend on pytorch
                continue
            # -rpath ensures the DLL can find its dependencies when loaded, even
            # if the library path is non-standard.
            extra_ldflags.extend([f"-L{path}", "-Xlinker", f"-rpath={path}"])
        extra_ldflags.append("-lcuda")
        extra_ldflags.append("-lcudart")
    else:
        raise NotImplementedError(
            "Unsupported env, failed to find cuda libs! Currently only Linux is supported."
        )
    return extra_ldflags


def _nvcc_host_compiler_options() -> list[str]:
    return [
        "-fPIC",
        "-fno-strict-aliasing",
        "-fvisibility=hidden",
        "-Wconversion",
    ]


def _nvcc_arch_as_compile_option() -> str:
    arch = cuda_env.get_cuda_arch()
    if arch == "90":
        # Required by cutlass compilation.
        return "90a"
    if arch == "100":
        return "100a"
    return arch


def _nvcc_compiler_options() -> list[str]:
    arch = _nvcc_arch_as_compile_option()
    code = [f"sm_{arch}", f"compute_{arch}"]
    if config.cuda.enable_cuda_lto:
        code += [f"lto_{arch}"]
    options = [
        "-t=0",
        "-DCUTLASS_ENABLE_TENSOR_CORE_MMA=1",
        "-DCUTLASS_ENABLE_SM90_EXTENDED_MMA_SHAPES=1",
        "-DCUTE_SM90_EXTENDED_MMA_SHAPES_ENABLED",
        "-w",
        f"-gencode=arch=compute_{arch},code=[{','.join(code)}]",
        config.cuda.compile_opt_level,
        "-std=c++17",
        "--expt-relaxed-constexpr",
        "-DNDEBUG",
    ]
    if config.is_fbcode():
        options.extend(["-ccbin", os.path.dirname(build_paths.gcc)])
    if config.cuda.enable_debug_info:
        options.extend(["-lineinfo", "-g", "-DCUTLASS_DEBUG_TRACE_LEVEL=1"])
    if config.cuda.enable_ptxas_info:
        options.extend(
            [
                "--keep",  # Keep the intermediate files for debugging (including ptx, sass, cubin etc.)
                "--ptxas-options=--warn-on-local-memory-usage",  # warn us if local memory is used in CUDA Kernels
                "--ptxas-options=--warn-on-spills",  # warn us if register spilling happens in CUDA Kernels
                "--resource-usage",  # Report on CUDA resource usage (shared mem, registers etc.)
                "--source-in-ptx",
            ]
        )  # Annotate the ptx file with source information
    if config.cuda.use_fast_math:
        options.extend(
            [
                "--use_fast_math",
                "-DCUTLASS_USE_TANH_FOR_SIGMOID=1",
            ]
        )
    return options


def cuda_compile_command(
    src_files: list[str],
    dst_file: str,
    dst_file_ext: str,
    extra_args: Optional[list[str]] = None,
) -> str:
    if extra_args is None:
        extra_args = []
    if use_re_build():
        build_path = os.path.dirname(dst_file)
        include_paths = _clone_cutlass_paths(build_path)
        src_files = [os.path.basename(src_file) for src_file in src_files]
        dst_file = os.path.basename(dst_file)
    else:
        include_paths = _cutlass_include_paths()
    cuda_lib_options = _cuda_lib_options()
    nvcc_host_compiler_options = _nvcc_host_compiler_options()
    nvcc_compiler_options = _nvcc_compiler_options()
    options = (
        nvcc_compiler_options
        + extra_args
        + [
            f"-Xcompiler {opt}" if "=" in opt else f"-Xcompiler={opt}"
            for opt in nvcc_host_compiler_options
        ]
        + ["-I" + path for path in include_paths]
        + cuda_lib_options
    )
    src_file = " ".join(src_files)
    res = ""
    if dst_file_ext == "o":
        res = f"{_cuda_compiler()} {' '.join(options)} -c -o {dst_file} {src_file}"
    elif dst_file_ext == "so":
        options.append("-shared")
        res = f"{_cuda_compiler()} {' '.join(options)} -o {dst_file} {src_file}"
    elif dst_file_ext == "exe":
        res = f"{_cuda_compiler()} {' '.join(options)} -o {dst_file} {src_file}"
    else:
        raise NotImplementedError(f"Unsupported output file suffix {dst_file_ext}!")
    log.debug("CUDA command: %s", res)
    return res


class DLLWrapper:
    """A wrapper for a dynamic library."""

    def __init__(
        self,
        lib_path: str,
    ) -> None:
        self.lib_path = lib_path
        self.is_open = False
        self.DLL = cdll.LoadLibrary(lib_path)
        self.is_open = True

    def close(self) -> None:
        if self.is_open:
            self._dlclose()
            self.is_open = False

    def _dlclose(self) -> None:
        f_dlclose = None

        if is_linux():
            syms = CDLL(None)
            if not hasattr(syms, "dlclose"):
                # Apline Linux
                syms = CDLL("libc.so")

            if hasattr(syms, "dlclose"):
                f_dlclose = syms.dlclose
        elif is_windows():
            import ctypes

            kernel32 = ctypes.CDLL("kernel32", use_last_error=True)

            f_dlclose = kernel32.FreeLibrary
        else:
            raise NotImplementedError("Unsupported env, failed to do dlclose!")

        if f_dlclose is not None:
            if is_linux():
                f_dlclose.argtypes = [c_void_p]
                f_dlclose(self.DLL._handle)
            elif is_windows():
                import ctypes
                from ctypes import wintypes

                f_dlclose.argtypes = [wintypes.HMODULE]
                f_dlclose(self.DLL._handle)
        else:
            log.warning(
                "dll unloading function was not found, library may not be unloaded properly!"
            )

    def __getattr__(self, name: str) -> Callable[..., None]:
        if not self.is_open:
            raise RuntimeError(f"Cannot use closed DLL library: {self.lib_path}")

        method = getattr(self.DLL, name)

        def _wrapped_func(*args: Any) -> None:
            err = method(*args)
            if err:
                raise RuntimeError(f"Error in function: {method.__name__}")

        return _wrapped_func

    def __enter__(self) -> Self:
        return self

    def __exit__(self, *args: Any) -> None:
        self.close()

    def __del__(self) -> None:
        self.close()


@lru_cache
def binary_error_path(output_path: str) -> str:
    """
    standard format for the error path
    """
    return output_path + ".error"


@clear_on_fresh_cache
class CUDACodeCache:
    """
    A cache for managing the compilation and loading of CUDA source code specifically for CUTLASS.
    This class handles writing source code to files, compiling them into shared objects, and caching
    the results to avoid redundant compilations. It also manages error handling and logging for the
    compilation process.
    """

    @dataclasses.dataclass
    class CacheEntry:
        input_path: str
        output_path: str
        error_json: Optional[str] = None

    cache: dict[str, CacheEntry] = {}
    aot_kernels_o: list[str] = []
    _SOURCE_CODE_SUFFIX = "cu"

    @staticmethod
    def cache_clear() -> None:
        CUDACodeCache.cache.clear()
        CUDACodeCache.aot_kernels_o.clear()

    @staticmethod
    @lru_cache(maxsize=4)
    def get_kernel_binary_remote_cache(
        caching_enabled: bool, caching_available: bool
    ) -> Optional[Any]:
        """
        Get or create the class instance of the CUTLASSKernelBinaryRemoteCache.

        Args:
            caching_enabled: Whether binary remote caching is enabled
            caching_available: Whether we're in fbcode environment

        Returns:
            CUTLASSKernelBinaryRemoteCache: The class instance of the kernel binary remote cache
        """
        if not caching_enabled:
            log.debug("CUTLASSKernelBinaryRemoteCache not requested, skipping")
            return None
        if not caching_available:
            return None

        try:
            from torch._inductor.fb.kernel_binary_remote_cache import (
                CUTLASSKernelBinaryRemoteCache,
            )

            return CUTLASSKernelBinaryRemoteCache()
        except ImportError:
            log.debug(
                "CUTLASSKernelBinaryRemoteCache not available, remote caching disabled"
            )
            return None

    @classmethod
    @lru_cache(None)
    def write(cls, source_code: str, dst_file_ext: str) -> tuple[str, str]:
        """
        Writes source code into a file with dst_file_ext as the file extension.
        Returns the hash key of source code, and the path to the file.
        """

        if config.cuda.cutlass_hash_with_compile_cmd:
            cuda_command = repr(
                cuda_compile_command(["dummy_input"], "dummy_output", dst_file_ext)
            )
            extra = cuda_command
        else:
            extra = repr(
                [
                    # nvcc and cuda hash
                    _cuda_compiler(),
                    # cutlass flags and gcc hash
                    _nvcc_compiler_options(),
                    # flags
                    _nvcc_host_compiler_options(),
                    # cutlass key
                    cutlass_key(),
                    # hack to deal with AOTI .o compilation
                ]
            )
        key, input_path = write(source_code, cls._SOURCE_CODE_SUFFIX, extra=extra)
        return key, input_path

    @classmethod
    def compile(
        cls, source_code: str, dst_file_ext: str, extra_args: Optional[list[str]] = None
    ) -> tuple[str, str, str]:
        """
        Compiles CUDA source_code into a file with dst_file_ext extension.
        If dst_file_ext is "so", first compiles to ".o" and then links to ".so".
        Returns a tuple of dst_file_path, hash_key, source_code_path
        """
        if dst_file_ext == "so":
            # Two-step compilation: first compile to .o, then link to .so
            obj_path, _, _ = cls.compile(source_code, "o", extra_args)
            key, input_path = cls.write(source_code, dst_file_ext)
            src_files, operation_name = [obj_path], "Linking"
        else:
            # Regular compilation for non-.so files
            key, input_path = cls.write(source_code, dst_file_ext)
            src_files, operation_name = [input_path], "Compilation"

        key_with_ext = key + dst_file_ext
        if key_with_ext not in cls.cache:
            from torch.utils._filelock import FileLock

            lock_dir = get_lock_dir()
            lock = FileLock(os.path.join(lock_dir, key + ".lock"), timeout=LOCK_TIMEOUT)
            with lock:
                output_path = input_path[: -len(cls._SOURCE_CODE_SUFFIX)] + dst_file_ext
                error_path = binary_error_path(output_path)
                binary_remote_cache = cls.get_kernel_binary_remote_cache(
                    caching_enabled=config.cuda.use_binary_remote_cache
                    and not config.force_disable_caches,
                    caching_available=config.is_fbcode(),
                )
                if binary_remote_cache is not None:
                    # The remote cache implementation will only download if the file does
                    # not already exist locally
                    binary_remote_cache.get(output_path, error_path)

                if os.path.exists(error_path):
                    with open(error_path, encoding="utf-8") as fh:
                        error_json = fh.read()
                    cmd_parts, error_output = json.loads(error_json)
                    if (
                        binary_remote_cache is not None
                        and config.cuda.upload_to_binary_remote_cache
                    ):
                        # This ensures that a local error is uploaded to the remote cache,
                        # as we make no assumptions about the remote cache having the same
                        # information as the local cache
                        binary_remote_cache.put(
                            error_path, config.cuda.binary_remote_cache_force_write
                        )
                    cls.cache[key_with_ext] = CUDACodeCache.CacheEntry(
                        input_path, output_path, error_json
                    )
                    raise exc.CUDACompileError(cmd_parts, error_output)
                if not os.path.exists(output_path):
                    cmd = cuda_compile_command(
                        src_files, output_path, dst_file_ext, extra_args
                    )
                    with open(input_path, "a") as f:
                        f.write("\n")
                        f.write(f"// CUDA {operation_name} cmd\n// {cmd}\n")
                    start_time = time()
                    log.debug("CUDA %s: %s", operation_name, cmd)
                    cmd_parts = cmd.split(" ")
                    try:
                        if use_re_build():
                            from triton.fb.re_build_helper import run_build_command

                            run_build_command(
                                cmd_parts,
                                os.path.dirname(input_path),
                                os.path.basename(output_path),
                            )
                        else:
                            subprocess.check_output(
                                cmd_parts, stderr=subprocess.STDOUT, env=os.environ
                            )
                    except subprocess.CalledProcessError as error:
                        cls._record_cuda_compile_error(
                            error.output.decode("utf-8"),
                            key_with_ext,
                            cmd_parts,
                            input_path,
                            output_path,
                            binary_remote_cache,
                        )
                        raise exc.CUDACompileError(cmd_parts, error.output) from error
                    except Exception as error:
                        if "COMPILE FAILED WITH" in str(error):
                            cls._record_cuda_compile_error(
                                str(error),
                                key_with_ext,
                                cmd_parts,
                                input_path,
                                output_path,
                                binary_remote_cache,
                            )
                            raise exc.CUDACompileError(cmd_parts, str(error)) from error
                        raise error
                    end_time = time()
                    log_duration_msg = f"CUDA {operation_name} took {end_time - start_time} seconds. Command: {cmd}"
                    log.info(log_duration_msg)

                else:
                    log.debug(
                        "CUDA %s skipped: %s since output already exists",
                        operation_name,
                        output_path,
                    )
                # Upload to remote cache if enabled
                if (
                    binary_remote_cache is not None
                    and config.cuda.upload_to_binary_remote_cache
                ):
                    # will log on errors, but not fail out
                    binary_remote_cache.put(
                        output_path, config.cuda.binary_remote_cache_force_write
                    )
                cls.cache[key_with_ext] = CUDACodeCache.CacheEntry(
                    input_path, output_path, None
                )

        cache_entry: CUDACodeCache.CacheEntry = cls.cache[key_with_ext]
        if cache_entry.error_json is not None:
            # Restore cached Exception and raise it as if we had compiled
            cmd_parts, error_output = json.loads(cache_entry.error_json)
            raise exc.CUDACompileError(cmd_parts, error_output.encode("utf-8"))
        return (cls.cache[key_with_ext].output_path, key, input_path)

    @classmethod
    def load(cls, source_code: str, dst_file_ext: str) -> tuple[DLLWrapper, str, str]:
        """
        Compiles source code and loads the generated .so file.
        Returns a tuple of DLLWrapper, hash_key, source_code_path
        """

        if dst_file_ext != "so":
            raise RuntimeError(
                f"Only support loading a .so file for now. "
                f"Requested file extension: {dst_file_ext}. Source code: {source_code}"
            )
        dst_file_path, hash_key, source_code_path = cls.compile(
            source_code, dst_file_ext
        )
        return (DLLWrapper(dst_file_path), hash_key, source_code_path)

    @classmethod
    def _record_cuda_compile_error(
        cls,
        error_str: str,
        key_with_ext: str,
        cmd_parts: list[str],
        input_path: str,
        output_path: str,
        # Any here, as the import and type will only work in fbcode
        # TODO: Make the typing hint strong here
        binary_remote_cache: Any = None,
    ) -> None:
        error_json = json.dumps([cmd_parts, error_str])
        cls.cache[key_with_ext] = CUDACodeCache.CacheEntry(
            input_path, output_path, error_json
        )
        error_path = binary_error_path(output_path)
        with open(error_path, "w", encoding="utf-8") as fh:
            fh.write(error_json)

        # Upload to remote cache directly from memory if enabled
        if (
            binary_remote_cache is not None
            and config.cuda.upload_to_binary_remote_cache
        ):
            binary_remote_cache.put(
                error_path, config.cuda.binary_remote_cache_force_write
            )


@clear_on_fresh_cache
class ROCmCodeCache:
    @dataclasses.dataclass
    class CacheEntry:
        input_path: str
        output_path: str

    cache: dict[str, CacheEntry] = {}
    aot_kernels_o: list[str] = []
    _SOURCE_CODE_SUFFIX = "cpp"
    _logged_compiler_version = False

    @staticmethod
    def cache_clear() -> None:
        ROCmCodeCache.cache.clear()
        ROCmCodeCache.aot_kernels_o.clear()

    @classmethod
    def write(cls, source_code: str, dst_file_ext: str) -> tuple[str, str]:
        """
        Writes source code into a file with dst_file_ext as the file extension.
        Returns the hash key of source code, and the path to the file.
        """

        cuda_command = repr(
            rocm_compile_command(["dummy_input"], "dummy_output", dst_file_ext)
        )
        key, input_path = write(
            source_code, cls._SOURCE_CODE_SUFFIX, extra=cuda_command
        )
        return key, input_path

    @classmethod
    def compile(
        cls, source_code: str, dst_file_ext: str, extra_args: Optional[list[str]] = None
    ) -> tuple[str, str, str]:
        """
        Compiles source_code into a file with dst_file_ext extension,
        using the compile command specific for the ROCm platform.
        Returns a tuple of dst_file_path, hash_key, source_code_path
        """
        if not cls._logged_compiler_version:
            cls._logged_compiler_version = True
            log.debug(get_compiler_version_info(str(rocm_compiler())))

        key, input_path = cls.write(source_code, dst_file_ext)
        if key not in cls.cache:
            from torch.utils._filelock import FileLock

            lock_dir = get_lock_dir()
            lock = FileLock(os.path.join(lock_dir, key + ".lock"), timeout=LOCK_TIMEOUT)
            with lock:
                output_path = input_path[: -len(cls._SOURCE_CODE_SUFFIX)] + dst_file_ext
                if not os.path.exists(output_path):
                    cmd = rocm_compile_command(
                        [input_path], output_path, dst_file_ext, extra_args
                    )
                    start_time = time()
                    cmd_parts = cmd.split(" ")
                    try:
                        output = subprocess.check_output(
                            cmd_parts,
                            stderr=subprocess.STDOUT,
                            text=True,
                            env=os.environ,
                        )
                        log.debug("Compilation output: %s", output)
                    except subprocess.CalledProcessError as error:
                        raise exc.CUDACompileError(cmd_parts, error.output) from error
                    end_time = time()
                    log_duration_msg = f"Compilation took {end_time - start_time} seconds. Compile command: {cmd}"
                    log.info(log_duration_msg)
                else:
                    log.debug(
                        "Skip compiling %s: output %s already exists",
                        input_path,
                        output_path,
                    )
                cls.cache[key] = ROCmCodeCache.CacheEntry(input_path, output_path)

        return (cls.cache[key].output_path, key, input_path)

    @classmethod
    def load(cls, source_code: str, dst_file_ext: str) -> tuple[DLLWrapper, str, str]:
        """
        Compiles source code and loads the generated .so file.
        Returns a tuple of DLLWrapper, hash_key, source_code_path
        """

        if dst_file_ext != "so":
            raise RuntimeError(
                f"Only support loading a .so file for now. "
                f"Requested file extension: {dst_file_ext}. Source code: {source_code}"
            )
        dst_file_path, hash_key, source_code_path = cls.compile(
            source_code, dst_file_ext
        )
        return (DLLWrapper(dst_file_path), hash_key, source_code_path)


class CodeCacheFuture:
    def result(self) -> Callable[..., Any]:
        raise NotImplementedError


class LambdaFuture(CodeCacheFuture):
    def __init__(
        self, result_fn: Callable[..., Any], future: Optional[Future[Any]] = None
    ) -> None:
        self.result_fn = result_fn
        self.future = future

    def result(self) -> Callable[..., Any]:
        return self.result_fn()


class StaticAutotunerFuture(CodeCacheFuture):
    """
    A statically launchable CachingAutotuner, loaded from TritonBundler
    """

    def __init__(self, static_autotuner: CachingAutotuner) -> None:
        # Pickled version of CachingAutotuner
        self.static_autotuner = static_autotuner
        # This needs to be set in AsyncCompile.triton, in case
        # we need to reload the CachingAutotuner from its source code
        # We don't store the source code on the CachingAutotuner itself
        # since it can be very large.
        self.reload_kernel_from_src: Optional[Callable[[], Any]] = None

    def result(self) -> CachingAutotuner:
        assert self.reload_kernel_from_src is not None
        with dynamo_timed("StaticAutotunerFuture.warm_precompile"):
            self.static_autotuner.recheck_autotune_cache(
                reload_kernel_from_src=self.reload_kernel_from_src
            )
            self.static_autotuner.precompile(  # type: ignore[union-attr]
                warm_cache_only=False,
                reload_kernel=self.reload_kernel_from_src,
                static_triton_bundle_key=None,  # no need to save again
            )
            return self.static_autotuner<|MERGE_RESOLUTION|>--- conflicted
+++ resolved
@@ -1860,13 +1860,8 @@
                     if count_bytes % 16 == 0:
                         const_cpp += "\t\n"
                 const_cpp += "};\t\n"
-<<<<<<< HEAD
-                const_cpp += f"alignas({align_bytes}) extern const unsigned char * {symbol_prefix}_binary_constants_bin_end;\t\n"
+                const_cpp += f"alignas({align_bytes}) extern unsigned char * {symbol_prefix}_binary_constants_bin_end;\t\n"
                 return const_cpp, "weights.cpp"
-=======
-                const_cpp += f"alignas({align_bytes}) extern unsigned char * {symbol_prefix}_binary_constants_bin_end;\t\n"
-                return const_cpp, "cpp"
->>>>>>> a9373cb3
 
             if use_asm_build:
                 consts_code, code_ext = format_consts_to_asm(
@@ -2173,43 +2168,15 @@
 
             cubins_o = []
             asm_files = []
-<<<<<<< HEAD
-            ld, objcopy = get_ld_and_objcopy(use_relative_path)
-            kernels = getattr(V.graph.wrapper_code, "_kernel_name_to_body", {})
-            for kernel_name, value in CudaKernelParamCache.cache.items():
-                if kernel_name not in kernels:
-                    # It is possible that CudaKernelParamCache contains more Triton kernels
-                    # than what the current graph uses
-                    continue
-
-                if asm_file := value["asm"]:
-                    asm_files.append(asm_file)
-
-                cubin_file = value[get_cpp_wrapper_cubin_path_name()]
-                if config.aot_inductor.emit_multi_arch_kernel and device_type == "cuda":
-                    current_arch = _nvcc_arch_as_compile_option()
-                    cmd = (
-                        f"{_cuda_compiler()} -fatbin {asm_file} -o {cubin_file} "
-                        # Triton only allows generating PTX version as same as the current arch
-                        f"-gencode arch=compute_{current_arch},code=compute_{current_arch} "
-                        # Include SASS for the current specific arch
-                        f"-gencode arch=compute_{current_arch},code=sm_{current_arch} "
-                    )
-                    try:
-                        subprocess.run(
-                            cmd.split(),
-                            capture_output=True,
-                            text=True,
-                            check=True,
-                        )
-                    except subprocess.CalledProcessError as e:
-                        print(
-                            f"{cmd} failed with:\nstdout:\n{e.stdout}\nstderr:\n{e.stderr}",
-                            file=sys.stderr,
-=======
             if not _IS_WINDOWS:
                 ld, objcopy = get_ld_and_objcopy(use_relative_path)
+                kernels = getattr(V.graph.wrapper_code, "_kernel_name_to_body", {})
                 for kernel_name, value in CudaKernelParamCache.cache.items():
+                    if kernel_name not in kernels:
+                        # It is possible that CudaKernelParamCache contains more Triton kernels
+                        # than what the current graph uses
+                        continue
+
                     if asm_file := value["asm"]:
                         asm_files.append(asm_file)
 
@@ -2225,7 +2192,6 @@
                             f"-gencode arch=compute_{current_arch},code=compute_{current_arch} "
                             # Include SASS for the current specific arch
                             f"-gencode arch=compute_{current_arch},code=sm_{current_arch} "
->>>>>>> a9373cb3
                         )
                         try:
                             subprocess.run(
