--- conflicted
+++ resolved
@@ -2112,26 +2112,12 @@
                     f.write(json.dumps(qual_name_to_id))
                 generated_files.append(constants_config_json)
 
-<<<<<<< HEAD
-            gpu_kernels_o = []
-            if torch.version.hip:
-                gpu_kernels_o.extend(
-                    entry.output_path
-                    for entry in ROCmCodeCache.cache.values()
-                    if entry.output_path.endswith(".o")
-                )
-            else:
-                gpu_kernels_o.extend(CUDACodeCache.aot_kernels_o)
-                # clear the list of aot kernels after each linking
-                CUDACodeCache.aot_kernels_o.clear()
-=======
             gpu_codecache: Union[ROCmCodeCache, CUDACodeCache] = (
                 ROCmCodeCache() if torch.version.hip else CUDACodeCache()
             )
             gpu_kernels_o = gpu_codecache.aot_kernels_o.copy()
             # clear the list of aot kernels after each linking
             gpu_codecache.aot_kernels_o.clear()
->>>>>>> 08dae945
 
             if gpu_kernels_o:
                 assert not config.aot_inductor.emit_multi_arch_kernel, (
@@ -3679,12 +3665,6 @@
 
     cache: dict[str, CacheEntry] = {}
     aot_kernels_o: list[str] = []
-<<<<<<< HEAD
-    cache_clear = staticmethod(
-        lambda: (CUDACodeCache.cache.clear(), CUDACodeCache.aot_kernels_o.clear())
-    )
-=======
->>>>>>> 08dae945
     _SOURCE_CODE_SUFFIX = "cu"
 
     @staticmethod
