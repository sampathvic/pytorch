# mypy: allow-untyped-defs
import functools
import operator
from functools import reduce
from typing import Any

import torch
from torch._dynamo.utils import counters
from torch.fx.experimental.symbolic_shapes import has_free_symbols
from torch.utils._ordered_set import OrderedSet

from .. import ir
from ..lowering import lowerings as L
from ..pattern_matcher import (
    Arg,
    CallFunction,
    filter_nodes,
    get_arg_value,
    KeywordArg,
    MULTIPLE,
)
from ..utils import (
    is_mkldnn_bf16_supported,
    is_mkldnn_fp16_supported,
    SUPPORTED_MKLDNN_DEVICES,
)
from ..virtualized import ops, V
from .freezing_patterns import register_freezing_graph_pattern
from .post_grad import register_lowering_pattern
from .quantization import (
    _register_quantization_lowerings,
    _register_quantization_weight_pack_pass,
    _register_woq_lowerings,
)


if torch._C._has_mkldnn:
    aten = torch.ops.aten
    mkldnn = torch.ops.mkldnn
    prims = torch.ops.prims

    _conv_args = [Arg() for _ in range(10)]
    _linear_args = [Arg() for _ in range(6)]
    _conv_transpose_args = [Arg() for _ in range(11)]

    class MkldnnDeviceOpBase:
        def get_linear_transpose_weight(self, weight_node):
            raise NotImplementedError

        def pack_conv_weight(
            self,
            graph,
            is_transposed,
            weight,
            constant_args,
            input_size,
        ):
            raise NotImplementedError

        def pack_linear_weight(
            self, graph, is_lp_weight, transpose_weight_node, batch_size
        ):
            raise NotImplementedError

        def pack_linear(
            self, graph, is_lp_weight, batch_size, input, packed_weight_node, bias
        ):
            raise NotImplementedError

    class CpuMkldnnDeviceOp(MkldnnDeviceOpBase):
        def get_linear_transpose_weight(self, weight_node):
<<<<<<< HEAD
            print("weight_node:", type(weight_node), weight_node)
=======
>>>>>>> 91170993
            packed_weight_node = weight_node
            assert packed_weight_node.target == mkldnn._reorder_linear_weight
            transpose_weight_node = packed_weight_node.args[0]
            assert transpose_weight_node.target == aten.permute.default
            return transpose_weight_node

<<<<<<< HEAD
        def pack_conv_weight(self, graph, packed_weight_op, packed_weight_inputs):
=======
        def pack_conv_weight(
            self,
            graph,
            is_transposed,
            weight,
            constant_args,
            input_size,
        ):
            packed_weight_op = mkldnn._reorder_convolution_weight
            if is_transposed:
                packed_weight_op = mkldnn._reorder_convolution_transpose_weight

            # mkldnn_reorder_conv_weight(self, padding, stride, dilation, groups, input_size)
            packed_weight_inputs = (weight,) + tuple(constant_args) + (input_size,)
>>>>>>> 91170993
            return graph.create_node(
                "call_function", packed_weight_op, args=packed_weight_inputs
            )

        def pack_linear_weight(
            self, graph, is_lp_weight, transpose_weight_node, batch_size
        ):
            # For bfloat16 dynamic shape path, using input size hint to pack weight for a better performance.
            packed_weight_inputs = (
                transpose_weight_node,
                batch_size.node.shape_env.size_hint(batch_size.node.expr)
                if has_free_symbols(batch_size)
                else batch_size,
            )

            # MKL packed matrix can't be copied to a different address because the internal implementation
            # depends on the alignment of internally-stored metadata.
            # In aot mode, we need to firstly save the packed weight, when loading it,
            # it will be in a different address which doesn't work.
            # Disable MKL prepack linear in AOT mode
            packed_weight_op = (
                mkldnn._reorder_linear_weight
                if (
                    is_lp_weight
                    or mkldnn._is_mkldnn_acl_supported()
                    or V.aot_compilation
                )
                else torch.ops.mkl._mkl_reorder_linear_weight
            )
            return graph.create_node(
                "call_function", packed_weight_op, args=packed_weight_inputs
            )

        def pack_linear(
            self, graph, is_lp_weight, batch_size, input, packed_weight_node, bias
        ):
            packed_linear_inputs: tuple[Any, ...] = (input, packed_weight_node)
            transpose_weight_node = packed_weight_node.args[0]
            if is_lp_weight or mkldnn._is_mkldnn_acl_supported() or V.aot_compilation:
                packed_linear_inputs += (bias, "none", [], "")
                packed_linear_op = mkldnn._linear_pointwise.default
            else:
                packed_linear_inputs += (transpose_weight_node, bias, batch_size)
                packed_linear_op = torch.ops.mkl._mkl_linear

            return graph.create_node(
                "call_function", packed_linear_op, packed_linear_inputs
            )

    class XpuMkldnnDeviceOp(MkldnnDeviceOpBase):
        def get_linear_transpose_weight(self, weight_node):
<<<<<<< HEAD
            print("weight_node:", type(weight_node), weight_node)
=======
>>>>>>> 91170993
            transpose_weight_node = weight_node
            assert transpose_weight_node.target == aten.permute.default
            return transpose_weight_node

<<<<<<< HEAD
        def pack_conv_weight(self, graph, packed_weight_op, packed_weight_inputs):
            return packed_weight_inputs[0]
=======
        def pack_conv_weight(
            self,
            graph,
            is_transposed,
            weight,
            constant_args,
            input_size,
        ):
            assert not is_transposed, (
                "'mkldnn::_convolution_transpose_pointwise' is not currently implemented for the XPU device."
            )
            return weight
>>>>>>> 91170993

        def pack_linear_weight(
            self, graph, is_lp_weight, transpose_weight_node, batch_size
        ):
            return transpose_weight_node

        def pack_linear(
            self, graph, is_lp_weight, batch_size, input, packed_weight_node, bias
        ):
            packed_linear_inputs: tuple[Any, ...] = (
                input,
                packed_weight_node,
                bias,
                "none",
                [],
                "",
            )
            packed_linear_op = mkldnn._linear_pointwise.default
            return graph.create_node(
                "call_function", packed_linear_op, packed_linear_inputs
            )

    def _get_mkldnn_device_op(device_type: str) -> MkldnnDeviceOpBase:
        """
        Returns the MKLDNN device operation class based on the current device type.
        """
        if device_type == "cpu":
            return CpuMkldnnDeviceOp()
        elif device_type == "xpu":
            return XpuMkldnnDeviceOp()
        else:
            raise RuntimeError(f"MKLDNN is not supported on {device_type} device.")

    def _is_valid_grouped_gemm_fusion(computation_nodes):
        """
        Here we check:
        1. More than 1 GEMM nodes has been found.
        2. All the GEMM nodes share the same activation.
        3. All the GEMM nodes have same weight size but different wgt node.
        """
        computation_op = mkldnn._linear_pointwise.default
        act = computation_nodes[0].args[0]
        wgt = computation_nodes[0].args[1]
        wgt_size = wgt.meta.get("val").size()  # type: ignore[union-attr]
        return len(computation_nodes) >= 2 and all(
            (
                node.target == computation_op
                and node.args[0] == act
                and (node.args[1].meta.get("val").size() == wgt_size)
                and (node.args[1] != wgt or gemm_idx == 0)
            )
            for gemm_idx, node in enumerate(computation_nodes)
        )

    def grouped_gemm_pass(graph: torch.fx.Graph):
        """
        Group GEMM has multi output nodes which is compilicated to define a Pattern.
        Use below way to connect the pattern to the lowering.
        TODO: Use MultiOutputPattern, current limitation is the pattern requires
        fixed number of output nodes. Extend to support Group GEMM for pattern matcher.
        """
        computation_op = mkldnn._linear_pointwise.default
        from ..mkldnn_lowerings import grouped_gemm_lowering

        for node in graph.find_nodes(op="call_function", target=computation_op):
            if (
                not node._erased
                and isinstance(node.meta.get("val"), torch.Tensor)
                and node.meta["val"].device.type == "cpu"
            ):
                act = node.args[0]
                users = list(act.users)
                if _is_valid_grouped_gemm_fusion(users):
                    with graph.inserting_before(node):
                        grouped_gemm_node = graph.create_node(
                            "call_function",
                            grouped_gemm_lowering,
                            (
                                act,
                                [user.args[1] for user in users],
                                [user.args[2] for user in users],
                            ),
                        )
                        grouped_gemm_node.meta["val"] = [
                            user.meta["val"] for user in users
                        ]
                        with graph.inserting_after(grouped_gemm_node):
                            for gemm_idx, user in enumerate(users):
                                assert user.target == computation_op
                                get_item = graph.create_node(
                                    "call_function",
                                    operator.getitem,
                                    (
                                        grouped_gemm_node,
                                        gemm_idx,
                                    ),
                                )
                                user.replace_all_uses_with(get_item)
                                graph.erase_node(user)
        return

    def _conv_call(users=1):
        return CallFunction(
            mkldnn._convolution_pointwise.default, *_conv_args, _users=users
        )

    def _linear_call(users=1):
        return CallFunction(
            mkldnn._linear_pointwise.default, *_linear_args, _users=users
        )

    def _conv_transpose_call(users=1):
        return CallFunction(
            mkldnn._convolution_transpose_pointwise.default,
            *_conv_transpose_args,
            _users=users,
        )

    def _to_float(input_call, users=1):
        return CallFunction(
            prims.convert_element_type.default,
            input_call,
            KeywordArg("to_float"),
            _users=users,
        )

    def _to_bf16(input_call):
        return CallFunction(
            prims.convert_element_type.default,
            input_call,
            KeywordArg("to_bf16"),
            _users=1,
        )

    def _to_fp16(input_call):
        return CallFunction(
            prims.convert_element_type.default,
            input_call,
            KeywordArg("to_fp16"),
            _users=1,
        )

    def _unary_fusion_pattern(unary_fusion, call_fn, users, lowp_dtype):
        # only insert to_dtype if lowp_dtype is True
        computation_call = (
            _to_float(call_fn(), users=users) if lowp_dtype else call_fn(users=users)
        )
        out = unary_fusion(computation_call)
        if lowp_dtype == torch.bfloat16:
            return _to_bf16(out)
        elif lowp_dtype == torch.float16:
            return _to_fp16(out)
        else:
            return out

    def _gelu_fusion_1(computation_call):
        return CallFunction(
            aten.mul,
            CallFunction(aten.mul, computation_call, 0.5),
            CallFunction(
                aten.add,
                CallFunction(
                    aten.erf,
                    CallFunction(aten.mul, computation_call, 0.7071067811865476),
                ),
                1,
            ),
        )

    def _gelu_fusion_2(computation_call):
        return CallFunction(
            aten.mul,
            CallFunction(aten.mul, computation_call, 0.5),
            CallFunction(
                aten.add,
                CallFunction(
                    aten.tanh,
                    CallFunction(
                        aten.mul,
                        CallFunction(
                            aten.add,
                            computation_call,
                            CallFunction(
                                aten.mul,
                                CallFunction(
                                    aten.mul,
                                    CallFunction(
                                        aten.mul, computation_call, computation_call
                                    ),
                                    computation_call,
                                ),
                                0.044715,
                            ),
                        ),
                        0.7978845608028654,
                    ),
                ),
                1,
            ),
        )

    def _hardswish_fusion(computation_call):
        return CallFunction(
            aten.div,
            CallFunction(
                aten.mul,
                computation_call,
                CallFunction(
                    aten.clamp_max,
                    CallFunction(
                        aten.clamp_min, CallFunction(aten.add, computation_call, 3), 0
                    ),
                    6,
                ),
            ),
            6,
        )

    def _silu_fusion(computation_call):
        return CallFunction(
            aten.mul, computation_call, CallFunction(aten.sigmoid, computation_call)
        )

    def _hardsigmoid_fusion(computation_call):
        return CallFunction(
            aten.div,
            CallFunction(
                aten.clamp_max,
                CallFunction(
                    aten.clamp_min, CallFunction(aten.add, computation_call, 3), 0
                ),
                6,
            ),
            6,
        )

    def _leaky_relu_fusion(computation_call):
        return CallFunction(
            aten.where,
            CallFunction(aten.gt, computation_call, 0),
            computation_call,
            CallFunction(aten.mul, computation_call, KeywordArg("negative_slope")),
        )

    def _hardtanh_fusion(computation_call):
        return CallFunction(
            aten.clamp_max,
            CallFunction(aten.clamp_min, computation_call, KeywordArg("min_value")),
            KeywordArg("max_value"),
        )

    def _combined_fusion(computation_call, elementwise_op):
        return CallFunction(elementwise_op, computation_call)

    # binary_op(other, computation_op)
    def _binary_fusion_v1(computation_call, binary_fn):
        return CallFunction(binary_fn, KeywordArg("other"), computation_call)

    # binary_op(computation_op, other)
    def _binary_fusion_v2(computation_call, binary_fn):
        return CallFunction(binary_fn, computation_call, KeywordArg("other"))

    def _is_single_computation_op(computation_op, lowp_dtype=None):
        def fn(match):
            computation_nodes = filter_nodes(match.nodes, computation_op)

            if lowp_dtype:
                output_node_meta = match.output_node().meta.get("val")
                if output_node_meta.dtype != lowp_dtype:
                    return False

            if len(computation_nodes) < 1:
                return False
            if any(n.args[-3] != "none" for n in computation_nodes):
                return False
            return True

        return fn

    def _is_valid_computation_unary_fusion(computation_op, lowp_dtype=None):
        def fn(match):
            matched = _is_single_computation_op(computation_op, lowp_dtype)(match)
            computation_node = filter_nodes(match.nodes, computation_op)[0]
            if lowp_dtype:
                conversion_dtype_nodes = filter_nodes(
                    match.nodes, prims.convert_element_type.default
                )
                if len(conversion_dtype_nodes) != 2:
                    return False
                # fusion pattern is always in the form of computation_op + to_float32 + unary_op + to_bfloat16
                if computation_node == conversion_dtype_nodes[0].args[0]:
                    to_float = conversion_dtype_nodes[0].args[1]
                    to_lp = conversion_dtype_nodes[1].args[1]
                else:
                    to_float = conversion_dtype_nodes[1].args[1]
                    to_lp = conversion_dtype_nodes[0].args[1]
                matched = matched and to_float == torch.float and to_lp == lowp_dtype
            return matched

        return fn

    def _register_unary_fusion_lowering(
        pattern, unary_attr, computation_op, lowp_dtype=None
    ):
        @register_lowering_pattern(
            pattern,
            extra_check=_is_valid_computation_unary_fusion(computation_op, lowp_dtype),
        )
        def fn(match, *args, **kwargs):
            computation_args = list(args)[:-3] + [
                unary_attr.op_name,
                unary_attr.scalars_attr,
                unary_attr.algorithm_attr,
            ]
            counters["inductor"]["mkldnn_unary_fusion_matcher_count"] += 1
            counters["inductor"]["mkldnn_unary_fusion_matcher_nodes"] += len(
                match.nodes
            )
            return L[computation_op](*computation_args)

        return fn

    def _register_leaky_relu_fusion_lowering(pattern, computation_op, lowp_dtype=None):
        @register_lowering_pattern(
            pattern, extra_check=_is_single_computation_op(computation_op, lowp_dtype)
        )
        def fn(match, *args, **kwargs):
            negative_slope = kwargs.get("negative_slope")
            if isinstance(negative_slope, ir.TensorBox):
                matched = False
            else:  # inp is a Number
                matched = True
            if lowp_dtype:
                dtype1 = kwargs.get("to_float")
                dtype2 = (
                    kwargs.get("to_bf16")
                    if lowp_dtype == torch.bfloat16
                    else kwargs.get("to_fp16")
                )
                matched = matched and dtype1 == torch.float and dtype2 == lowp_dtype
            computation_args = list(args)
            counters["inductor"]["mkldnn_unary_fusion_matcher_count"] += 1
            counters["inductor"]["mkldnn_unary_fusion_matcher_nodes"] += len(
                match.nodes
            )
            if matched:
                computation_args = computation_args[:-3] + [
                    "leaky_relu",
                    [negative_slope],
                    "",
                ]
                return L[computation_op](*computation_args)
            else:
                # computation_args += ["none", [], ""]
                out = L[computation_op](*computation_args)
                if lowp_dtype:
                    out = L[prims.convert_element_type.default](out, dtype=torch.float)
                out = L[aten.where](
                    L[aten.gt](out, 0),
                    out,
                    L[aten.mul](out, negative_slope),
                )
                if lowp_dtype:
                    out = L[prims.convert_element_type.default](out, dtype=dtype2)  # type: ignore[possibly-undefined]
                return out

        return fn

    def _register_hardtanh_fusion_lowering(pattern, computation_op, lowp_dtype=None):
        @register_lowering_pattern(
            pattern, extra_check=_is_single_computation_op(computation_op, lowp_dtype)
        )
        def fn(match, *args, **kwargs):
            min_value = kwargs.get("min_value")
            max_value = kwargs.get("max_value")
            if isinstance(min_value, ir.TensorBox) or isinstance(
                max_value, ir.TensorBox
            ):
                matched = False
            else:  # inp is a Number
                assert max_value is not None
                matched = min_value <= max_value
            if lowp_dtype:
                dtype1 = kwargs.get("to_float")
                dtype2 = (
                    kwargs.get("to_bf16")
                    if lowp_dtype == torch.bfloat16
                    else kwargs.get("to_fp16")
                )
                matched = matched and dtype1 == torch.float and dtype2 == lowp_dtype
            computation_args = list(args)
            counters["inductor"]["mkldnn_unary_fusion_matcher_count"] += 1
            counters["inductor"]["mkldnn_unary_fusion_matcher_nodes"] += len(
                match.nodes
            )
            if matched:
                computation_args = computation_args[:-3] + [
                    "hardtanh",
                    [min_value, max_value],
                    "",
                ]
                return L[computation_op](*computation_args)
            else:
                out = L[computation_op](*computation_args)
                if lowp_dtype:
                    out = L[prims.convert_element_type.default](out, dtype=torch.float)
                out = L[aten.clamp_max](L[aten.clamp_min](out, min_value), max_value)
                if lowp_dtype:
                    out = L[prims.convert_element_type.default](out, dtype=dtype2)  # type: ignore[possibly-undefined]
                return out

        return fn

    _binary_attr = {
        aten.add: "add",
        ops.add: "add",
        aten.sub: "sub",
        ops.sub: "sub",
    }

    def _is_valid_binary(match, computation_op, binary_op):
        binary_nodes = filter_nodes(match.nodes, binary_op)
        if len(binary_nodes) < 1:
            return False

        def get_meta_value(argument: torch.fx.node.Argument):
            # Only torch.fx.Node is expected to have meta.
            if isinstance(argument, torch.fx.Node):
                return argument.meta.get("val", None)
            return None

        if any(
            not isinstance(get_meta_value(n.args[0]), torch.Tensor)
            or not isinstance(get_meta_value(n.args[1]), torch.Tensor)
            for n in binary_nodes
        ):
            return False
        # check alpha is one.
        if any(
            get_arg_value(n, 2, kwarg_name="alpha") != 1.0
            and get_arg_value(n, 2, kwarg_name="alpha") is not None
            for n in binary_nodes
        ):
            return False

        def _check_input_sizes(n, computation_op):
            # Check if the tensor shape of the 'other' node is the same as or
            # can be broadcasted to the tensor shape of the computation node.
            computation_node = (
                n.args[0] if n.args[1] is match.kwargs["other"] else n.args[1]
            )
            assert computation_node.target == computation_op
            computation_node_size = get_meta_value(computation_node).size()
            if computation_op is mkldnn._linear_pointwise.default:
                broadcast_sizes = []
                if len(computation_node_size) >= 2:
                    broadcast_sizes = [
                        torch.Size(
                            [1 for _ in range(len(computation_node_size) - 1)]
                            + [computation_node_size[-1]]
                        ),
                    ]
            else:
                assert len(computation_node_size) > 2
                broadcast_sizes = [
                    torch.Size(
                        [computation_node_size[0], computation_node_size[1]]
                        + [1 for _ in range(len(computation_node_size) - 2)]
                    ),
                    torch.Size(
                        [1, computation_node_size[1]]
                        + [1 for _ in range(len(computation_node_size) - 2)]
                    ),
                    torch.Size([1 for _ in range(len(computation_node_size))]),
                ]
            return (
                get_meta_value(match.kwargs["other"]).size()
                in [
                    computation_node_size,
                ]
                + broadcast_sizes
            )

        if any(
            not _check_input_sizes(n, computation_op)
            or get_meta_value(n.args[0]).device != get_meta_value(n.args[1]).device
            or get_meta_value(n.args[0]).dtype != get_meta_value(n.args[1]).dtype
            for n in binary_nodes
        ):
            return False
        # check args[0] and args[1] is not same
        if any(n.args[0] == n.args[1] for n in binary_nodes):
            return False
        return True

    def _is_valid_computation_binary(computation_op, binary_op, other_index=None):
        def fn(match):
            if not _is_single_computation_op(computation_op)(match):
                return False
            if not _is_valid_binary(match, computation_op, binary_op):
                return False
            return True

        return fn

    def _get_remaining_users(extra_input_node, compute_node):
        # Think about this pattern:
        #      ReLU
        #     /   \
        #  Conv1
        #   /      \
        # Conv2
        #   \      /
        #      Add
        # Although, the extra input node (ReLU) has more than 1 users: Conv1 and Add.
        # The Conv1 is the ancestor node of the current compute node (Conv2).
        # This indicates that the buffer of ReLU has completed all its usage,
        # So we can safely make changes to it now by doing Conv2->Add inplace fusion.
        # Take above case as example:
        # * extra_input_node: ReLU
        # * compute_node: Conv2
        # _get_remaining_users will return the users of extra_input_node which are not
        # ancestor node of compute_node.
        def _is_ancestor_node(_current_node, _ancestor_node):
            # Check whether _ancestor_node is the ancestor node of _current_node
            _node_list = [_current_node]
            _visited_nodes = OrderedSet[torch.fx.Node]()
            while len(_node_list) != 0:
                _current_node = _node_list.pop(0)
                if _current_node not in _visited_nodes:
                    _visited_nodes.add(_current_node)
                    if _current_node == _ancestor_node:
                        return True
                    elif isinstance(
                        _current_node, torch.fx.Node
                    ) and _current_node.op not in ["placeholder", "output", "get_attr"]:
                        for input in _current_node.all_input_nodes:
                            _node_list.append(input)  # noqa: PERF402
            return False

        return [
            user
            for user in list(extra_input_node.users)
            if not _is_ancestor_node(compute_node, user)
        ]

    def _is_valid_computation_binary_inplace(computation_op, binary_op, other_index):
        def fn(match):
            if not _is_valid_computation_binary(computation_op, binary_op)(match):
                return False
            binary_nodes = filter_nodes(match.nodes, binary_op)

            def _get_compute_node(_binary_node, _other_index):
                assert len(_binary_node.all_input_nodes) == 2, (
                    "Binary node should have 2 input nodes."
                )
                _compute_index = 1 if (_other_index == 0) else 0
                return _binary_node.args[_compute_index]

            def _other_input_not_inplaceable(_binary_node, _other_index):
                _compute_node = _get_compute_node(_binary_node, _other_index)
                return (
                    len(
                        _get_remaining_users(
                            _binary_node.args[_other_index], _compute_node
                        )
                    )
                    > 1
                    or _binary_node.args[_other_index] == _compute_node.args[0]
                )

            if any(_other_input_not_inplaceable(n, other_index) for n in binary_nodes):
                return False
            if any(
                n.args[other_index].op in ["placeholder", "output"]
                for n in binary_nodes
            ):
                return False
            return True

        return fn

    def _register_binary_unary_fusion_lowering(
        pattern,
        computation_op,
        binary_op,
        fusion_op,
        unary_attr=None,
    ):
        @register_lowering_pattern(
            pattern, extra_check=_is_valid_computation_binary(computation_op, binary_op)
        )
        def fn(match, *args, **kwargs):
            other = kwargs.get("other")
            assert isinstance(other, ir.TensorBox)
            binary_attr = _binary_attr[binary_op]
            args_list = list(args)
            computation_args = [args_list[0], other] + args_list[1:-3] + [binary_attr]
            if len(args_list) > 6:
                if unary_attr is not None:
                    computation_args += [
                        1.0,
                        unary_attr.op_name,
                        unary_attr.scalars_attr,
                        unary_attr.algorithm_attr,
                    ]
                else:
                    computation_args += [1.0, None, [], None]
            counters["inductor"]["mkldnn_conv_binary_unary_fusion_matcher_count"] += 1
            counters["inductor"]["mkldnn_conv_binary_unary_fusion_matcher_nodes"] += (
                len(match.nodes)
            )
            return L[fusion_op](*computation_args)

        return fn

    def _can_be_inplace(_other):
        return not (
            isinstance(_other.data, ir.BaseView)
            or len(_other.get_inputs_that_alias_output()) > 0
        )

    def _register_binary_unary_maybe_inplace_fusion_lowering(
        pattern,
        computation_op,
        binary_op,
        inplace_fusion_op,
        outplace_fusion_op,
        unary_attr=None,
        other_index=None,
    ):
        @register_lowering_pattern(
            pattern,
            extra_check=_is_valid_computation_binary_inplace(
                computation_op, binary_op, other_index
            ),
        )
        def fn(match, *args, **kwargs):
            other = kwargs.get("other")
            assert isinstance(other, ir.TensorBox)
            binary_attr = _binary_attr[binary_op]
            args_list = list(args)
            computation_args = [args_list[0], other] + args_list[1:-3] + [binary_attr]
            if len(args_list) > 6:
                if unary_attr is not None:
                    computation_args += [
                        1.0,
                        unary_attr.op_name,
                        unary_attr.scalars_attr,
                        unary_attr.algorithm_attr,
                    ]
                else:
                    computation_args += [1.0, None, [], None]
            counters["inductor"]["mkldnn_conv_binary_unary_fusion_matcher_count"] += 1
            counters["inductor"]["mkldnn_conv_binary_unary_fusion_matcher_nodes"] += (
                len(match.nodes)
            )
            # Make sure the other is not an alias or mutation(fx side doesn't has such info).
            other.realize()
            if not _can_be_inplace(other) or other.data.shape != list(
                match.nodes[0].meta["val"].size()
            ):
                return L[outplace_fusion_op](*computation_args)
            return L[inplace_fusion_op](*computation_args)

        return fn

    computation_ops = [
        mkldnn._convolution_pointwise.default,
        mkldnn._linear_pointwise.default,
        mkldnn._convolution_transpose_pointwise.default,
    ]

    class UnaryAttr:
        def __init__(
            self, op_name: str, scalars_attr=None, algorithm_attr=None
        ) -> None:
            self.op_name = op_name
            self.scalars_attr = scalars_attr if scalars_attr else []
            self.algorithm_attr = algorithm_attr if algorithm_attr else ""

    def _register_unary_fusion():
        computation_call_fns = [_conv_call, _linear_call, _conv_transpose_call]

        def _unary_fusion_patterns(lowp_dtype):
            replacement_unary_fusion_patterns = {
                UnaryAttr("gelu", algorithm_attr="tanh"): [
                    _unary_fusion_pattern(_gelu_fusion_2, call_fn, 4, lowp_dtype)
                    for call_fn in computation_call_fns
                ],
                UnaryAttr("gelu", algorithm_attr="none"): [
                    _unary_fusion_pattern(_gelu_fusion_1, call_fn, 2, lowp_dtype)
                    for call_fn in computation_call_fns
                ],
                UnaryAttr("hardswish"): [
                    _unary_fusion_pattern(_hardswish_fusion, call_fn, 2, lowp_dtype)
                    for call_fn in computation_call_fns
                ],
                UnaryAttr("hardsigmoid"): [
                    _unary_fusion_pattern(_hardsigmoid_fusion, call_fn, 1, lowp_dtype)
                    for call_fn in computation_call_fns
                ],
                UnaryAttr("swish"): [
                    _unary_fusion_pattern(_silu_fusion, call_fn, 2, lowp_dtype)
                    for call_fn in computation_call_fns
                ],
            }
            if not lowp_dtype:
                call_user1 = [call_fn(users=1) for call_fn in computation_call_fns]
                replacement_unary_fusion_patterns.update(
                    {
                        UnaryAttr("relu"): [
                            _combined_fusion(u, aten.relu) for u in call_user1
                        ],
                        UnaryAttr("sigmoid"): [
                            _combined_fusion(u, aten.sigmoid) for u in call_user1
                        ],
                        UnaryAttr("tanh"): [
                            _combined_fusion(u, aten.tanh) for u in call_user1
                        ],
                    }
                )

            return replacement_unary_fusion_patterns

        for lowp_dtype in [torch.bfloat16, torch.float16, None]:
            replace_patterns = _unary_fusion_patterns(lowp_dtype)
            for unary_attr, patterns in replace_patterns.items():
                _register_unary_fusion_lowering(
                    patterns[0], unary_attr, computation_ops[0], lowp_dtype
                )
                _register_unary_fusion_lowering(
                    patterns[1], unary_attr, computation_ops[1], lowp_dtype
                )
                _register_unary_fusion_lowering(
                    patterns[2], unary_attr, computation_ops[2], lowp_dtype
                )
            _leaky_relu_patterns = [
                _unary_fusion_pattern(_leaky_relu_fusion, call_fn, 3, lowp_dtype)
                for call_fn in computation_call_fns
            ]
            for pattern, computation_op in zip(_leaky_relu_patterns, computation_ops):
                _register_leaky_relu_fusion_lowering(
                    pattern, computation_op, lowp_dtype
                )
            hardtanh_patterns = [
                _unary_fusion_pattern(_hardtanh_fusion, call_fn, 1, lowp_dtype)
                for call_fn in computation_call_fns
            ]
            for pattern, computation_op in zip(hardtanh_patterns, computation_ops):
                _register_hardtanh_fusion_lowering(pattern, computation_op, lowp_dtype)

    def _register_inplace_fusion():
        binary_ops = [aten.add, ops.add]
        inplace_fusion_op = mkldnn._convolution_pointwise_.binary
        outplace_fusion_op = mkldnn._convolution_pointwise.binary
        conv_call = _conv_call(users=1)
        conv_op = computation_ops[0]
        for binary_op in binary_ops:
            binary_v1 = _binary_fusion_v1(conv_call, binary_op)
            binary_unary_v1 = _combined_fusion(binary_v1, aten.relu)
            _register_binary_unary_maybe_inplace_fusion_lowering(
                binary_unary_v1,
                conv_op,
                binary_op,
                inplace_fusion_op,
                outplace_fusion_op,
                other_index=0,
                unary_attr=UnaryAttr("relu"),
            )
            _register_binary_unary_maybe_inplace_fusion_lowering(
                binary_v1,
                conv_op,
                binary_op,
                inplace_fusion_op,
                outplace_fusion_op,
                other_index=0,
            )
            binary_v2 = _binary_fusion_v2(conv_call, binary_op)
            binary_unary_v2 = _combined_fusion(binary_v2, aten.relu)
            _register_binary_unary_maybe_inplace_fusion_lowering(
                binary_unary_v2,
                conv_op,
                binary_op,
                inplace_fusion_op,
                outplace_fusion_op,
                other_index=1,
                unary_attr=UnaryAttr("relu"),
            )
            _register_binary_unary_maybe_inplace_fusion_lowering(
                binary_v2,
                conv_op,
                binary_op,
                inplace_fusion_op,
                outplace_fusion_op,
                other_index=1,
            )

    def _register_binary_fusion():
        binary_ops = [aten.add, ops.add, aten.sub, ops.sub]
        fusion_ops = [
            mkldnn._convolution_pointwise.binary,
            mkldnn._linear_pointwise.binary,
        ]
        _computation_user_1 = [_conv_call(users=1), _linear_call(users=1)]
        for computation_call, computation_op, fusion_op in zip(
            _computation_user_1, computation_ops[:-1], fusion_ops
        ):
            for binary_op in binary_ops:
                pattern = _binary_fusion_v2(computation_call, binary_op)
                _register_binary_unary_fusion_lowering(
                    pattern, computation_op, binary_op, fusion_op
                )

            for binary_op in [aten.add, ops.add]:
                pattern = _binary_fusion_v1(computation_call, binary_op)
                _register_binary_unary_fusion_lowering(
                    pattern, computation_op, binary_op, fusion_op
                )

    def _register_binary_unary_fusion():
        binary_ops = [aten.add, ops.add, aten.sub, ops.sub]
        fusion_ops = [mkldnn._convolution_pointwise.binary]
        _computation_user_1 = [_conv_call(users=1)]
        for computation_call, computation_op, fusion_op in zip(
            _computation_user_1, computation_ops[:-1], fusion_ops
        ):
            for binary_op in binary_ops:
                pattern_v1 = _combined_fusion(
                    _binary_fusion_v2(computation_call, binary_op), aten.relu
                )
                _register_binary_unary_fusion_lowering(
                    pattern_v1,
                    computation_op,
                    binary_op,
                    fusion_op,
                    unary_attr=UnaryAttr("relu"),
                )
            for binary_op in [aten.add, ops.add]:
                pattern_v2 = _combined_fusion(
                    _binary_fusion_v1(computation_call, binary_op), aten.relu
                )
                _register_binary_unary_fusion_lowering(
                    pattern_v2,
                    computation_op,
                    binary_op,
                    fusion_op,
                    unary_attr=UnaryAttr("relu"),
                )

    def _recover_linear():
        # convert reshape+linear+reshape to a single linear for applying fusion path.
        # concat_linear (pass_number=0) -> mkldnn_linear_pack (pass_numer=1) -> _recover_linear(pass_number=2)
        @register_freezing_graph_pattern(
            CallFunction(
                aten.reshape.default,
                CallFunction(
                    mkldnn._linear_pointwise.default,
                    CallFunction(
                        aten.reshape.default,
                        Arg(),
                        KeywordArg("reshape_1"),
                        _users=MULTIPLE,
                    ),
                    Arg(),
                    Arg(),
                    Arg(),
                    Arg(),
                    Arg(),
                ),
                KeywordArg("reshape_2"),
            ),
            pass_number=2,
        )
        def reshape_linear_reshape_pattern(match, *args, **kwargs):
            def get_val(val):
                return val if isinstance(val, int) else val.meta.get("val")

            reshape_1 = kwargs.get("reshape_1")
            reshape_2 = kwargs.get("reshape_2")
            assert isinstance(reshape_1, list)
            assert isinstance(reshape_2, list)
            assert len(reshape_1) == 2

            graph = match.graph
            reshape_2_node = match.output_node()
            linear_input_node = reshape_2_node.args[0].args[0].args[0]
            # check linear's input's shape[:-1] == reshape_2[:-1]
            # and check product(reshape_2[:-1]) == reshape_1[0]
            can_remove_reshape = linear_input_node.meta.get("val").shape[
                :-1
            ] == torch.Size([get_val(val) for val in reshape_2[:-1]])
            can_remove_reshape = can_remove_reshape and (
                reduce(
                    operator.mul,
                    [get_val(val) for val in reshape_2[:-1]],
                )
                == get_val(reshape_1[0])
            )

            if can_remove_reshape:
                repl = graph.call_function(mkldnn._linear_pointwise.default, args)
                repl.meta.update(reshape_2_node.meta)
                reshape_2_node.replace_all_uses_with(repl)
                old_linear_node = reshape_2_node.args[0]
                reshape_1_node = old_linear_node.args[0]
                graph.erase_node(reshape_2_node)
                graph.erase_node(old_linear_node)
                if len(reshape_1_node.users) == 0:
                    graph.erase_node(reshape_1_node)
            counters["inductor"]["mkldnn_reshape_linear_reshape_matcher_count"] += 1
            counters["inductor"]["mkldnn_reshape_linear_reshape_matcher_nodes"] += len(
                match.nodes
            )

        def is_linear_add_bias(match):
            add_node = match.output_node()
            linear_node = add_node.args[0]
            device_type = add_node.meta.get("val").device.type
            mkldnn_device_op = _get_mkldnn_device_op(device_type)
            transpose_weight_node = mkldnn_device_op.get_linear_transpose_weight(
                linear_node.args[1]
            )
            weight_meta = transpose_weight_node.args[0].meta.get("val")
            bias_node = add_node.args[1]
            if isinstance(bias_node, int):
                # we only folding bias if it is a constant
                return False
            bias_meta = add_node.args[1].meta.get("val")
            if weight_meta is None or bias_meta is None:
                return False

            if bias_meta.dtype != weight_meta.dtype:
                return False
            return (
                linear_node.args[2] is None
                and bias_meta.dim() == 1
                and bias_meta.size(0) == weight_meta.size(1)
            )

        # convert linear+bias to a single linear for applying fusion path.
        @register_freezing_graph_pattern(
            CallFunction(
                aten.add.Tensor,
                CallFunction(mkldnn._linear_pointwise.default, *_linear_args),
                Arg(),
            ),
            pass_number=2,
            extra_check=is_linear_add_bias,
        )
        def linear_bias_pattern(match, *args):
            graph = match.graph
            add_node = match.output_node()
            linear_node = add_node.args[0]
            new_args = list(linear_node.args)
            new_args[2] = add_node.args[1]
            repl = graph.call_function(
                mkldnn._linear_pointwise.default, tuple(new_args)
            )
            repl.meta.update(add_node.meta)
            add_node.replace_all_uses_with(repl)
            match.erase_nodes()
            counters["inductor"]["mkldnn_linear_bias_matcher_count"] += 1
            counters["inductor"]["mkldnn_linear_bias_matcher_nodes"] += len(match.nodes)

    def _is_packable_mkldnn_rnn_layer(match):
        lstm_node = match.output_node()
        POS_WEIGHTS = [1, 2]
        POS_INPUTS = [0, 5, 6]
        POS_ARGS = POS_WEIGHTS + POS_INPUTS
        # Weights should be Constant
        if any(
            lstm_node.args[POS_WEIGHT].op != "get_attr" for POS_WEIGHT in POS_WEIGHTS
        ):
            return False

        # Meta info for weights and inputs should be available
        if any(lstm_node.args[POS_ARG].meta.get("val") is None for POS_ARG in POS_ARGS):
            return False

        # Check device
        if any(
            lstm_node.args[POS_ARG].meta.get("val").device.type != "cpu"
            for POS_ARG in POS_ARGS
        ):
            return False

        # Check dtype
        if any(
            lstm_node.args[POS_ARG].meta.get("val").dtype == torch.bfloat16
            and not is_mkldnn_bf16_supported("cpu")
            for POS_ARG in POS_ARGS
        ):
            return False
        if any(
            lstm_node.args[POS_ARG].meta.get("val").dtype == torch.float16
            and not is_mkldnn_fp16_supported("cpu")
            for POS_ARG in POS_ARGS
        ):
            return False

        return True

    def _is_packable_convolution(match):
        """
        Check if the node is supported for MKLDNN convolution.
        """
        conv_node = match.output_node()
        device_type = conv_node.meta.get("val").device.type
        # The operator 'mkldnn::_convolution_transpose_pointwise' is not currently implemented for the XPU device.
        if match.kwargs["is_transposed"] and device_type == "xpu":
            return False

        input_meta_value = conv_node.args[0].meta.get("val")
        weight_meta_value = conv_node.args[1].meta.get("val")
        if input_meta_value is None or weight_meta_value is None:
            return False
        input_size = input_meta_value.shape
        if conv_node.args[1].op != "get_attr":
            return False
        for meta_value in [input_meta_value, weight_meta_value]:
            if (
                meta_value is None
                or meta_value.device.type not in SUPPORTED_MKLDNN_DEVICES
                or (meta_value.dim() != 4 and meta_value.dim() != 5)
            ):
                return False

        if (
            input_meta_value.dtype == torch.bfloat16
            or weight_meta_value.dtype == torch.bfloat16
        ):
            if not is_mkldnn_bf16_supported(device_type):
                return False
        if (
            input_meta_value.dtype == torch.float16
            or weight_meta_value.dtype == torch.float16
        ):
            if not is_mkldnn_fp16_supported(device_type):
                return False
        is_transposed = conv_node.args[-3]
        if is_transposed:
            # TODO: Support dynamic shape case for MKLDNN conv transpose.
            if has_free_symbols(input_size):
                return False
            groups = conv_node.args[-1]
            in_channels = weight_meta_value.size(0)
            # doesn't support group_depthwise_conv_transpose.
            if groups > 1 and groups == in_channels:
                return False
            # Port from: aten/src/ATen/native/Convolution.cpp:is_output_padding_big
            output_paddings = conv_node.args[-2]
            strides = conv_node.args[3]
            if any(
                output_padding >= stride
                for output_padding, stride in zip(output_paddings, strides)
            ):
                return False
        return True

    def _is_packable_linear(match):
        """
        Check if the node is supported for MKLDNN linear.
        """

        def is_const_or_cat_by_const(weight):
            if weight.op == "get_attr":
                return True
            if weight.target != aten.cat.default:
                return False
            return all(arg.op == "get_attr" for arg in weight.args[0])

        linear_node = match.output_node()
        # mkldnn linear only supports beta=1or0 and alpha=1
        if linear_node.target == aten.addmm.default:
            alpha = linear_node.kwargs.get("alpha", 1.0)
            beta = linear_node.kwargs.get("beta", 1.0)
            if (beta != 0.0 and beta != 1.0) or alpha != 1.0:
                return False
        # weight_idx is 1 for aten.mm and is 2 for aten.addmm
        weight_idx = 2 if linear_node.target == aten.addmm.default else 1
        if not is_const_or_cat_by_const(linear_node.args[weight_idx]):
            return False
        input_meta_value = linear_node.args[weight_idx - 1].meta.get("val")
        weight_meta_value = linear_node.args[weight_idx].meta.get("val")
        if input_meta_value is None or weight_meta_value is None:
            return False
        batch_size = input_meta_value.shape[0]
        if (
            input_meta_value.dtype == torch.float64
            or weight_meta_value.dtype == torch.float64
        ):
            return False
        is_lp_weight = weight_meta_value.dtype in (
            torch.bfloat16,
            torch.float16,
        )
        # on x86, for fp32, mkl should be enabled and batch_size should not be a free symbol.
        # on aarch64, use mkldnn op for fp32 as well if acl is enabled
        if (
            not is_lp_weight
            and not mkldnn._is_mkldnn_acl_supported()
            and ((not torch._C.has_mkl) or has_free_symbols(batch_size))
        ):
            return False
        for meta_value in [input_meta_value, weight_meta_value]:
            if (
                meta_value is None
                or meta_value.device.type not in SUPPORTED_MKLDNN_DEVICES
                or meta_value.dim() != 2
            ):
                return False
        if weight_idx == 2:
            bias_meta_value = linear_node.args[0].meta.get("val")
            if (
                bias_meta_value is None
                or meta_value.device.type not in SUPPORTED_MKLDNN_DEVICES
                or bias_meta_value.dim() != 1
                or bias_meta_value.size(0) != weight_meta_value.size(1)
            ):
                return False

        device_type = input_meta_value.device.type
        if (
            input_meta_value.dtype == torch.bfloat16
            or weight_meta_value.dtype == torch.bfloat16
        ):
            if not is_mkldnn_bf16_supported(device_type):
                return False
        if (
            input_meta_value.dtype == torch.float16
            or weight_meta_value.dtype == torch.float16
        ):
            if not is_mkldnn_fp16_supported(device_type):
                return False
        return True

    _aten_conv_args = (
        Arg(),
        Arg(),
        Arg(),
        Arg(),
        Arg(),
        Arg(),
        KeywordArg("is_transposed"),
        Arg(),
        Arg(),
    )

    _aten_mkldnn_rnn_layer_args = (
        Arg(),  # input
        Arg(),  # weight0
        Arg(),  # weight1
        Arg(),  # weight2
        Arg(),  # weight3
        Arg(),  # hx_
        Arg(),  # cx_
        KeywordArg("reverse"),  # reverse
        Arg(),  # batch_sizes
        Arg(),  # mode
        Arg(),  # hidden_size
        Arg(),  # num_layers
        Arg(),  # has_biases
        Arg(),  # bidirectional
        Arg(),  # batch_first
        Arg(),  # train
    )

    def _register_weight_pack_pass():
        @register_freezing_graph_pattern(
            CallFunction(aten.convolution.default, *_aten_conv_args),
            extra_check=_is_packable_convolution,
        )
        def convolution(match, *args, **kwargs):
            is_transposed = kwargs.get("is_transposed")
            assert isinstance(is_transposed, bool)
            graph = match.graph
            conv_node = match.output_node()
            device_type = conv_node.args[0].meta.get("val").device.type
            mkldnn_device_op = _get_mkldnn_device_op(device_type)
            input_size = conv_node.args[0].meta.get("val").shape
            with graph.inserting_before(conv_node):
                constant_args = [args[4], args[3], args[5], args[-1]]
                packed_conv_op = mkldnn._convolution_pointwise.default
                if is_transposed:
                    constant_args.insert(1, args[-2])  # output_padding
                    packed_conv_op = mkldnn._convolution_transpose_pointwise.default

                if not has_free_symbols(input_size):
                    packed_weight_node = mkldnn_device_op.pack_conv_weight(
                        graph,
                        is_transposed,
                        args[1],
                        constant_args,
                        input_size,
                    )
                else:
                    assert not is_transposed
                    # For dynamic shape case, we need to pack weight in runtime.
                    packed_weight_node = args[1]

                packed_conv_inputs = (
                    (args[0], packed_weight_node, args[2])
                    + tuple(constant_args)
                    + ("none", [], "")
                )
                packed_conv_node = graph.create_node(
                    "call_function", packed_conv_op, tuple(packed_conv_inputs)
                )
                conv_node.replace_all_uses_with(packed_conv_node)
                packed_conv_node.meta.update(conv_node.meta)
                graph.erase_node(conv_node)
            counters["inductor"]["mkldnn_conv_weight_pack_matcher_count"] += 1
            counters["inductor"]["mkldnn_conv_weight_pack_matcher_nodes"] += len(
                match.nodes
            )

        @register_freezing_graph_pattern(
            CallFunction(aten.mkldnn_rnn_layer.default, *_aten_mkldnn_rnn_layer_args),
            extra_check=_is_packable_mkldnn_rnn_layer,
        )
        def mkldnn_rnn_layer(match, *args, **kwargs):
            def get_item(graph, node, index):
                return graph.call_function(operator.getitem, (node, index))

            graph = match.graph
            lstm_node = match.output_node()
            weight0, weight1 = args[1:3]
            reverse = kwargs.get("reverse")
            packed_lstm_op = aten.mkldnn_rnn_layer.default
            hidden_size = args[9]
            has_biases = args[11]
            batch_first = args[13]
            with graph.inserting_before(lstm_node):
                packed_weight_op = mkldnn._reorder_mkldnn_rnn_layer_weight.default
                packed_weight_inputs = (
                    weight0,
                    weight1,
                    hidden_size,
                    reverse,
                    has_biases,
                    batch_first,
                )
                packed_weight_node = graph.create_node(
                    "call_function", packed_weight_op, packed_weight_inputs, {}, "name"
                )
                packed_weight_items = [
                    get_item(graph, packed_weight_node, i) for i in range(2)
                ]
                pack_lstm_inputs = (
                    args[0],
                    *packed_weight_items,
                    args[3],
                    args[4],
                    args[5],
                    args[6],
                    reverse,
                    *args[7:],
                )

                packed_lstm_node = graph.create_node(
                    "call_function", packed_lstm_op, args=pack_lstm_inputs
                )
                lstm_node.replace_all_uses_with(packed_lstm_node)
                packed_lstm_node.meta.update(lstm_node.meta)
                graph.erase_node(lstm_node)
            counters["inductor"]["mkldnn_rnn_weight_pack_matcher_count"] += 1
            counters["inductor"]["mkldnn_rnn_weight_pack_matcher_nodes"] += len(
                match.nodes
            )

        @register_freezing_graph_pattern(
            CallFunction(
                aten.addmm.default,
                Arg(),
                Arg(),
                Arg(),
                beta=KeywordArg("beta"),
                alpha=KeywordArg("alpha"),
            ),
            extra_check=_is_packable_linear,
            pass_number=1,
        )
        @register_freezing_graph_pattern(
            CallFunction(aten.mm.default, Arg(), Arg()),
            extra_check=_is_packable_linear,
            pass_number=1,
        )
        def linear(match, *args, **kwargs):
            graph = match.graph
            linear_node = match.output_node()
            input = args[0] if linear_node.target == aten.mm.default else args[1]
            bias = (
                None
                if linear_node.target == aten.mm.default
                or (
                    linear_node.target == aten.addmm.default
                    and linear_node.kwargs.get("beta", 1.0) == 0.0
                )
                else args[0]
            )
            weight = args[1] if linear_node.target == aten.mm.default else args[2]
            device_type = input.meta.get("val").device.type
            mkldnn_device_op = _get_mkldnn_device_op(device_type)
            with graph.inserting_before(linear_node):
                transpose_weight_node = graph.create_node(
                    "call_function", aten.permute.default, (weight, (1, 0))
                )
                weight_dtype = weight.meta.get("val").dtype
                is_lp_weight = weight_dtype in (
                    torch.bfloat16,
                    torch.float16,
                )
                batch_size = input.meta.get("val").shape[0]
                if has_free_symbols(batch_size):
                    assert is_lp_weight or mkldnn._is_mkldnn_acl_supported(), (
                        f"only bf16/fp16 weight prepacking supports dynamic shape inputs but got {weight_dtype}"
                    )
                packed_weight_node = mkldnn_device_op.pack_linear_weight(
                    graph, is_lp_weight, transpose_weight_node, batch_size
                )
                packed_linear_node = mkldnn_device_op.pack_linear(
                    graph, is_lp_weight, batch_size, input, packed_weight_node, bias
                )

                linear_node.replace_all_uses_with(packed_linear_node)
                packed_linear_node.meta.update(linear_node.meta)
                graph.erase_node(linear_node)
            counters["inductor"]["mkldnn_linear_weight_pack_matcher_count"] += 1
            counters["inductor"]["mkldnn_linear_weight_pack_matcher_nodes"] += len(
                match.nodes
            )

    def _eliminate_duplicate_packed_nodes(gm):
        """
        Combine packed weight nodes with the same inputs to reduce memory usage.
        for example:
        class Model(nn.Module):
            def __init__(self) -> None:
                super().__init__()
                self.linear = nn.Linear(32, 32, bias=True)

            def forward(self, x):
                return self.linear(self.linear(x))

        the above's packed weight nodes are duplicate if two linear calls have same input size.
        """
        if not (torch.backends.mkldnn.enabled and torch.backends.mkldnn.is_available()):
            return gm

        packed_weight_ops = [
            torch._C._nn.mkldnn_reorder_conv2d_weight,
            torch._C._nn.mkldnn_reorder_conv3d_weight,
            mkldnn._reorder_convolution_transpose_weight,
            mkldnn._reorder_linear_weight,
            mkldnn._reorder_mkldnn_rnn_layer_weight,
        ]
        if torch._C.has_mkl:
            packed_weight_ops.append(torch.ops.mkl._mkl_reorder_linear_weight)

        for node in gm.graph.nodes:
            if node.target in packed_weight_ops and len(node.args[0].users) > 1:
                for user_node in list(node.args[0].users.keys()):
                    if (
                        user_node.target == node.target
                        and user_node != node
                        and user_node.args == node.args
                    ):
                        user_node.replace_all_uses_with(node)
                        gm.graph.erase_node(user_node)

    @functools.lru_cache(None)
    def _mkldnn_fusion_init():
        # TODO: aarch64: enable op fusion for acl once it supports fused operators. Disabling it for now.
        # Otherwise even the matmul or innerproduct can not be accelerated with acl
        if (
            torch.backends.mkldnn.enabled
            and torch.backends.mkldnn.is_available()
            and not torch.ops.mkldnn._is_mkldnn_acl_supported()
        ):
            _register_unary_fusion()
            _register_inplace_fusion()
            _register_binary_unary_fusion()
            _register_binary_fusion()
            _register_quantization_lowerings()
            _register_woq_lowerings()

    @functools.lru_cache(None)
    def _mkldnn_weight_pack_init():
        if torch.backends.mkldnn.enabled and torch.backends.mkldnn.is_available():
            _register_weight_pack_pass()
            _recover_linear()
            _register_quantization_weight_pack_pass()<|MERGE_RESOLUTION|>--- conflicted
+++ resolved
@@ -69,19 +69,12 @@
 
     class CpuMkldnnDeviceOp(MkldnnDeviceOpBase):
         def get_linear_transpose_weight(self, weight_node):
-<<<<<<< HEAD
-            print("weight_node:", type(weight_node), weight_node)
-=======
->>>>>>> 91170993
             packed_weight_node = weight_node
             assert packed_weight_node.target == mkldnn._reorder_linear_weight
             transpose_weight_node = packed_weight_node.args[0]
             assert transpose_weight_node.target == aten.permute.default
             return transpose_weight_node
 
-<<<<<<< HEAD
-        def pack_conv_weight(self, graph, packed_weight_op, packed_weight_inputs):
-=======
         def pack_conv_weight(
             self,
             graph,
@@ -96,7 +89,6 @@
 
             # mkldnn_reorder_conv_weight(self, padding, stride, dilation, groups, input_size)
             packed_weight_inputs = (weight,) + tuple(constant_args) + (input_size,)
->>>>>>> 91170993
             return graph.create_node(
                 "call_function", packed_weight_op, args=packed_weight_inputs
             )
@@ -148,18 +140,10 @@
 
     class XpuMkldnnDeviceOp(MkldnnDeviceOpBase):
         def get_linear_transpose_weight(self, weight_node):
-<<<<<<< HEAD
-            print("weight_node:", type(weight_node), weight_node)
-=======
->>>>>>> 91170993
             transpose_weight_node = weight_node
             assert transpose_weight_node.target == aten.permute.default
             return transpose_weight_node
 
-<<<<<<< HEAD
-        def pack_conv_weight(self, graph, packed_weight_op, packed_weight_inputs):
-            return packed_weight_inputs[0]
-=======
         def pack_conv_weight(
             self,
             graph,
@@ -172,7 +156,6 @@
                 "'mkldnn::_convolution_transpose_pointwise' is not currently implemented for the XPU device."
             )
             return weight
->>>>>>> 91170993
 
         def pack_linear_weight(
             self, graph, is_lp_weight, transpose_weight_node, batch_size
