from __future__ import annotations

import contextlib
import dataclasses
import functools
import itertools
import logging
import operator
import textwrap
import traceback
from collections.abc import Container, Generator, Iterable, Iterator, Sequence
from contextlib import AbstractContextManager, nullcontext
from enum import Enum
from functools import partial
from typing import (
    Any,
    Callable,
    cast,
    ClassVar,
    Literal,
    Optional,
    overload,
    SupportsFloat,
    SupportsInt,
    TYPE_CHECKING,
    TypeVar,
    Union,
)
from typing_extensions import (
    assert_never,
    Never,
    override,
    ParamSpec,
    Self,
    TypeAlias,
    TypeIs,
)
from unittest.mock import patch

import sympy
from sympy import Expr, Integer, Symbol

import torch._export.serde.schema as export_schema
import torch._library.utils as library_utils
import torch._logging
import torch.fx
import torch.utils._pytree as pytree
from torch._dynamo.utils import identity
from torch._export.serde.serialize import GraphModuleSerializer
from torch._higher_order_ops.auto_functionalize import can_auto_functionalize
from torch._inductor import metrics
from torch._prims_common import (
    compute_required_storage_length,
    is_boolean_dtype,
    is_float_dtype,
    make_channels_last_strides_for,
    StrideType,
)
from torch._subclasses.fake_tensor import get_schema_info
from torch.fx.experimental.symbolic_shapes import (
    _remove_effect_token_unbacked_bindings,
    compute_unbacked_bindings,
    free_symbols,
    free_unbacked_symbols,
    IterateExprs,
    rebind_unbacked,
    resolve_unbacked_bindings,
    ShapeEnv,
    SymTypes,
)
from torch.fx.node import Node
from torch.utils._ordered_set import OrderedSet
from torch.utils._sympy.functions import CleanDiv, FloorDiv, ModularIndexing
from torch.utils._sympy.symbol import SymT

from . import config, dependencies
from .codegen.common import (
    BackendFeature,
    CodegenSymbol,
    get_scheduling_for_device,
    index_prevent_reordering,
    Kernel,
)
from .dependencies import (
    Dep,
    extract_free_symbols,
    extract_input_node_reduction_ranges,
    extract_read_writes,
    var_builder,
)
from .loop_body import LoopBody
from .ops_handler import OpCounterCSE, OpCountResult, ReductionType, StoreMode
from .runtime.benchmarking import benchmarker
from .runtime.hints import DeviceProperties, ReductionHint
from .utils import (
    argsort,
    argsort_sym,
    cache_on_self,
    ceildiv,
    convert_shape_to_inductor,
    convert_shape_to_symint,
    developer_warning,
    do_bench_using_profiling,
    dtype_from_size,
    get_dtype_size,
    get_kernel_metadata,
    GPU_ALIGN_BYTES,
    ir_dataclass,
    is_dynamic,
    is_gpu,
    sympy_dot,
    sympy_index_symbol,
    sympy_index_symbol_with_prefix,
    sympy_product,
    sympy_subs,
    tensor_is_aligned,
)
from .virtualized import ops, OpsValue, V


if TYPE_CHECKING:
    from torch._library.fake_class_registry import FakeScriptObject
    from torch.fx.experimental.symbolic_shapes import SympyBoolean
    from torch.fx.node import Argument

    from .codegen.cuda.cuda_template import CUDATemplate
    from .codegen.wrapper import PythonWrapperCodegen
    from .graph import GraphLowering
    from .utils import IndentedBuffer

else:
    CUDATemplate: TypeAlias = object


try:
    import triton

    triton_version = triton.__version__
    has_triton = True
except ImportError:
    triton_version = None
    has_triton = False


_P = ParamSpec("_P")
_T = TypeVar("_T")
_U = TypeVar("_U")
_V = TypeVar("_V")

_IntLike: TypeAlias = Union[int, Expr]
_NumLike: TypeAlias = Union[int, float, Expr]

_OpOverloads: TypeAlias = Union[torch._ops.OpOverload, torch._ops.HigherOrderOperator]

log = logging.getLogger(__name__)
indent = functools.partial(textwrap.indent, prefix="  ")
aten = torch.ops.aten

""" [Note: Inductor IR]

Inductor's IR is produced by executing 'lowering' code (see lowering.py).  Each
lowering is registered to a particular aten operator, and expects inputs that
correspond to the aten schema.  However, in place of torch Tensor inputs, lowerings
expect Inductor TensorBox inputs.

TensorBox IR represents torch tensors.  Tensors are sometimes single objects owning
storage, and sometimes views of another Tensor's storage.  Mutating tensor operations
(such as add_()) affect the underlying storage and any associated views.  Other operations
(such as .t_()) update metadata about the current view but don't modify the underlying storage.

To model this in Inductor, the IR distinguishes between TensorBox, View, StorageBox and Buffer.

TensorBox is the top level IR construct that any lowering should produce and maps to a torch.Tensor
output from an operation.  But just as torch.Tensors take different forms, TensorBox IR can
reference View IR or directly reference StorageBox IRs.

Some Inductor lowerings produce new sets of 'Box'es, while others (such as .t() or other view ops)
may take an existing TensorBox and point it to a new underlying View IR.

Tensors that directly own storage are represented as a chain of:
TensorBox -> StorageBox -> Buffer
where Buffer is a simple (1D) allocation, and StorageBox introduces the concept of a Layout.

If you mutate the data of such a tensor, we swing the StorageBox pointer to point to a new buffer
(leaving the old buffer unmodified and functionalizing the operation).

Tensors backed by views add one more indirection to the IR.
TensorBox -> View -> StorageBox -> Buffer
In these cases, the underlying StorageBox/Buffer will be shared with the pre-view TensorBox.

Computation is represented by Operation nodes, with each operation producing 1
or more output Buffers. In the case of mutations, these will be new Buffers that have the
mutated buffer listed in its get_mutation_names().

It is also possible to have an InputBuffer for which there is no corresponding Operation,
e.g. it may be a graph input or compile time constant.

"""


_NodeOrNodes: TypeAlias = Union[
    int,
    "TensorBox",
    dict[str, "TensorBox"],
    "Symbol",
    "IRNode",
    Sequence[
        Optional[Union[int, dict[str, "TensorBox"], "TensorBox", "Symbol", "IRNode"]]
    ],
]


def _is_static(x: object) -> bool:
    return isinstance(x, (int, Integer))


@dataclasses.dataclass(frozen=True)
class GraphPartitionSignature:
    # symbol inputs that are necessary for codegen
    symbol_inputs: OrderedSet[sympy.Symbol]

    # mapping from partition input name to IRNode or Expr. Need the name str since
    # we cannot get name from Expr.
    input_nodes: dict[str, Union[IRNode, sympy.Expr, TorchBindObject]]
    output_nodes: list[IRNode]

    # mapping from partition input name to a boolean for whether deallocating it
    # in the partition function
    input_deallocation: dict[str, bool]
    skip_cudagraph: bool

    # name of constants read/written by the graph partition
    constant_names: list[str]


def validate_ir(node_or_nodes: Optional[_NodeOrNodes]) -> None:
    def _check_tensorbox(nodes: Optional[_NodeOrNodes]) -> None:
        # Could expand this to check deeper properties
        # (e.g. TensorBox points to View or StorageBox)
        if nodes is None:
            pass
        elif isinstance(nodes, (list, tuple)):
            for node in nodes:
                _check_tensorbox(node)
        elif isinstance(nodes, dict):
            for node in nodes.values():
                _check_tensorbox(node)
        else:
            assert isinstance(
                nodes,
                (
                    ExpandView,
                    DynamicScalar,
                    AssertScalar,
                    TensorBox,
                    sympy.logic.boolalg.Boolean,
                    Expr,
                    int,
                    EffectfulKernel,
                    ShapeAsConstantBuffer,
                ),
            ), (
                f"Found {type(nodes)}, which is not a supported top level IR node. See [Note: Inductor IR]"
            )

    # Be picky about the accepted data structure (don't use pytree here)
    _check_tensorbox(node_or_nodes)


def ops_wrapper(name: str) -> Callable[..., OpsValue]:
    assert isinstance(name, str), type(name)

    def fn(*args: object, **kwargs: object) -> OpsValue:
        return getattr(ops, name)(*args, **kwargs)

    return fn


def inverse_reorder(order: Sequence[int]) -> Callable[[Sequence[_T]], Sequence[_T]]:
    inv_order = dict(zip(order, range(len(order))))

    def reindex(index: Sequence[_T]) -> Sequence[_T]:
        assert len(index) == len(inv_order)
        return [index[inv_order[i]] for i in range(len(index))]

    return reindex


def same_reorder(order: Sequence[int]) -> Callable[[Sequence[_T]], Sequence[_T]]:
    def reindex(index: Sequence[_T]) -> Sequence[_T]:
        assert len(index) == len(order)
        return [index[order[i]] for i in range(len(index))]

    return reindex


def fuse_reindexing(
    reindex1: Callable[[Sequence[_U]], Sequence[_V]],
    reindex2: Callable[[Sequence[_T]], Sequence[_U]],
) -> Callable[[Sequence[_T]], Sequence[_V]]:
    def reindex(index: Sequence[_T]) -> Sequence[_V]:
        return reindex1(reindex2(index))

    return reindex


def get_free_symbols(x: IterateExprs, unbacked_only: bool) -> OrderedSet[sympy.Symbol]:
    if unbacked_only:
        return free_unbacked_symbols(x)
    else:
        return free_symbols(x)


NHWC_STRIDE_ORDER = [3, 0, 2, 1]
NHWDC_STRIDE_ORDER = [4, 0, 3, 2, 1]


def get_fill_order(
    seq: Sequence[Union[int, torch.SymInt, Expr]], shape_env: Optional[ShapeEnv] = None
) -> Sequence[int]:
    """
    Convert strides to fill order (argsort)
    """
    if shape_env is None:
        sorted_idx: Sequence[int] = argsort(seq)
    else:
        # argsort_sym handles unbacked symints (with the help of the shape_env)
        sorted_idx = argsort_sym(shape_env, seq)
    return sorted_idx


def stride_order2fill_order(order: Sequence[Union[int, Integer]]) -> Sequence[int]:
    """
    Convert stride order to fill order
    For channel last format,

    stride order = [3, 0, 2, 1] and fill order = [1, 3, 2, 0]
    """
    lookup = {pos: idx for idx, pos in enumerate(order)}
    fill_order = [lookup[i] for i in range(len(order))]
    return fill_order


def get_stride_order(
    seq: Sequence[Union[int, torch.SymInt, Expr]], shape_env: Optional[ShapeEnv] = None
) -> Sequence[int]:
    """
    Convert strides to stride order
    """
    sorted_idx: Sequence[int] = get_fill_order(seq, shape_env)
    out = [0 for _ in range(len(seq))]
    for i, elem in enumerate(sorted_idx):
        out[elem] = i
    return out


@overload
def ir_node_to_tensor(x: Literal[None], guard_shape: bool = True) -> None: ...


@overload
def ir_node_to_tensor(x: IRNode, guard_shape: bool = True) -> torch.Tensor: ...


def ir_node_to_tensor(
    x: Optional[IRNode], guard_shape: bool = True
) -> Optional[torch.Tensor]:
    if x is None:
        return None

    shape_fn: Callable[[Union[int, Expr]], Union[int, Expr]]
    if not guard_shape:
        shape_fn = V.graph.sizevars.size_hint
    else:
        shape_fn = identity
    size = [shape_fn(s) for s in x.get_size()]
    stride: StrideType
    if is_storage_and_layout(x):
        stride = [shape_fn(s) for s in x.get_layout().stride]
    else:
        stride = FlexibleLayout.contiguous_strides(size)
    dtype = x.get_dtype()
    device = x.get_device()
    size = convert_shape_to_symint(size)
    stride = convert_shape_to_symint(stride)
    with V.graph.sizevars.shape_env.suppress_guards():
        t = torch.empty_strided(
            size=size, stride=stride, dtype=dtype, device=device
        ).zero_()
    return t


def may_convert_to_optional(
    value: Optional[Sequence[_T]],
) -> Optional[Sequence[Optional[_T]]]:
    if isinstance(value, list) and not value:
        # [None] makes sure the cpp wrapper codegen will generate something like
        # {std::nullopt} instead of {}
        return [None]
    return value


def get_device_type(
    x: Union[IRNode, OutputSpec, torch.device, None, str],
) -> Optional[str]:
    if isinstance(x, str) or x is None:
        return x
    elif isinstance(x, torch.device):
        return x.type
    elif isinstance(x, (IRNode, OutputSpec)):
        return get_device_type(x.get_device())
    assert_never(f"get_device_type({x}: {type(x).__name__})")


def is_triton(x: Union[IRNode, torch.device, None, str]) -> bool:
    device = get_device_type(x)
    # Special case cpu and cuda as using the method below
    # to determine if the scheduler is a triton scheduler subclass
    # requires instantiating a scheduler for them
    if device in ["cpu", "cuda"]:
        if getattr(config, f"{device}_backend") == "triton":
            return True
        return False
    if (
        device is None
        or (device_scheduling := get_scheduling_for_device(device)) is None
    ):
        return False
    from .codegen.triton import TritonScheduling

    assert isinstance(device_scheduling, type), type(device_scheduling)
    return issubclass(device_scheduling, TritonScheduling)


def is_cpu(x: Union[IRNode, torch.device, None, str]) -> bool:
    return get_device_type(x) == "cpu"


def is_aligned_realized_tensor_hint(
    x: Union[Buffer, TensorBox], alignment: int
) -> bool:
    # Use this as a hint. This won't guard since size_hint doesn't guard.
    if (
        not isinstance(x, IRNode)
        or x.maybe_get_stride() is None
        or free_unbacked_symbols(x.get_stride())
        or free_unbacked_symbols(x.get_size())
    ):
        return False

    aligned_strides = all(
        (V.graph.sizevars.size_hint_or_throw(x.get_stride()[i]) % alignment) == 0
        for i in range(len(x.get_stride()) - 1)
    )
    # if the last dim size is <= 1, stride doesn't matter
    aligned_last_dim = (
        V.graph.sizevars.size_hint_or_throw(x.get_stride()[-1]) == 1
        or V.graph.sizevars.size_hint_or_throw(x.get_size()[-1]) <= 1
    )
    return aligned_last_dim and aligned_strides


def significant_strides_equal(
    strides1: Sequence[_IntLike],
    strides2: Sequence[_IntLike],
    shape: Sequence[_IntLike],
) -> bool:
    """
    Returns true if the strides are equal, ignoring dimensions of size 1 .
    """
    assert len(shape) == len(strides1) and len(strides1) == len(strides2)
    for dim, s1, s2 in zip(shape, strides1, strides2):
        if V.graph.sizevars.statically_known_leq(dim, 1):
            continue

        if not V.graph.sizevars.statically_known_equals(
            s1, s2
        ) and not V.graph.sizevars.symbolic_hint(s1) == V.graph.sizevars.symbolic_hint(
            s2
        ):
            return False

    return True


def try_match_insignificant_strides(
    tensor: IRNode,
    strides: Sequence[Union[int, torch.SymInt]],
) -> IRNode:
    """
    Tries to match the strides of the tensor to those in the meta_strides. Strides of insignificant
    dimensions - size 0 or 1 - will be updated.

    If there are real stride differences (NHWC vs NCHW), or the tensor is not realized, then the input will be returned
    """
    if not is_storage_and_layout(tensor):
        return tensor

    if all(
        V.graph.sizevars.statically_known_equals(s1, s2)
        for s1, s2 in zip(strides, tensor.get_stride())
    ):
        return tensor

    if not significant_strides_equal(strides, tensor.get_stride(), tensor.get_size()):
        return tensor

    storage, old_layout = as_storage_and_layout(tensor)
    new_stride = [*old_layout.stride]
    for i, s in enumerate(tensor.get_size()):
        if V.graph.sizevars.statically_known_leq(s, 1):
            new_stride[i] = strides[i]

    new_layout = FixedLayout(
        old_layout.device,
        old_layout.dtype,
        old_layout.size,
        new_stride,
        old_layout.offset,
    )
    return TensorBox(ReinterpretView(data=storage, layout=new_layout))


def gm_original_output_strides(gm: torch.fx.GraphModule) -> None:
    output_node = gm.graph.find_nodes(op="output")[0]
    output_node.meta["user_visible_output_idxs"] = [
        idx for idx, _ in enumerate(output_node.args)
    ]
    from torch._inductor.compile_fx import record_original_output_strides

    record_original_output_strides(gm)


def get_symbolic_inputs(inputs: Sequence[IRNode]) -> list[Expr]:
    sym_vars: OrderedSet[Expr] = OrderedSet()
    for inp in inputs:
        sym_vars |= get_free_symbols(inp.get_size(), unbacked_only=False)
        sym_vars |= get_free_symbols(inp.get_stride(), unbacked_only=False)

    return list(sym_vars)


class IRNode:
    _current_origins: ClassVar[OrderedSet[Any]] = OrderedSet()

    # NB: These are kinda weird,
    origins: OrderedSet[Any] = dataclasses.field(init=False)
    traceback: Optional[list[str]] = dataclasses.field(init=False)
    origin_node: Optional[torch.fx.Node] = dataclasses.field(init=False)

    @staticmethod
    @contextlib.contextmanager
    def current_origins(origins: OrderedSet[Node]) -> Generator[None, None, None]:
        old = IRNode._current_origins
        IRNode._current_origins = old | origins
        try:
            yield
        finally:
            IRNode._current_origins = old

    @staticmethod
    def is_realized_node(node: IRNode) -> bool:
        return isinstance(
            node,
            (
                ComputedBuffer,
                InputsKernel,
                InputBuffer,
                ReinterpretView,
                TemplateBuffer,
            ),
        )

    def _post_init_setattr(self, attr: str, value: Any) -> None:
        # Intended for use in __post_init__ for enforcing an invariant on a dataclass
        # If you must, can also be used for setting provenance info
        # We would like to try and minimize these usages though
        object.__setattr__(self, attr, value)

    def __post_init__(self) -> None:
        self._post_init_setattr("origins", OrderedSet(self._current_origins))
        self._post_init_setattr(
            "traceback", traceback.format_stack() if config.debug_ir_traceback else None
        )
        self._post_init_setattr("origin_node", None)

    def get_read_names(self) -> OrderedSet[str]:
        return OrderedSet(dep.name for dep in self.get_reads())

    def get_traceback(self) -> Optional[list[str]]:
        return self.traceback

    def get_origin_node(self) -> Optional[torch.fx.Node]:
        return self.origin_node

    def get_defining_op(self) -> Optional[Operation]:
        return None

    def common_repr(self, shorten: bool = True) -> Sequence[str]:
        origins = f"origins={getattr(self, 'origins', '')}"
        if shorten and len(origins) > 64:
            # this can get *very* long
            origins = f"{origins[:61]}..."
        return [origins]

    def str_helper(
        self, lines: Sequence[object], shorten: bool = True, multiline: bool = True
    ) -> str:
        lines = list(lines) + list(self.common_repr(shorten))
        lines = list(map(str, lines))
        if multiline:
            new_lines = indent(",\n".join(lines))
            return f"{type(self).__name__}(\n{new_lines}\n)"
        else:
            return f"{type(self).__name__}({lines})"

    def get_dtype(self) -> torch.dtype:
        return self.dtype

    def maybe_get_dtype(self) -> Optional[torch.dtype]:
        try:
            return self.get_dtype()
        except NotImplementedError:
            return None

    def get_layout(self) -> Layout:
        raise NotImplementedError(f"get_layout() is not implemented by {type(self)}!")

    def maybe_get_layout(self) -> Optional[Layout]:
        try:
            return self.get_layout()
        except NotImplementedError:
            return None

    def get_output_spec(self) -> OutputSpec:
        return self.get_layout()

    def maybe_get_output_spec(self) -> Optional[OutputSpec]:
        try:
            return self.get_output_spec()
        except NotImplementedError:
            return None

    def has_tensor_output(self) -> bool:
        """True for single tensor output (excludes MultiOutput)"""
        return isinstance(self.maybe_get_output_spec(), Layout)

    def get_size(self) -> Sequence[Expr]:
        raise NotImplementedError(f"get_size() is not implemented by {type(self)}!")

    def maybe_get_size(self) -> Optional[Sequence[_IntLike]]:
        try:
            return self.get_size()
        except NotImplementedError:
            return None

    @property
    def shape(self) -> Union[_IntLike, sympy.Rel, Sequence[_IntLike]]:
        return self.get_size()

    def get_numel(self) -> Expr:
        return sympy_product(self.get_size())

    def is_zero_elements(self) -> bool:
        return V.graph.sizevars.statically_known_true(sympy.Eq(self.get_numel(), 0))

    def realize(self) -> Optional[str]:
        """
        If the IRNode refers to data which has not been materialized (e.g.,
        it is a Pointwise/Reduction that could potentially have more
        compute fused into it), realize the IRNode into physical memory,
        ending the possibility of fusing into it, but allowing, e.g., multiple
        users to access the data without having to recompute.

        Check StorageBox.realize for a particularly notable implementation.

        TODO(ezyang): I think, in principle, every IRNode should have an
        implementation of this, and most of the time no-op is OK, but you
        really do have to audit each IRNode for this, so for now, raise
        an error if it's not implemented.  Note that some code in graph.py
        will catch this thrown error and suppress it with a warning.
        """
        raise NotImplementedError(f"realize NYI on {type(self)}")

    def codegen_reference(self, writer: Optional[IndentedBuffer] = None) -> str:
        raise NotImplementedError(f"codegen_reference NYI on {type(self)}")

    def get_device(self) -> Optional[torch.device]:
        return None

    def get_device_or_error(self) -> torch.device:
        device = self.get_device()
        assert device is not None
        return device

    def has_exceeded_max_reads(self) -> bool:
        return False

    def make_loader(self) -> Callable[[Sequence[Expr]], OpsValue]:
        raise NotImplementedError(type(self).__name__)

    def make_indexer(self) -> Callable[[Sequence[Expr]], Expr]:
        raise NotImplementedError(type(self).__name__)

    def get_stride(self) -> Sequence[_IntLike]:
        raise NotImplementedError(type(self).__name__)

    def maybe_get_stride(self) -> Optional[Sequence[_IntLike]]:
        try:
            return self.get_stride()
        except NotImplementedError:
            return None

    def get_name(self) -> str:
        raise NotImplementedError(type(self).__name__)

    def maybe_get_name(self) -> Optional[str]:
        try:
            return self.get_name()
        except NotImplementedError:
            return None

    def is_input_buffer(self) -> bool:
        try:
            return self.get_name() in V.graph.graph_inputs
        except NotImplementedError:
            return False

    def has_large_inner_fn(self, threshold: Optional[int] = None) -> bool:
        return False

    def mark_reuse(self, users: int) -> None:
        pass

    def realize_hint(self) -> None:
        pass

    def unwrap_view(self) -> IRNode:
        raise NotImplementedError(type(self).__name__)

    def freeze_layout(self) -> None:
        raise NotImplementedError(type(self).__name__)

    def freeze_layout_with_stride_order(
        self, order: Sequence[int], allow_padding: bool = False
    ) -> None:
        raise NotImplementedError(type(self).__name__)

    def freeze_layout_with_fill_order(self, order: Sequence[int]) -> None:
        raise NotImplementedError(type(self).__name__)

    def freeze_layout_with_same_order(self, stride: Sequence[_IntLike]) -> None:
        raise NotImplementedError(type(self).__name__)

    def freeze_layout_with_exact_strides(
        self, exact_strides: Sequence[_IntLike], allow_padding: bool = False
    ) -> None:
        raise NotImplementedError(type(self).__name__)

    def get_read_writes(self) -> dependencies.ReadWrites:
        raise NotImplementedError(type(self).__name__)

    def get_reads(self) -> OrderedSet[Dep]:
        return self.get_read_writes().reads

    def num_reads(self) -> int:
        return len(self.get_reads())

    def get_storage_numel(self) -> _IntLike:
        raise NotImplementedError(type(self).__name__)

    def get_free_symbol_uses(
        self, unbacked_only: bool = False
    ) -> OrderedSet[sympy.Symbol]:
        raise NotImplementedError(type(self).__name__)

    def get_reduction_type(self) -> Optional[str]:
        raise NotImplementedError(type(self).__name__)

    def get_reduction_size(self) -> Sequence[Expr]:
        raise NotImplementedError(type(self).__name__)

    def is_extern(self) -> bool:
        return False

    def is_no_op(self) -> bool:
        return False

    def constant_to_device(self, device: torch.device) -> IRNode:
        raise NotImplementedError(type(self).__name__)

    def get_mutation_names(self) -> Sequence[str]:
        raise NotImplementedError(type(self).__name__)

    def get_operation_name(self) -> str:
        raise NotImplementedError(type(self).__name__)

    def get_inputs_that_alias_output(self) -> Sequence[str]:
        raise NotImplementedError(type(self).__name__)

    if TYPE_CHECKING:

        @property
        def dtype(self) -> torch.dtype: ...


@ir_dataclass(frozen=False)
class Operation:
    def __post_init__(self) -> None:
        self.operation_name: Optional[str] = None

    def get_device(self) -> Optional[torch.device]:
        raise NotImplementedError

    def get_origin_node(self) -> Optional[torch.fx.Node]:
        assert hasattr(self, "origin_node")
        return self.origin_node

    def get_origins(self) -> OrderedSet[Any]:
        assert hasattr(self, "origins")
        return self.origins

    def get_operation_name(self) -> str:
        assert self.operation_name is not None
        return self.operation_name

    def is_extern(self) -> bool:
        return False

    def is_no_op(self) -> bool:
        return False

    def get_read_writes(self) -> dependencies.ReadWrites:
        raise NotImplementedError

    def is_user_of(self, name: str) -> bool:
        return name in self.get_read_names()

    def get_read_names(self) -> OrderedSet[str]:
        return OrderedSet(dep.name for dep in self.get_reads())

    def get_reads(self) -> OrderedSet[Dep]:
        return self.get_read_writes().reads

    def get_outputs(self) -> list[Buffer]:
        raise NotImplementedError

    def get_unbacked_symbol_defs(self) -> OrderedSet[sympy.Symbol]:
        return OrderedSet()

    def get_free_symbol_uses(
        self, unbacked_only: bool = False
    ) -> OrderedSet[sympy.Symbol]:
        """
        When unbacked_only=True:
        Returns the unbacked symbols which are required to be in scope in
        order to successfully perform codegen for this buffer.  For example,
        a buffer that corresponds to an extern kernel call that takes i0 as
        an argument would return {i0} here.  This is used to generate necessary
        dependencies that ensure we actually bind i0 in codegen before you
        try to use it.

        Note that this is NOT transitive; in particular, if this buffer takes
        in as input another buffer with dynamic shape (e.g., (i0,)), we will
        not report it here, because you will already have a dependency
        on that buffer, which will eventually have a dependency on i0 if
        necessary.

        When unbacked_only=False:
        Similar to `unbacked_only=True` but including all free symbols
        instead of only free unbacked symbols.
        """
        return OrderedSet()

    def get_workspace_size(self) -> int:
        """
        Gets extra global memory size needed by this buffer.
        Some algorithms (e.g. group gemm) may require extra global memory in the generated code.
        """
        return 0


@ir_dataclass
class Loops(IRNode):
    device: torch.device
    dtype: torch.dtype
    inner_fn: Callable[..., Any]
    ranges: Sequence[_IntLike]

    def get_free_symbol_uses(
        self, unbacked_only: bool = False
    ) -> OrderedSet[sympy.Symbol]:
        return OrderedSet().union(
            *(get_free_symbols(e, unbacked_only) for e in self.ranges),
            self.inner_fn_free_symbols(unbacked_only),
        )

    def _to_str(self, names: Sequence[str]) -> str:
        return self.str_helper(
            [
                f"'{self.device.type}'",
                str(self.dtype),
                self.inner_fn_str(),
            ]
            + [f"{name}={getattr(self, name)}" for name in names]
            + [f"origin_node={self.origin_node!r}"]
        )

    def __post_init__(self) -> None:
        super().__post_init__()

    def __str__(self) -> str:
        return self._to_str(("ranges",))

    __repr__ = __str__

    def get_device(self) -> Optional[torch.device]:
        return self.device

    def get_origin_node(self) -> Optional[torch.fx.Node]:
        return self.origin_node

    def get_size(self) -> Sequence[Expr]:
        return self.ranges

    def get_pointwise_size(self) -> Sequence[Expr]:
        return self.ranges

    @classmethod
    def create(
        cls, *args: Any, **kwargs: Any
    ) -> Union[TensorBox, ShapeAsConstantBuffer]:
        origin_node = kwargs.pop("origin_node", None)
        tb = kwargs.pop("traceback", None)
        r = cls(*args, **kwargs)
        # Need to explicitly set origin_node here to propagate it down.
        # todo(chilli): I think it would be better for IRNode to directly set
        # origin_node
        r._post_init_setattr("origin_node", origin_node)
        r._post_init_setattr("traceback", tb or r.traceback)
        return TensorBox.create(r)

    @staticmethod
    def _index(ranges: Sequence[_IntLike], prefix: SymT = SymT.INDEX) -> Sequence[Expr]:
        return [
            sympy.S.Zero if s == 1 else sympy_index_symbol_with_prefix(prefix, n)
            for n, s in enumerate(ranges)
        ]

    @cache_on_self
    def inner_fn_opcount(self) -> OpCountResult:
        opcounter = OpCounterCSE(V.MockHandler())
        with (
            V.set_ops_handler(opcounter),
            patch.object(FlexibleLayout, "allow_indexing", True),
        ):
            self.inner_fn(*self.inner_fn_args())
            return opcounter.getvalue()

    def inner_fn_args(self) -> Sequence[Sequence[_IntLike]]:
        return (self._index(self.ranges),)

    @cache_on_self
    def inner_fn_str(self) -> str:
        return V.KernelFormatterHandler.ir_to_string(
            self.inner_fn, *self.inner_fn_args()
        )

    def has_large_inner_fn(self, threshold: Optional[int] = None) -> bool:
        if threshold is None:
            threshold = 0
        threshold = max(threshold, config.realize_opcount_threshold)
        return self.inner_fn_opcount().num_ops > threshold

    def inner_fn_free_symbols(self, unbacked_only: bool = False) -> OrderedSet[Symbol]:
        index = self._index(self.ranges)
        return extract_free_symbols(self.inner_fn, index, unbacked_only=unbacked_only)

    def get_reads(self) -> OrderedSet[Dep]:
        with patch.object(FlexibleLayout, "allow_indexing", True):
            if self.get_reduction_type():
                return extract_read_writes(
                    self.make_loader(),
                    self.get_size(),
                    self.get_reduction_size(),
                ).reads
            else:
                return extract_read_writes(
                    self.make_loader(),
                    self.get_size(),
                ).reads

    def get_read_names(self) -> OrderedSet[str]:
        return OrderedSet(self.inner_fn_opcount().read_buffers)

    def num_reads(self) -> int:
        return len(self.inner_fn_opcount().read_buffers)

    def get_reduction_size(self) -> Sequence[Expr]:
        raise NotImplementedError(
            f"get_reduction_size() is not implemented by {type(self)}!"
        )

    def get_reduction_type(self) -> Optional[str]:
        raise NotImplementedError(
            f"get_reduction_type() is not implemented by {type(self)}!"
        )

    def constant_to_device(self, device: torch.device) -> IRNode:
        raise NotImplementedError(
            f"constant_to_device() is not implemented by {type(self)}!"
        )


def nop_loader_fn(idx: Union[Expr, Sequence[Expr]], *, dtype: torch.dtype) -> OpsValue:
    if dtype.is_floating_point:
        return ops.constant(float("nan"), dtype)
    else:
        return ops.constant(0, dtype)


@ir_dataclass
class Pointwise(Loops):
    def make_loader(self) -> Callable[[Sequence[Expr]], OpsValue]:
        # Make zero-element loops into a no-op
        if self.is_zero_elements():
            return partial(nop_loader_fn, dtype=self.dtype)

        return self.inner_fn

    def get_reduction_size(self) -> Sequence[sympy.Expr]:
        return []

    def get_reduction_type(self) -> Optional[str]:
        return None

    def store_output(
        self,
        output_name: Optional[str],
        indexer: Callable[[Sequence[Expr]], Never],
        vars: Sequence[Expr],
    ) -> None:
        loader = self.make_loader()
        return ops.store(output_name or "unnamed", indexer(vars), loader(vars))

    def constant_to_device(self, device: torch.device) -> IRNode:
        """Move this to a given device. Requires that all reads are to constants."""
        loader = self.make_loader()
        loader = patch.object(ConstantBuffer, "override_device", device)(loader)
        return Pointwise(
            device=device, dtype=self.dtype, inner_fn=loader, ranges=self.ranges
        )


@ir_dataclass
class Scatter(Pointwise):
    output_indexer: Callable[[Sequence[Expr]], Expr]
    scatter_mode: StoreMode = None

    def constant_to_device(self, device: torch.device) -> IRNode:
        """Move this to a given device. Requires that all reads are to constants."""
        loader = self.make_loader()
        loader = patch.object(ConstantBuffer, "override_device", device)(loader)
        return Scatter(
            device=device,
            dtype=self.dtype,
            inner_fn=loader,
            ranges=self.ranges,
            output_indexer=self.output_indexer,
            scatter_mode=self.scatter_mode,
        )

    def store_output(
        self,
        output_name: Optional[str],
        indexer: Callable[[Sequence[Expr]], Never],
        vars: Sequence[Expr],
    ) -> Any:
        loader = self.make_loader()
        if output_name is None:
            output_name = "unnamed"
        return ops.store(
            output_name,
            indexer(self.output_indexer(vars)),
            loader(vars),
            mode=self.scatter_mode,
        )


REDUCTION_COMBINE_FN: dict[str, Callable[..., OpsValue]] = {
    "any": ops_wrapper("logical_or"),
    "max": ops_wrapper("maximum"),
    "min": ops_wrapper("minimum"),
    "prod": ops_wrapper("mul"),
    "sum": ops_wrapper("add"),
    "xor_sum": ops_wrapper("bitwise_xor"),
}


def get_reduction_combine_fn(
    reduction_type: str, dtype: torch.dtype, arg_break_ties_left: bool = True
) -> Callable[..., object]:
    if reduction_type in REDUCTION_COMBINE_FN:
        return REDUCTION_COMBINE_FN[reduction_type]

    elif reduction_type in ("argmax", "argmin"):

        def argmax_combine_fn(
            a: tuple[object, object], b: tuple[object, object]
        ) -> tuple[OpsValue, OpsValue]:
            a_value, a_index = a
            b_value, b_index = b

            if reduction_type == "argmin":
                mask = ops.lt(a_value, b_value)
            else:
                mask = ops.gt(a_value, b_value)

            equal = ops.eq(a_value, b_value)
            if is_float_dtype(dtype):
                a_isnan = ops.ne(a_value, a_value)
                b_isnan = ops.ne(b_value, b_value)
                mask = ops.logical_or(mask, ops.gt(a_isnan, b_isnan))
                equal = ops.logical_or(equal, ops.logical_and(a_isnan, b_isnan))

            tie = (
                ops.lt(a_index, b_index)
                if arg_break_ties_left
                else ops.gt(a_index, b_index)
            )
            mask = ops.logical_or(mask, ops.logical_and(equal, tie))
            return (
                ops.where(mask, a_value, b_value),
                ops.where(mask, a_index, b_index),
            )

        return argmax_combine_fn

    elif reduction_type == "welford_combine":

        def welford_combine_fn(
            a: tuple[OpsValue, OpsValue, OpsValue],
            b: tuple[OpsValue, OpsValue, OpsValue],
        ) -> tuple[OpsValue, OpsValue, OpsValue]:
            a_mean, a_m2, a_weight = a
            b_mean, b_m2, b_weight = b

            delta = b_mean - a_mean
            new_weight = a_weight + b_weight
            w2_over_w = b_weight / new_weight
            return (
                a_mean + delta * w2_over_w,
                a_m2 + b_m2 + delta * delta * a_weight * w2_over_w,
                new_weight,
            )

        return welford_combine_fn

    else:
        raise NotImplementedError(f"unknown reduction_type={reduction_type}")


@ir_dataclass
class Reduction(Loops):
    reduction_ranges: Sequence[_IntLike]
    reduction_type: ReductionType
    # self.dtype represents the dst dtype
    src_dtype: torch.dtype
    reduction_hint: ReductionHint

    def __str__(self) -> str:
        return self._to_str(("ranges", "reduction_ranges", "reduction_type"))

    __repr__ = __str__

    def get_free_symbol_uses(self, unbacked_only: bool = False) -> OrderedSet[Symbol]:
        return super().get_free_symbol_uses(unbacked_only) | OrderedSet().union(
            *(get_free_symbols(e, unbacked_only) for e in self.reduction_ranges)
        )

    def get_reduction_size(self) -> Sequence[Expr]:
        return self.reduction_ranges

    def get_reduction_type(self) -> Optional[str]:
        return self.reduction_type

    def store_reduction(
        self,
        output_name: Optional[str],
        indexer: Callable[[Sequence[Expr]], Never],
        vars: Sequence[Expr],
        reduction_vars: Sequence[Symbol],
    ) -> None:
        value = ops.reduction(
            self.dtype,
            self.src_dtype,
            self.reduction_type,
            self.inner_fn(vars, reduction_vars),
        )
        ops.store_reduction(output_name or "unnamed", indexer(vars), value)

    def index_length(self) -> int:
        return len(self.ranges) + len(self.reduction_ranges)

    def inner_fn_args(self) -> Sequence[Sequence[Expr]]:
        index = self._index(self.ranges)
        rindex = self._index(self.reduction_ranges, SymT.R0_INDEX)
        return (index, rindex)

    def inner_fn_free_symbols(self, unbacked_only: bool = False) -> OrderedSet[Symbol]:
        index = self._index(self.ranges)
        rindex = self._index(self.reduction_ranges, SymT.R0_INDEX)
        return extract_free_symbols(
            self.inner_fn, index, rindex, unbacked_only=unbacked_only
        )

    def constant_to_device(self, device: torch.device) -> IRNode:
        """Move this to a given device. Requires that all reads are to constants."""
        loader = self.make_loader()
        loader = patch.object(ConstantBuffer, "override_device", device)(loader)
        return Reduction(
            device=device,
            dtype=self.dtype,
            inner_fn=loader,
            ranges=self.ranges,
            reduction_ranges=self.reduction_ranges,
            reduction_type=self.reduction_type,
            src_dtype=self.src_dtype,
            reduction_hint=ReductionHint.DEFAULT,
        )

    @staticmethod
    def num_splits(
        device: torch.device,
        dst_dtype: torch.dtype,
        src_dtype: torch.dtype,
        inner_fn: Callable[_P, OpsValue],
        ranges: Sequence[_IntLike],
        reduction_ranges: Sequence[_IntLike],
        reduction_type: Union[ReductionType, Literal["scan"]],
        reduction_numel: Expr,
        input_node: Optional[IRNode] = None,
    ) -> tuple[ReductionHint, _IntLike]:
        reduction_numel_hint = V.graph.sizevars.symbolic_hint(reduction_numel)
        numel_hint = V.graph.sizevars.symbolic_hint(sympy_product(ranges))

        should_split = reduction_type == "scan" or (
            not V.graph.has_feature(device, BackendFeature.REDUCE_TO_SINGLE_ELEMENT)
            and reduction_type
            not in (
                "argmax",
                "argmin",
            )
            and config.split_reductions
        )
        if not (_is_static(reduction_numel_hint) and _is_static(numel_hint)):
            # We don't support unbacked symints
            return ReductionHint.DEFAULT, 1

        props = DeviceProperties.create(device)
        num_sm = props.multi_processor_count
        min_elements_per_thread = 32
        if should_split:
            inner_reduction_splits: Callable[[int, int], int] = functools.partial(
                V.choices.reduction_split_factor, device, inner_reduction=True
            )
            outer_reduction_splits: Callable[[int, int], int] = functools.partial(
                V.choices.reduction_split_factor, device, inner_reduction=False
            )
        else:

            def inner_reduction_splits(
                reduction_numel_hint: int,
                numel_hint: int,
            ) -> int:
                return 1

            outer_reduction_splits = inner_reduction_splits

        # easy cases
        if numel_hint == 1:
            split = inner_reduction_splits(reduction_numel_hint, numel_hint)
            if split == 1:
                # No need to split.
                return ReductionHint.INNER, split
            if input_node is not None and isinstance(input_node, TensorBox):
                with patch.object(FlexibleLayout, "allow_indexing", True):
                    (
                        new_ranges,
                        new_reduction_ranges,
                    ) = extract_input_node_reduction_ranges(input_node)
                if new_ranges is not None and new_reduction_ranges is not None:
                    extracted_numel_hint = V.graph.sizevars.symbolic_hint(
                        sympy_product(new_ranges + new_reduction_ranges)
                    )
                    if reduction_numel_hint == extracted_numel_hint:
                        log.debug(
                            "Use previous IRNode's range and reduction_ranges instead of split. "
                            "current ranges: %s, current reduction ranges: %s, current split: %d, "
                            "new ranges: %s, new reduction ranges: %s",
                            ranges,
                            reduction_ranges,
                            split,
                            new_ranges,
                            new_reduction_ranges,
                        )
                        # If the input_node or its dependent nodes are also Reduction nodes,
                        # use reduction_sizes of this node or its dependent nodes directly.
                        return ReductionHint.INNER, -1
            return ReductionHint.INNER, split
        if (
            reduction_numel_hint <= min_elements_per_thread
            or numel_hint >= num_sm * 2 * 32
        ):
            return ReductionHint.DEFAULT, 1

        r = Reduction(
            device=device,
            dtype=dst_dtype,
            inner_fn=inner_fn,
            ranges=ranges,
            reduction_ranges=reduction_ranges,
            reduction_type=reduction_type if reduction_type != "scan" else "sum",
            src_dtype=src_dtype,
            reduction_hint=ReductionHint.DEFAULT,
        )

        def get_read_indices(r: Reduction) -> tuple[Sequence[Expr], bool]:
            device = r.get_device()
            assert device is not None
            cb = ComputedBuffer(
                name=None,
                layout=FlexibleLayout(
                    device=device,
                    dtype=r.get_dtype(),
                    size=r.get_size(),
                ),
                data=r,
            )
            read_writes = cb.get_read_writes()
            # try finding the full size producer
            # TODO this will fail for something like ((1, N) * (N, 1)).sum()
            # this would also possibly be wrong for producers with the different contiguity but we hope those cases are rare
            assert read_writes.range_vars is not None
            range_vars = [
                r
                for r in read_writes.range_vars
                if isinstance(r, Expr) and not isinstance(r, sympy.Number)
            ]
            indices = []
            changed = False
            for md in sorted(read_writes.reads, key=lambda x: x.name):
                if all(r in md.index.free_symbols for r in range_vars):
                    indices.append(md.index)
                    if md.name in V.graph.name_to_buffer:
                        buf = V.graph.name_to_buffer[md.name]
                        original_stride = getattr(buf.layout, "stride", None)
                        buf.decide_layout()
                        if getattr(buf.layout, "stride", None) != original_stride:
                            changed = True
            return indices, changed

        indices, changed = get_read_indices(r)
        if changed:
            indices, _ = get_read_indices(r)

        if len(indices) == 0:
            # TODO determine splits when all inputs are broadcast
            return ReductionHint.DEFAULT, 1

        (_, reduction_vars), ranges1 = dependencies.index_vars_squeeze(
            r.get_size(), r.get_reduction_size()
        )
        num_outer = 0
        num_inner = 0
        for i in indices:
            j = V.graph.sizevars.simplify_with_ranges(i, ranges1)
            strides = V.graph.sizevars.stride_hints(
                j, reduction_vars, list(ranges1.keys())
            )
            outer = all(s > 1 for s in strides)
            if outer:
                num_outer += 1
            else:
                num_inner += 1
        if num_inner > num_outer:
            return ReductionHint.INNER, inner_reduction_splits(
                reduction_numel_hint, numel_hint
            )
        else:
            return ReductionHint.OUTER, outer_reduction_splits(
                reduction_numel_hint, numel_hint
            )

    @staticmethod
    def _unroll_reduction_fn(
        inner_fn: Callable[[Sequence[_IntLike], Sequence[_IntLike]], OpsValue],
        reduction_ranges: Sequence[_IntLike],
        reduction_type: str,
        src_dtype: torch.dtype,
    ) -> Callable[[Sequence[_IntLike]], OpsValue]:
        """Convert inner_fn from a reduction to an pointwise"""
        reduction_ranges = V.graph.sizevars.guard_int_seq(reduction_ranges)

        combine_fn = get_reduction_combine_fn(reduction_type, src_dtype)

        def fn(index: Sequence[_IntLike]) -> Any:
            return functools.reduce(
                combine_fn,
                (
                    value_fn(index, rindex)
                    for rindex in itertools.product(
                        *[range(x) for x in reduction_ranges]
                    )
                ),
            )

        value_fn: Callable[[Sequence[_IntLike], Sequence[_IntLike]], Any]
        if reduction_type in ("argmin", "argmax"):
            flatten_index = _fixed_indexer(
                reduction_ranges,
                FlexibleLayout.contiguous_strides(reduction_ranges),
            )

            def value_fn(
                index: Sequence[_IntLike], rindex: Sequence[_IntLike]
            ) -> tuple[OpsValue, OpsValue]:
                rindex = [sympy.expand(i) for i in rindex]
                return (
                    inner_fn(index, rindex),
                    ops.index_expr(flatten_index(rindex), torch.int64),
                )

            return lambda index: fn(index)[1]
        else:
            value_fn = inner_fn
            return fn

    @classmethod
    def create(
        cls,
        device: torch.device,
        dst_dtype: torch.dtype,
        src_dtype: torch.dtype,
        inner_fn: Callable[..., Any],
        ranges: Sequence[Expr],
        reduction_ranges: Sequence[Expr],
        reduction_type: ReductionType,
        reduction_hint: ReductionHint = ReductionHint.DEFAULT,
        input_node: Optional[IRNode] = None,
    ) -> Union[TensorBox, ShapeAsConstantBuffer]:
        reduction_numel = V.graph.sizevars.simplify(sympy_product(reduction_ranges))

        if reduction_numel == 0:
            # N.B. This is a hack to generate the literal of the given type
            # Ideally, we should be fixing `def constant` in triton.py
            # but it breaks due to hardcoded dtypes in other places
            def py_cnst(val: object) -> Union[bool, float, int]:
                if dst_dtype == torch.bool:
                    return bool(val)
                elif dst_dtype.is_floating_point:
                    assert isinstance(val, SupportsFloat), type(val)
                    return float(val)
                else:
                    assert isinstance(val, SupportsInt), type(val)
                    return int(val)

            rtypes_to_inits = {
                "sum": py_cnst(0),
                "xor_sum": py_cnst(0),
                "prod": py_cnst(1),
                "any": py_cnst(0),
                # "all" is desugared to `!any(!val)`
            }

            assert reduction_type in rtypes_to_inits.keys(), (
                f"{reduction_type} not supported for zero-dimension tensors!"
            )

            def const_fn(index: int) -> OpsValue:
                return ops.constant(rtypes_to_inits[reduction_type], dst_dtype)

            return Pointwise.create(
                device=device,
                dtype=src_dtype,
                inner_fn=const_fn,
                ranges=list(ranges),
            )

        if reduction_numel == 1:
            # this reduction is actually a pointwise op
            if reduction_type in ("argmin", "argmax"):

                def fn(index: int) -> OpsValue:
                    return ops.constant(0, dst_dtype)

            else:

                def fn(index: int) -> OpsValue:
                    reduction_index = [sympy.S.Zero for _ in reduction_ranges]
                    return inner_fn(index, reduction_index)

            return Pointwise.create(
                device=device, dtype=dst_dtype, inner_fn=fn, ranges=ranges
            )

        if (
            isinstance(reduction_numel, Integer)
            and V.graph.sizevars.size_hint_or_throw(reduction_numel)
            < config.unroll_reductions_threshold
            and (sympy_product(ranges) != 1 or is_gpu(device.type))
        ):
            # NB: This works around https://github.com/pytorch/pytorch/issues/140457
            # since turning reductions into pointwise ops can exacerbate this problem
            return Pointwise.create(
                device=device,
                dtype=dst_dtype,
                inner_fn=cls._unroll_reduction_fn(
                    inner_fn, reduction_ranges, reduction_type, src_dtype
                ),
                ranges=ranges,
            )

        # triton doesn't support reduce to single element well, so break it up
        hint, split = cls.num_splits(
            device,
            dst_dtype,
            src_dtype,
            inner_fn,
            ranges,
            reduction_ranges,
            reduction_type,
            reduction_numel,
            input_node,
        )

        def _maybe_increase_split(split: int) -> int:
            # don't apply min_num_split constraint for static shape case.
            if _is_static(reduction_numel):
                return split
            if split > 1:
                return max(split, config.min_num_split)
            else:
                return split

        split = _maybe_increase_split(split)

        # intermediate reduction in split can contain complex indexing,
        # and num_splits will fail to correctly set the hint
        # reuse the passed hint if available
        if reduction_hint == ReductionHint.DEFAULT:
            reduction_hint = hint
        if split == -1:
            assert input_node is not None
            new_ranges, new_reduction_ranges = extract_input_node_reduction_ranges(
                input_node
            )
            assert new_ranges is not None
            assert new_reduction_ranges is not None
            return cls.create_multilayer_existing_ranges(
                device,
                dst_dtype,
                src_dtype,
                inner_fn,
                ranges,
                reduction_ranges,
                new_ranges,
                new_reduction_ranges,
                reduction_type,
                reduction_hint,
            )
        elif split > 1:
            # triton doesn't support reduce to single element well, so break it up
            return cls.create_multilayer(
                device,
                dst_dtype,
                src_dtype,
                inner_fn,
                ranges,
                reduction_ranges,
                reduction_type,
                split,
                reduction_hint,
                input_node,
            )

        return TensorBox.create(
            Reduction(
                device=device,
                dtype=dst_dtype,
                inner_fn=inner_fn,
                ranges=ranges,
                reduction_ranges=reduction_ranges,
                reduction_type=reduction_type,
                src_dtype=src_dtype,
                reduction_hint=reduction_hint,
            )
        )

    @staticmethod
    def default_accumulator(
        reduction_type: str, dtype: torch.dtype
    ) -> Union[_NumLike, Sequence[_NumLike]]:
        if reduction_type in ("max", "argmax"):
            if is_float_dtype(dtype):
                return float("-inf")
            elif is_boolean_dtype(dtype):
                return False
            else:
                return torch.iinfo(dtype).min
        if reduction_type in ("min", "argmin"):
            if is_float_dtype(dtype):
                return float("inf")
            elif is_boolean_dtype(dtype):
                return True
            else:
                return torch.iinfo(dtype).max

        zero = False if is_boolean_dtype(dtype) else 0
        one = True if is_boolean_dtype(dtype) else 1
        return {
            "sum": zero,
            "prod": one,
            "xor_sum": zero,
            "any": zero,
            "welford_reduce": (zero, zero, zero),
            "welford_combine": (zero, zero, zero),
            "online_softmax_reduce": (float("-inf"), zero),
        }[reduction_type]

    @staticmethod
    def default_value(
        reduction_type: str, dtype: torch.dtype
    ) -> Union[_NumLike, Sequence[_NumLike]]:
        if reduction_type == "welford_reduce":
            return 0
        return Reduction.default_accumulator(reduction_type, dtype)

    @staticmethod
    def _multilayer_second_step_hint(
        split: _IntLike, numel_hint: int, reduction_hint: ReductionHint
    ) -> ReductionHint:
        if split == -1:
            return reduction_hint
        if split <= 512 and numel_hint <= 512 and reduction_hint == ReductionHint.OUTER:
            return ReductionHint.OUTER_TINY
        if (
            split <= 1024
            and numel_hint <= 256
            and reduction_hint == ReductionHint.OUTER
        ):
            return ReductionHint.OUTER_TINY

        return reduction_hint

    @classmethod
    def check_for_split_dense_dim_reindexing(
        cls, reduction_numel: _IntLike, input_node: Optional[IRNode]
    ) -> Optional[int]:
        """
        If we are reducing over the full tensor, and it is non-dense in the last dimension,
        reindex so we reduce over the dense dimension. initially just handle complete
        reduction case
        """
        if input_node is None:
            return None

        if not V.graph.sizevars.statically_known_equals(
            input_node.get_numel(), reduction_numel
        ):
            return None

        input_node.realize()
        try:
            # finalize layout
            as_storage_and_layout(input_node)
        except NotImplementedError:
            return None

        strides = input_node.get_stride()

        for i, s in enumerate(strides[:-1]):
            if V.graph.sizevars.statically_known_equals(s, 1):
                return i

        return None

    @classmethod
    def _multilayer_wrap_loader(
        cls,
        loader: Callable[..., OpsValue],
        reduction_ranges: Sequence[_IntLike],
        reduction_numel: _IntLike,
        split: _IntLike,
        block_size: _IntLike,
        default: Union[_NumLike, Sequence[_NumLike]],
        input_node: Optional[IRNode] = None,
    ) -> Callable[..., object]:
        dense_index = cls.check_for_split_dense_dim_reindexing(
            reduction_numel, input_node
        )
        reindex = View.dynamic_reshape_indexer(
            reduction_ranges, [reduction_numel], dense_index
        )
        need_mask = not V.graph.sizevars.statically_known_true(
            sympy.Eq(reduction_numel % split, 0)
        )

        def wrapper_fn(
            index: Sequence[Symbol], reduction_index: Sequence[Symbol]
        ) -> OpsValue:
            (reduction_index,) = reduction_index
            *new_index, reduction_block = index
            indices = block_size * reduction_block + reduction_index

            def body() -> OpsValue:
                return loader(new_index, reindex([indices]))

            if need_mask:
                index_dtype = dtype_from_size(reduction_numel)
                mask = ops.lt(
                    ops.index_expr(indices, index_dtype),
                    ops.index_expr(reduction_numel, index_dtype),
                )
                return ops.masked(mask, body, default)
            else:
                return body()

        return wrapper_fn

    @classmethod
    def _multilayer_wrap_loader_existing_ranges(
        cls,
        loader: Callable[[Sequence[Expr], Sequence[Expr]], OpsValue],
        original_ranges: Sequence[Expr],
        original_reduction_ranges: Sequence[Expr],
        new_ranges: Sequence[Integer],
        new_reduction_ranges: Sequence[Integer],
    ) -> Callable[[Sequence[sympy.Expr], Sequence[sympy.Expr]], OpsValue]:
        assert all(r == 1 for r in original_ranges), (
            f"Only enabled for numel_hint == 1, found {original_ranges=}"
        )
        reindex = View.dynamic_reshape_indexer(
            original_reduction_ranges, tuple(new_ranges) + tuple(new_reduction_ranges)
        )

        def wrapper_fn(
            merged_index: Sequence[Expr],
            new_reduction_index: Sequence[Expr],
        ) -> OpsValue:
            original_idx = merged_index[: len(original_ranges)]
            new_index = merged_index[len(original_ranges) :]
            return loader(
                original_idx,
                reindex(tuple(new_index) + tuple(new_reduction_index)),
            )

        return wrapper_fn

    @classmethod
    def create_multilayer_helper(
        cls,
        device: torch.device,
        dst_dtype: torch.dtype,
        src_dtype: torch.dtype,
        wrapper_fn: Callable[..., Any],
        original_ranges: Sequence[Expr],
        original_reduction_ranges: Sequence[Expr],
        new_ranges: list[Expr],
        new_reduction_ranges: list[Integer],
        reduction_type: ReductionType,
        split: _IntLike,
        reduction_hint: ReductionHint,
    ) -> Union[TensorBox, ShapeAsConstantBuffer]:
        """
        Break a large reduction up into multiple smaller reductions
        recursively
        """
        # triton will automatically compute reductions in fp32 if reducing over fp16/bf16
        # within the kernel. keep the intermediate in fp32 so as to keep the whole reduction
        # in fp32 and not reduce precision by breaking up the kernel into multiple layers
        intermediate_dtype = (
            dst_dtype
            if dst_dtype not in (torch.float16, torch.bfloat16)
            else torch.float
        )
        intermediate = Reduction.create(
            device,
            intermediate_dtype,
            src_dtype,
            wrapper_fn,
            new_ranges,
            new_reduction_ranges,
            reduction_type,
            reduction_hint,
        )
        intermediate.realize()
        intermediate_loader = intermediate.make_loader()

        def intermediate_fn(
            index: Sequence[_IntLike], reduction_index: Sequence[_IntLike]
        ) -> OpsValue:
            return intermediate_loader([*index, *reduction_index])

        numel_hint = V.graph.sizevars.size_hint(sympy_product(original_ranges))
        reduction_hint = cls._multilayer_second_step_hint(
            split, numel_hint, reduction_hint
        )

        assert original_ranges == new_ranges[: len(original_ranges)]
        return TensorBox.create(
            Reduction(
                device=device,
                dtype=dst_dtype,
                inner_fn=intermediate_fn,
                ranges=original_ranges,
                reduction_ranges=new_ranges[len(original_ranges) :],
                reduction_type=reduction_type,
                src_dtype=src_dtype,
                reduction_hint=reduction_hint,
            )
        )

    @classmethod
    def create_multilayer(
        cls,
        device: torch.device,
        dst_dtype: torch.dtype,
        src_dtype: torch.dtype,
        inner_fn: Callable[..., Any],
        ranges: Sequence[Expr],
        reduction_ranges: Sequence[Expr],
        reduction_type: ReductionType,
        split: _IntLike,
        reduction_hint: ReductionHint,
        input_node: Optional[IRNode] = None,
    ) -> Union[TensorBox, ShapeAsConstantBuffer]:
        """
        Break a large reduction up into multiple smaller reductions
        recursively
        """
        # TODO(jansel): realize the reduction so we can do dynamic indexing
        reduction_numel = sympy_product(reduction_ranges)
        block_size = FloorDiv(reduction_numel + (split - 1), split)
        default = cls.default_value(reduction_type, dst_dtype)
        wrapper_fn = cls._multilayer_wrap_loader(
            inner_fn,
            reduction_ranges,
            reduction_numel,
            split,
            block_size,
            default,
            input_node,
        )

        return cls.create_multilayer_helper(
            device,
            dst_dtype,
            src_dtype,
            wrapper_fn,
            ranges,
            reduction_ranges,
            [*ranges, split],
            [block_size],
            reduction_type,
            split,
            reduction_hint,
        )

    @classmethod
    def create_multilayer_existing_ranges(
        cls,
        device: torch.device,
        dst_dtype: torch.dtype,
        src_dtype: torch.dtype,
        inner_fn: Callable[..., Any],
        original_ranges: Sequence[Expr],
        original_reduction_ranges: Sequence[Expr],
        new_ranges: list[Integer],
        new_reduction_ranges: list[Integer],
        reduction_type: ReductionType,
        reduction_hint: ReductionHint,
    ) -> Union[TensorBox, ShapeAsConstantBuffer]:
        """
        Break a large reduction up into multiple smaller reductions
        recursively
        """
        wrapper_fn = cls._multilayer_wrap_loader_existing_ranges(
            inner_fn,
            original_ranges,
            original_reduction_ranges,
            new_ranges,
            new_reduction_ranges,
        )
        return cls.create_multilayer_helper(
            device,
            dst_dtype,
            src_dtype,
            wrapper_fn,
            original_ranges,
            original_reduction_ranges,
            [*original_ranges, *new_ranges],
            new_reduction_ranges,
            reduction_type,
            -1,
            reduction_hint,
        )


def _fixed_indexer(
    size: Sequence[int],
    stride: Optional[Sequence[int]] = None,
    offset: Expr = Integer(0),
) -> Callable[[Sequence[Expr]], Expr]:
    """A closure containing math to read a given element"""

    def indexer(index: Sequence[int]) -> int:
        assert stride is not None and len(index) == len(stride)
        assert len(index) == len(size)
        result = offset
        for idx, st, sz in zip(index, stride, size):
            if sz != 1:
                result = result + idx * st
        return result

    return indexer


INNER_FN_TY: TypeAlias = Callable[[Sequence[Expr], Sequence[Expr]], OpsValue]


class MultiOutputReduction(Reduction):
    output_index: int

    def __init__(
        self,
        device: torch.device,
        dst_dtype: torch.dtype,
        inner_fns: Union[INNER_FN_TY, Sequence[INNER_FN_TY]],
        ranges: Sequence[Integer],
        reduction_ranges: Sequence[Integer],
        reduction_type: ReductionType,
        src_dtype: torch.dtype,
        reduction_hint: ReductionHint,
        output_index: int,
    ):
        if callable(inner_fns):
            inner_fns = (inner_fns,)

        loader: Callable[[Sequence[Expr], Sequence[Expr]], Any]
        if len(inner_fns) == 1:
            loader = inner_fns[0]
        else:

            def loader(
                idx: Sequence[Expr], reduction_idx: Sequence[Expr]
            ) -> tuple[OpsValue, ...]:
                return tuple(fn(idx, reduction_idx) for fn in inner_fns)

        super().__init__(
            device=device,
            dtype=dst_dtype,
            inner_fn=loader,
            ranges=ranges,
            reduction_ranges=reduction_ranges,
            reduction_type=reduction_type,
            src_dtype=src_dtype,
            reduction_hint=reduction_hint,
        )
        self.output_index = output_index

    def store_reduction(
        self,
        output_name: Optional[str],
        indexer: Callable[[Sequence[Expr]], Never],
        vars: Sequence[Expr],
        reduction_vars: Sequence[Symbol],
    ) -> Any:
        values = ops.reduction(
            self.dtype,
            self.src_dtype,
            self.reduction_type,
            self.inner_fn(vars, reduction_vars),
        )
        assert isinstance(values, (tuple, list)), type(values)
        value = values[self.output_index]
        return ops.store_reduction(output_name or "unnamed", indexer(vars), value)


class OnlineSoftmaxReduction(MultiOutputReduction):
    @classmethod
    def create(  # type: ignore[override]
        cls,
        device: torch.device,
        dst_dtype: torch.dtype,
        src_dtype: torch.dtype,
        inner_fn: Callable[..., Any],
        ranges: Sequence[Expr],
        reduction_ranges: Sequence[Expr],
        num_output: int,
        reduction_hint: ReductionHint = ReductionHint.DEFAULT,
        input_node: Optional[IRNode] = None,
    ) -> Sequence[Union[TensorBox, ShapeAsConstantBuffer]]:
        """
        Create the reduction disregarding splitting.
        """
        results = tuple(
            TensorBox.create(
                MultiOutputReduction(
                    device,
                    dst_dtype,
                    inner_fn,
                    ranges,
                    reduction_ranges,
                    "online_softmax_reduce",
                    src_dtype,
                    reduction_hint,
                    output_idx,
                )
            )
            for output_idx in range(num_output)
        )
        for t in results:
            t.realize()
        return results


class WelfordReduction(MultiOutputReduction):
    @classmethod
    def create(  # type: ignore[override]
        cls,
        device: torch.device,
        dtype: torch.dtype,
        inner_fns: Sequence[Callable[..., Any]],
        ranges: list[Integer],
        reduction_ranges: list[Integer],
        reduction_type: ReductionType,
        reduction_hint: ReductionHint = ReductionHint.DEFAULT,
    ) -> Sequence[Union[TensorBox, ShapeAsConstantBuffer]]:
        assert reduction_type in ("welford_reduce", "welford_combine")

        reduction_numel = V.graph.sizevars.simplify(sympy_product(reduction_ranges))

        def const(val: int) -> Union[TensorBox, ShapeAsConstantBuffer]:
            def inner_fn(idx: Sequence[Expr]) -> OpsValue:
                return ops.constant(
                    val,
                    dtype,
                )

            return Pointwise.create(
                device=device,
                dtype=dtype,
                inner_fn=inner_fn,
                ranges=list(ranges),
            )

        if reduction_numel == 0:
            mean = const(0)
            m2 = const(0)
            weight = const(0)
            return mean, m2, weight

        if reduction_numel == 1:

            def copy(
                loader: Callable[[Sequence[Expr], Sequence[Expr]], OpsValue],
            ) -> Union[TensorBox, ShapeAsConstantBuffer]:
                def inner_fn(idx: Sequence[Expr]) -> OpsValue:
                    reduction_index = [sympy.S.Zero for _ in reduction_ranges]
                    return loader(idx, reduction_index)

                return Pointwise.create(
                    device=device,
                    dtype=dtype,
                    inner_fn=inner_fn,
                    ranges=list(ranges),
                )

            if reduction_type == "welford_reduce":
                return copy(inner_fns[0]), const(0), const(1)
            else:
                return tuple(copy(fn) for fn in inner_fns)

        # TODO: Unrolled reduction
        # if (
        #     isinstance(reduction_numel, Integer)
        #     and V.graph.sizevars.size_hint(reduction_numel)
        #     < config.unroll_reductions_threshold
        #     and sympy_product(ranges) != 1
        # ):
        #     return Pointwise.create(
        #         device,
        #         dst_dtype,
        #         cls._unroll_reduction_fn(
        #             inner_fn, reduction_ranges, reduction_type, src_dtype,
        #         ),
        #         ranges,
        #     )

        # triton doesn't support reduce to single element well, so break it up
        hint, split = Reduction.num_splits(
            device,
            dtype,
            dtype,
            inner_fns[0],
            ranges,
            reduction_ranges,
            reduction_type=reduction_type,
            reduction_numel=reduction_numel,
        )
        # intermediate reduction in split can contain complex indexing,
        # and num_splits will fail to correctly set the hint
        # reuse the passed hint if available
        if reduction_hint == ReductionHint.DEFAULT:
            reduction_hint = hint
        if split > 1:
            # triton doesn't support reduce to single element well, so break it up
            return cls.create_multilayer(
                device,
                dtype,
                inner_fns,
                ranges,
                reduction_ranges,
                reduction_type,
                split,
                reduction_hint,
            )

        results = [
            TensorBox.create(
                WelfordReduction(
                    device,
                    dtype,
                    inner_fns,
                    ranges,
                    reduction_ranges,
                    reduction_type,
                    dtype,
                    reduction_hint,
                    output_idx,
                )
            )
            for output_idx in range(3)
        ]
        for t in results:
            t.realize()
        return results

    @staticmethod
    def default_value(
        reduction_type: str, dtype: torch.dtype
    ) -> Union[_NumLike, Sequence[_NumLike]]:
        return (0, 0, 0)

    @classmethod
    def create_multilayer(  # type: ignore[override]
        cls,
        device: torch.device,
        dtype: torch.dtype,
        inner_fns: Sequence[Callable[..., Any]],
        ranges: list[Integer],
        reduction_ranges: list[Integer],
        reduction_type: ReductionType,
        split: _IntLike,
        reduction_hint: ReductionHint,
    ) -> Sequence[Union[TensorBox, ShapeAsConstantBuffer]]:
        """
        Break a large reduction up into multiple smaller reductions
        recursively
        """
        reduction_numel = sympy_product(reduction_ranges)
        need_mask = not V.graph.sizevars.statically_known_true(
            sympy.Eq(reduction_numel % split, 0)
        )

        if need_mask and reduction_type != "welford_combine":
            # If we need mask, then "welford_reduce" doesn't work because
            # masked inputs shouldn't count towards the welford weight

            def constant(
                idx: Sequence[Expr], reduction_idx: Sequence[Expr], value: int
            ) -> OpsValue:
                return ops.constant(value, dtype)

            return cls.create_multilayer(
                device=device,
                dtype=dtype,
                inner_fns=(
                    inner_fns[0],
                    partial(constant, value=0),
                    partial(constant, value=1),
                ),
                ranges=ranges,
                reduction_ranges=reduction_ranges,
                reduction_type="welford_combine",
                split=split,
                reduction_hint=reduction_hint,
            )

        block_size = FloorDiv(reduction_numel + (split - 1), split)
        intermediates = WelfordReduction.create(
            device,
            dtype,
            tuple(
                cls._multilayer_wrap_loader(
                    loader,
                    reduction_ranges,
                    reduction_numel,
                    split,
                    block_size,
                    default=0,
                )
                for loader in inner_fns
            ),
            [*ranges, split],
            [block_size],
            reduction_type,
            reduction_hint,
        )
        for i in intermediates:
            i.realize()

        def intermediate_loader_fn(
            index: Sequence[Expr],
            reduction_index: Sequence[Expr],
            loader: Callable[[Sequence[Expr]], OpsValue],
        ) -> OpsValue:
            return loader([*index, *reduction_index])

        numel_hint = V.graph.sizevars.size_hint(sympy_product(ranges))
        reduction_hint = cls._multilayer_second_step_hint(
            split, numel_hint, reduction_hint
        )
        return WelfordReduction.create(
            device,
            dtype,
            tuple(
                partial(intermediate_loader_fn, loader=i.make_loader())
                for i in intermediates
            ),
            ranges,
            [split],
            # welford_reduce turns one input into three outputs, which are combined with welford_combine
            "welford_combine",
            reduction_hint,
        )


@ir_dataclass
class Scan(Loops):
    scan_ranges: list[Integer]
    size: list[Integer]
    combine_fn: Callable[[tuple[Any, ...], tuple[Any, ...]], tuple[Any, ...]]
    reindex: Callable[[Sequence[_IntLike], Sequence[_IntLike]], Sequence[_IntLike]]
    reduction_hint: ReductionHint
    output_index: int
    # output_index indexes the following tuples
    dtypes: tuple[torch.dtype, ...]
    inner_fns: tuple[Callable[..., Any], ...]

    # HACK we mimic reduction

    def get_free_symbol_uses(self, unbacked_only: bool = False) -> OrderedSet[Symbol]:
        # TODO: Can combine_fn/reindex close over unbacked symbols? If so, we
        # need to explicitly represent the closure so we can pull out unbacked
        # symbols here
        return (
            super().get_free_symbol_uses(unbacked_only)
            | OrderedSet().union(
                *(get_free_symbols(e, unbacked_only) for e in self.scan_ranges)
            )
            | OrderedSet().union(
                *(get_free_symbols(e, unbacked_only) for e in self.size)
            )
        )

    def __post_init__(self) -> None:
        assert len(self.ranges) + len(self.scan_ranges) == len(self.size)
        super().__post_init__()

    def store_reduction(
        self,
        output_name: Optional[str],
        indexer: Callable[[Sequence[_IntLike]], Never],
        vars: Sequence[Expr],
        scan_vars: Sequence[Symbol],
    ) -> Any:
        idx = self.reindex(vars, scan_vars)
        values = tuple(inner_fn(idx) for inner_fn in self.inner_fns)
        result = ops.scan(self.dtypes, self.combine_fn, values)
        return ops.store(
            output_name or "unnamed", indexer(idx), result[self.output_index]
        )

    def get_reduction_type(self) -> Optional[str]:
        # return self.scan_op
        return "custom"

    def get_reduction_size(self) -> Sequence[Expr]:
        return self.scan_ranges

    def get_size(self) -> Sequence[Expr]:
        return self.size

    def get_pointwise_size(self) -> Sequence[Expr]:
        return self.ranges

    def index_length(self) -> int:
        return len(self.ranges) + len(self.scan_ranges)

    def inner_fn_args(self) -> Sequence[Sequence[_IntLike]]:
        index = self._index(self.ranges)
        rindex = self._index(self.scan_ranges, SymT.R0_INDEX)
        idx = self.reindex(index, rindex)
        return (idx,)

    def inner_fn_free_symbols(self, unbacked_only: bool = False) -> OrderedSet[Symbol]:
        index = self._index(self.ranges)
        rindex = self._index(self.scan_ranges, SymT.R0_INDEX)
        idx = self.reindex(index, rindex)
        return extract_free_symbols(self.inner_fn, idx, unbacked_only=unbacked_only)

    @classmethod
    def create(  # type: ignore[override]
        cls,
        device: torch.device,
        dtypes: tuple[torch.dtype, ...],
        inner_fns: tuple[Callable[[Sequence[Expr]], Any], ...],
        size: list[Integer],
        axis: int,
        combine_fn: Callable[[tuple[Any, ...], tuple[Any, ...]], tuple[Any, ...]],
        reduction_hint: ReductionHint = ReductionHint.DEFAULT,
        *,
        # Whether we have the option to fallback to aten
        can_fallback_to_aten: bool = True,
        **kwargs: Any,
    ) -> Sequence[Optional[Union[TensorBox, ShapeAsConstantBuffer]]]:
        pointwise_ranges = [*size[:axis], *size[axis + 1 :]]
        scan_ranges = [size[axis]]

        if not V.graph.has_feature(device, BackendFeature.SCAN):
            return [None] * len(dtypes)

        if len(dtypes) > 1 and not V.graph.has_feature(
            device, BackendFeature.TUPLE_REDUCTION
        ):
            return [None] * len(dtypes)

        sizevars = V.graph.sizevars
        scan_numel = sizevars.simplify(sympy_product(scan_ranges))

        assert len(dtypes) == len(inner_fns)

        # Scan with a single element is just a copy
        if sizevars.statically_known_true(sympy.Le(scan_numel, 1)):
            return [
                Pointwise.create(
                    device=device,
                    dtype=dtypes[output_index],
                    inner_fn=inner_fns[output_index],
                    ranges=size,
                )
                for output_index in range(len(dtypes))
            ]

        reduction_hint, num_splits = cls.num_splits(
            device=device,
            dtype=dtypes[0],
            inner_fn=inner_fns[0],
            axis=axis,
            pointwise_ranges=pointwise_ranges,
            scan_ranges=scan_ranges,
            combine_fn=combine_fn,
            scan_numel=scan_numel,
        )
        scan_type = Scan
        if num_splits > 1:
            supports_split = (
                torch.version.hip is None or (has_triton and triton_version >= "3.3.0")
            ) and (len(dtypes) == 1)
            if not supports_split:
                if can_fallback_to_aten:
                    # Fallback to ATen
                    return [None] * len(dtypes)
                else:
                    num_splits = 1
            else:
                scan_type = SplitScan

        def reindex(index: Sequence[Expr], scan_index: Sequence[Expr]) -> list[Expr]:
            assert len(scan_index) == len(scan_ranges)
            assert len(index) == len(pointwise_ranges)
            return [*index[:axis], *scan_index, *index[axis:]]

        results = [
            TensorBox.create(
                scan_type(
                    device=device,
                    dtype=dtypes[output_index],
                    dtypes=dtypes,
                    inner_fn=inner_fns[output_index],
                    inner_fns=inner_fns,
                    size=size,
                    ranges=pointwise_ranges,
                    scan_ranges=scan_ranges,
                    combine_fn=combine_fn,
                    reindex=reindex,
                    reduction_hint=reduction_hint,
                    output_index=output_index,
                    **kwargs,
                )
            )
            for output_index in range(len(dtypes))
        ]

        for result in results:
            result.realize()

        return results

    @classmethod
    def num_splits(
        cls,
        device: torch.device,
        dtype: torch.dtype,
        inner_fn: Callable[[Sequence[Expr]], OpsValue],
        axis: int,
        pointwise_ranges: list[Integer],
        scan_ranges: list[Integer],
        combine_fn: Callable[[tuple[Any, ...], tuple[Any, ...]], tuple[Any, ...]],
        scan_numel: Expr,
    ) -> tuple[ReductionHint, _IntLike]:
        # TODO: custom splitting heuristic for scan
        def wrapper_fn(idx: Sequence[Expr], reduction_idx: Sequence[Expr]) -> OpsValue:
            return inner_fn([*idx[:axis], *reduction_idx, *idx[axis:]])

        return Reduction.num_splits(
            device=device,
            dst_dtype=dtype,
            src_dtype=dtype,
            inner_fn=wrapper_fn,
            ranges=pointwise_ranges,
            reduction_ranges=scan_ranges,
            reduction_type="scan",
            reduction_numel=scan_numel,
        )


# This signifies a scan op that should go through TritonSplitScanKernel codegen on CUDA.
@ir_dataclass
class SplitScan(Scan):
    pass


@ir_dataclass
class Sort(Loops):
    # Sorts a tuple of key, value pairs
    sort_ranges: list[Integer]
    size: list[Integer]
    reindex: Callable[[Sequence[Expr], Sequence[Expr]], Sequence[Expr]]
    reduction_hint: ReductionHint
    output_index: int
    # output_index indexes the following tuples
    dtypes: tuple[torch.dtype, ...]
    inner_fns: tuple[Callable[..., Any], ...]

    stable: bool
    descending: bool

    # HACK we mimic reduction

    def get_free_symbol_uses(self, unbacked_only: bool = False) -> OrderedSet[Symbol]:
        return (
            super().get_free_symbol_uses(unbacked_only)
            | OrderedSet().union(
                *(get_free_symbols(e, unbacked_only) for e in self.sort_ranges)
            )
            | OrderedSet().union(
                *(get_free_symbols(e, unbacked_only) for e in self.size)
            )
        )

    def __post_init__(self) -> None:
        assert len(self.ranges) + len(self.sort_ranges) == len(self.size)
        super().__post_init__()

    def store_reduction(
        self,
        output_name: Optional[str],
        indexer: Callable[[Sequence[Expr]], Expr],
        vars: Sequence[Expr],
        reduction_vars: Sequence[Expr],
    ) -> Any:
        idx = self.reindex(vars, reduction_vars)
        values = tuple(inner_fn(idx) for inner_fn in self.inner_fns)
        result = ops.sort(self.dtypes, values, self.stable, self.descending)
        return ops.store(
            output_name or "unnamed", indexer(idx), result[self.output_index]
        )

    def get_reduction_type(self) -> Optional[str]:
        return "sort"

    def get_reduction_size(self) -> Sequence[Expr]:
        return self.sort_ranges

    def get_size(self) -> Sequence[Expr]:
        return self.size

    def get_pointwise_size(self) -> Sequence[Expr]:
        return self.ranges

    def index_length(self) -> int:
        return len(self.ranges) + len(self.sort_ranges)

    def inner_fn_args(self) -> Sequence[Sequence[Expr]]:
        index = self._index(self.ranges)
        rindex = self._index(self.sort_ranges, SymT.R0_INDEX)
        idx = self.reindex(index, rindex)
        return (idx,)

    def inner_fn_free_symbols(self, unbacked_only: bool = False) -> OrderedSet[Symbol]:
        index = self._index(self.ranges)
        rindex = self._index(self.sort_ranges, SymT.R0_INDEX)
        idx = self.reindex(index, rindex)
        return extract_free_symbols(self.inner_fn, idx, unbacked_only=unbacked_only)

    @classmethod
    def create(  # type: ignore[override]
        cls,
        device: torch.device,
        dtypes: tuple[torch.dtype, ...],
        inner_fns: tuple[Callable[[list[Expr]], Any], ...],
        size: list[Integer],
        axis: int,
        stable: bool,
        descending: bool,
        reduction_hint: ReductionHint = ReductionHint.DEFAULT,
        **kwargs: Any,
    ) -> Sequence[Optional[Union[TensorBox, ShapeAsConstantBuffer]]]:
        pointwise_ranges = [*size[:axis], *size[axis + 1 :]]
        sort_ranges = [size[axis]]

        if not V.graph.has_feature(device, BackendFeature.SORT):
            return [None] * len(dtypes)

        sizevars = V.graph.sizevars
        sort_numel = sizevars.simplify(sympy_product(sort_ranges))

        # Heuristic, smallest rblock where triton usually outperforms aten.sort
        # It also isn't bandwidth bound so fusion is unlikely to help.
        max_rblock = 512
        is_persistent_kernel = (
            config.triton.persistent_reductions
            and sizevars.statically_known_true(sympy.Le(sort_numel, max_rblock))
        )
        if not is_persistent_kernel:
            # We only support persistent triton kernels
            return [None] * len(dtypes)

        assert len(dtypes) == len(inner_fns)

        # Sort with a single element is just a copy
        if sizevars.statically_known_true(sympy.Le(sort_numel, 1)):
            return [
                Pointwise.create(
                    device=device,
                    dtype=dtypes[output_index],
                    inner_fn=inner_fns[output_index],
                    ranges=size,
                )
                for output_index in range(len(dtypes))
            ]

        def reindex(index: Sequence[Expr], sort_index: Sequence[Expr]) -> list[Expr]:
            assert len(sort_index) == len(sort_ranges)
            assert len(index) == len(pointwise_ranges)
            return [*index[:axis], *sort_index, *index[axis:]]

        results = [
            TensorBox.create(
                Sort(
                    device=device,
                    dtype=dtypes[output_index],
                    dtypes=dtypes,
                    inner_fn=inner_fns[output_index],
                    inner_fns=inner_fns,
                    size=size,
                    ranges=pointwise_ranges,
                    sort_ranges=sort_ranges,
                    reindex=reindex,
                    reduction_hint=reduction_hint,
                    output_index=output_index,
                    stable=stable,
                    descending=descending,
                    **kwargs,
                )
            )
            for output_index in range(len(dtypes))
        ]

        for result in results:
            result.realize()

        return results


def is_storage_and_layout(x: IRNode) -> bool:
    try:
        as_storage_and_layout(x, freeze=False)
        return True
    except NotImplementedError:
        return False


def is_contiguous_storage_and_layout(x: IRNode) -> bool:
    try:
        _buffer, layout = as_storage_and_layout(x, freeze=False)
        # pad the stride here so we will NOT claim an tensor as contiguous
        # if a padding is gonna happen.
        if layout.should_pad_strides():
            layout.pad_strides()
        return layout.is_contiguous()
    except NotImplementedError:
        return False


def as_storage_and_layout(
    x: IRNode,
    freeze: bool = True,
    want_contiguous: bool = False,
    stride_order: Optional[Sequence[Union[int, Integer]]] = None,
    allow_padding: bool = False,
    exact_strides: Optional[Sequence[Union[int, Integer]]] = None,
) -> tuple[StorageBox, Layout]:
    """
    Try to simplify x into a StorageBox and a Layout.

    allow_padding only affect how we apply stride_order. When allow_padding
    is True, we have the freedom to add padding when applying the stride_order.
    """
    if isinstance(x, TensorBox):
        return as_storage_and_layout(
            x.data,
            freeze=freeze,
            want_contiguous=want_contiguous,
            stride_order=stride_order,
            allow_padding=allow_padding,
            exact_strides=exact_strides,
        )
    if isinstance(x, StorageBox):
        _, layout = as_storage_and_layout(
            x.data,
            freeze=freeze,
            want_contiguous=want_contiguous,
            stride_order=stride_order,
            allow_padding=allow_padding,
            exact_strides=exact_strides,
        )
        return x, x.data.get_layout()
    if isinstance(x, Buffer):
        if freeze:
            if want_contiguous:
                x.freeze_layout()
                assert x.get_layout().is_contiguous()
            elif stride_order is not None:
                x.freeze_layout_with_stride_order(
                    stride_order, allow_padding=allow_padding
                )
            elif exact_strides is not None:
                x.freeze_layout_with_exact_strides(
                    exact_strides, allow_padding=allow_padding
                )
            else:
                x.decide_layout()
        return StorageBox(x), x.get_layout()
    if isinstance(x, ReinterpretView):
        # making the base of x contiguous or stride_ordered will not necessarily make
        # the ReinterpretView either, so don't pass along those arguments
        buffer, _ = as_storage_and_layout(
            x.data,
            freeze=freeze,
        )
        return buffer, x.layout
    raise NotImplementedError


def is_stride_order_storage_and_layout(
    x: IRNode, stride_order: Sequence[Union[int, Integer]]
) -> bool:
    try:
        _buffer, layout = as_storage_and_layout(x, freeze=False)
        return layout.is_stride_ordered(stride_order)
    except NotImplementedError:
        return False


def is_unaligned(node: IRNode) -> bool:
    if isinstance(node, (TensorBox, StorageBox)):
        return is_unaligned(node.data)

    if isinstance(node, ReinterpretView):
        layout = node.layout
        has_unaligned_layout = not V.graph.sizevars.statically_known_multiple_of(
            layout.offset * get_dtype_size(layout.dtype), GPU_ALIGN_BYTES
        )
        return is_unaligned(node.data) or has_unaligned_layout

    if isinstance(node, Buffer):
        return node.get_name() in V.graph.unaligned_buffers

    # assume to be aligned otherwise
    return False


@ir_dataclass
class BaseView(IRNode):
    data: IRNode

    def get_free_symbol_uses(self, unbacked_only: bool = False) -> OrderedSet[Symbol]:
        return self.data.get_free_symbol_uses(unbacked_only)

    def make_reindexer(self) -> Callable[[Sequence[Expr]], Sequence[Expr]]:
        raise NotImplementedError(f"make_reindexer NYI on {self}")

    def make_indexer(self) -> Callable[[Sequence[Expr]], Expr]:
        inner = self.data.make_indexer()
        reindex = self.make_reindexer()

        def indexer(idx: Sequence[Expr]) -> Expr:
            return inner(reindex(idx))

        return indexer

    def make_loader(self) -> Callable[[Sequence[Expr]], OpsValue]:
        inner = self.data.make_loader()
        reindex = self.make_reindexer()

        def loader(idx: Sequence[Expr]) -> OpsValue:
            return inner(reindex(idx))

        return loader

    @property
    def dtype(self) -> torch.dtype:
        return self.data.get_dtype()

    def get_layout(self) -> Layout:
        return self.data.get_layout()

    def get_device(self) -> Optional[torch.device]:
        return self.data.get_device()

    def get_origin_node(self) -> Optional[torch.fx.Node]:
        return None

    def get_name(self) -> str:
        return self.data.get_name()

    def get_pointwise_size(self) -> Sequence[Expr]:
        return self.get_size()

    def mark_reuse(self, users: int) -> None:
        return self.data.mark_reuse(users)

    def has_exceeded_max_reads(self) -> bool:
        return self.data.has_exceeded_max_reads()

    def realize(self) -> Optional[str]:
        return self.data.realize()

    def realize_hint(self) -> None:
        self.data.realize_hint()

    def get_storage_numel(self) -> _IntLike:
        return self.data.get_storage_numel()

    def is_extern(self) -> bool:
        return self.data.is_extern()

    def is_module_buffer(self) -> bool:
        assert isinstance(self.data, BaseView), type(self.data)
        return self.data.is_module_buffer()

    def get_read_names(self) -> OrderedSet[str]:
        return self.data.get_read_names()

    def get_reads(self) -> OrderedSet[Dep]:
        with patch.object(FlexibleLayout, "allow_indexing", True):
            return extract_read_writes(
                self.make_loader(),
                self.get_size(),
            ).reads

    def unwrap_view(self) -> IRNode:
        x: IRNode = self
        while isinstance(x, BaseView):
            x = x.data
        return x

    def constant_to_device(self, device: torch.device) -> IRNode:
        """Move this to a given device. Requires that all reads are to constants."""
        loader = self.make_loader()
        loader = patch.object(ConstantBuffer, "override_device", device)(loader)
        return Pointwise(
            device=device,
            dtype=self.get_dtype(),
            inner_fn=loader,
            ranges=self.get_size(),
        )


@ir_dataclass
class ExpandView(BaseView):
    size: Sequence[Expr]

    @staticmethod
    def _normalize_size(x: IRNode, new_size: Sequence[_IntLike]) -> Sequence[_IntLike]:
        """Replace `-1` with correct sizes"""
        sizevars = V.graph.sizevars
        new_size = [sympy.expand(s) for s in new_size]
        old_size = x.get_size()
        old_size = [None] * (len(new_size) - len(old_size)) + list(old_size)
        assert len(new_size) == len(old_size)
        for i in range(len(new_size)):
            if new_size[i] == -1:
                assert old_size[i] is not None
                new_size[i] = old_size[i]
            elif old_size[i] is None or V.graph.sizevars.shape_env.evaluate_expr(
                sympy.Eq(old_size[i], 1), size_oblivious=True
            ):
                pass
            else:
                # Sanity check: Expect broadcast compatibility
                #
                # NB: new_size[i] == old_size[i] is expected to already be
                # guarded because the meta formula was expected to have taught
                # us this equality.
                assert sizevars.size_hint(new_size[i] - old_size[i], fallback=0) == 0, (
                    "Broadcast failed in ExpandView({x.get_size()}, {new_size}) on dimension {i}"
                )
        return new_size

    @classmethod
    def create(cls, x: IRNode, new_size: Sequence[_IntLike]) -> BaseView:
        new_size = cls._normalize_size(x, new_size)

        if is_storage_and_layout(x):
            storage, old_layout = as_storage_and_layout(x)
            skip = len(new_size) - len(old_layout.size)
            assert skip >= 0
            new_stride = [sympy.S.Zero] * skip
            for stride, size in zip(old_layout.stride, old_layout.size):
                new_stride.append(
                    stride
                    if not V.graph.sizevars.shape_env.evaluate_expr(
                        sympy.Eq(size, 1), size_oblivious=True
                    )
                    else sympy.S.Zero
                )
            new_layout = FixedLayout(
                old_layout.device,
                old_layout.dtype,
                list(new_size),
                new_stride,
                old_layout.offset,
            )
            return ReinterpretView(data=storage, layout=new_layout)

        return ExpandView(data=x, size=new_size)

    def get_size(self) -> Sequence[Expr]:
        return self.size

    def make_reindexer(
        self,
    ) -> Callable[[Sequence[Expr]], Sequence[Expr]]:
        target = self.get_size()
        actual = self.data.get_size()
        skip = len(target) - len(actual)

        def reindex(
            index: Sequence[Expr],
        ) -> Sequence[Expr]:
            index = list(index[skip:])
            assert len(index) == len(actual)
            for i in range(len(actual)):
                if actual[i] == 1:
                    # zero out broadcast dimension
                    index[i] = sympy.S.Zero
            return index

        return reindex


@ir_dataclass
class PermuteView(BaseView):
    dims: list[Expr]

    @classmethod
    def create(cls, x: IRNode, dims: Sequence[int]) -> BaseView:
        dims = cls._map_neg_dims(dims)
        assert OrderedSet(dims) == OrderedSet(range(len(dims)))

        if is_storage_and_layout(x):
            storage, old_layout = as_storage_and_layout(x)
            new_layout = FixedLayout(
                old_layout.device,
                old_layout.dtype,
                [old_layout.size[i] for i in dims],
                [old_layout.stride[i] for i in dims],
                old_layout.offset,
            )
            return ReinterpretView(data=storage, layout=new_layout)

        return PermuteView(data=x, dims=dims)

    @classmethod
    def _map_neg_dims(cls, dims: Sequence[int]) -> list[int]:
        return [dim if dim >= 0 else len(dims) + dim for dim in dims]

    def get_size(self) -> Sequence[Expr]:
        assert OrderedSet(self._map_neg_dims(self.dims)) == OrderedSet(
            range(len(self.dims))
        )
        size = self.data.get_size()
        return [size[i] for i in self.dims]

    def make_reindexer(
        self,
    ) -> Callable[[Sequence[Expr]], Sequence[Expr]]:
        inv = {j: i for i, j in enumerate(self.dims)}
        inv = [inv[i] for i in range(len(self.dims))]
        assert OrderedSet(inv) == OrderedSet(range(len(self.dims)))

        def reindex(
            index: Sequence[Expr],
        ) -> Sequence[Expr]:
            return [index[i] for i in inv]

        return reindex


@ir_dataclass
class SqueezeView(BaseView):
    @classmethod
    def create(cls, x: IRNode, *, dim: Optional[int] = None) -> IRNode:
        if is_storage_and_layout(x):
            storage, old_layout = as_storage_and_layout(x)
            new_size = []
            new_stride = []
            if dim is not None:
                assert isinstance(dim, int), type(dim)
                assert 0 <= dim and dim < len(old_layout.size)

            for i, (size, stride) in enumerate(zip(old_layout.size, old_layout.stride)):
                if dim is None:
                    if size != 1:
                        new_size.append(size)
                        new_stride.append(stride)
                else:
                    if i != dim:
                        new_size.append(size)
                        new_stride.append(stride)
                    else:
                        assert size == 1, "expected squeezed size to be 1"

            new_layout = FixedLayout(
                old_layout.device,
                old_layout.dtype,
                new_size,
                new_stride,
                old_layout.offset,
            )
            return ReinterpretView(data=storage, layout=new_layout)

        if dim is None:
            # redirect to a generic view
            return View.create(x, [s for s in x.get_size() if s != 1])
        else:
            assert x.get_size()[dim] == 1
            return View.create(x, [s for i, s in enumerate(x.get_size()) if i != dim])

    @staticmethod
    def squeezer(
        size: Sequence[Expr],
    ) -> tuple[list[int], Callable[[Sequence[Expr]], tuple[Expr]]]:
        new_size = [s for s in size if s != 1]
        not_one = [i for i, s in enumerate(size) if s != 1]
        length = len(size)

        def reindex(index: Sequence[Expr]) -> tuple[Expr]:
            assert len(index) == len(not_one), f"{index} {not_one}"
            new_index = [sympy.S.Zero] * length
            for idx, s in zip(not_one, index):
                new_index[idx] = s
            return tuple(new_index)

        return new_size, reindex

    def __init__(self, data: Any) -> None:
        raise AssertionError("use SqueezeView.create()")


@ir_dataclass
class GenericView(BaseView):
    size: Sequence[Expr]
    reindex: Callable[[Sequence[Expr]], Sequence[Expr]]

    def make_reindexer(
        self,
    ) -> Callable[[Sequence[Expr]], Sequence[Expr]]:
        return self.reindex

    def reindex_str(self) -> str:
        index_old = [
            sympy_index_symbol_with_prefix(SymT.INDEX, n) for n in range(len(self.size))
        ]
        index_new = list(self.reindex(index_old))
        return f"lambda {', '.join(map(str, index_old))}: {index_new}"

    def __str__(self) -> str:
        return self.str_helper(
            [self.data, f"size={self.size}", f"reindex={self.reindex_str()}"]
        )

    __repr__ = __str__

    @classmethod
    def create(
        cls,
        x: IRNode,
        new_size: Sequence[Expr],
        reindex: Callable[[Sequence[Expr]], Sequence[Expr]],
    ) -> BaseView:
        return cls(data=x, size=list(new_size), reindex=reindex)

    def get_size(self) -> Sequence[Expr]:
        return self.size


@ir_dataclass
class View(GenericView):
    @staticmethod
    def handle_negative_index(idx: Expr, size: Expr) -> Expr:
        idx = sympy.expand(idx)
        size = sympy.expand(size)
        evaluate_expr = V.graph.sizevars.shape_env.evaluate_expr
        if evaluate_expr(sympy.Lt(idx, 0)):
            idx = idx + size
        return idx

    @classmethod
    def create(cls, x: IRNode, new_size: Sequence[Expr]) -> IRNode:  # type: ignore[override]
        assert isinstance(new_size, Sequence), type(new_size)
        old_size, new_size = cls.resolve_negative_size(x.get_size(), new_size)

        # Skip pointless views
        if V.graph.sizevars.statically_known_list_equals(old_size, new_size):
            return x

        unbacked_symbols_in_sizes = False
        if (
            len(free_unbacked_symbols(old_size)) > 0
            or len(free_unbacked_symbols(new_size)) > 0
        ):
            unbacked_symbols_in_sizes = True

        if 0 in new_size:

            def fake_reindex(index: Any) -> tuple[int, ...]:
                return tuple([0] * len(old_size))

            return cls(data=x, size=list(new_size), reindex=fake_reindex)
        # TODO: a new class for FixedTransferLayout that output layout is constrained by input layout
        elif is_contiguous_storage_and_layout(x) or unbacked_symbols_in_sizes:
            if unbacked_symbols_in_sizes and (not is_contiguous_storage_and_layout(x)):
                # realize x; otherwise, the dynamic_reshape_indexer below will fail
                # due to the size_hint's inability to process unbacked SymInts
                # TODO: unbacked should not diverge from backed in determining striding
                # Need to require contiguous here instead of realize, see:
                # https://github.com/pytorch/pytorch/issues/145561
                x = ExternKernel.require_contiguous(x)

            storage, old_layout = as_storage_and_layout(x, want_contiguous=True)
            new_layout = FixedLayout(
                old_layout.device,
                old_layout.dtype,
                new_size,
                FlexibleLayout.contiguous_strides(new_size),
                old_layout.offset,
            )
            return ReinterpretView(data=storage, layout=new_layout)

        reindex = cls.dynamic_reshape_indexer(old_size, new_size)
        return cls(data=x, size=list(new_size), reindex=reindex)

    @staticmethod
    def resolve_negative_size(
        old_size: Sequence[Expr], new_size: Sequence[Expr]
    ) -> tuple[list[Expr], list[Expr]]:
        new_size = [V.graph.sizevars.simplify(x) for x in new_size]
        old_size = [V.graph.sizevars.simplify(x) for x in old_size]

        new_size = list(new_size)
        for i in range(len(new_size)):
            if new_size[i] == -1:
                new_size[i] = sympy.S.One
                new_size[i] = CleanDiv(sympy_product(old_size), sympy_product(new_size))
                break

        V.graph.sizevars.check_equals(sympy_product(old_size), sympy_product(new_size))
        return old_size, new_size

    @classmethod
    def dynamic_reshape_indexer(
        cls,
        old_size: Sequence[_IntLike],
        new_size: Sequence[_IntLike],
        dense_dim: Optional[int] = None,
    ) -> Callable[[Sequence[_T]], Sequence[_V]]:
        try:
            reindex = cls._dynamic_reshape_indexer(old_size, new_size, dense_dim)
        except (AssertionError, IndexError):
            # optimistic algorithm failed, lets do a fallback
            flat = [sympy_product(old_size)]
            reindex1 = cls._dynamic_reshape_indexer(old_size, flat)
            reindex2 = cls._dynamic_reshape_indexer(flat, new_size)
            reindex = fuse_reindexing(reindex1, reindex2)
        return reindex

    @staticmethod
    def _dynamic_reshape_indexer(
        old_size: Sequence[Expr],
        new_size: Sequence[Expr],
        dense_dim: Optional[int] = None,
    ) -> Callable[[Sequence[Expr]], Sequence[Expr]]:
        """
        Perform a reshape entirely by modifying indexing math
        """
        size_hint = V.graph.sizevars.size_hint
        # TODO: These symbols may not escape, if they don't assert so and
        # treat them as temporary
        vars = [
            sympy_index_symbol_with_prefix(SymT.VIEW, i) for i in range(len(new_size))
        ]

        stack_new = list(zip(vars, new_size))
        stack_old = list(old_size)

        # process the dense dim first
        reordering_dense_dim = (
            dense_dim is not None
            and dense_dim != len(stack_old) - 1
            and len(new_size) == 1
        )
        if reordering_dense_dim:
            assert dense_dim is not None  # mypy
            old_dim = stack_old.pop(dense_dim)
            stack_old.append(old_dim)

        view_expr = []
        while stack_new and stack_old:
            size_old = stack_old.pop()
            var, size_new = stack_new.pop()
            if size_old == 1:
                view_expr.append(sympy.S.Zero)
                stack_new.append((var, size_new))  # re-add
            elif size_new == 1:
                stack_old.append(size_old)  # re-add
            elif size_hint(size_new) == size_hint(size_old):
                view_expr.append(var)
                V.graph.sizevars.check_equals(size_new, size_old)
            elif size_hint(size_new) < size_hint(size_old):
                while size_hint(size_new) < size_hint(size_old):
                    var2, size_new2 = stack_new.pop()
                    var = var2 * size_new + var
                    size_new = size_new * size_new2
                view_expr.append(var)
                V.graph.sizevars.check_equals(size_new, size_old)
            elif size_hint(size_new) > size_hint(size_old):
                divisor = sympy.S.One
                modulus = size_old
                view_expr.append(ModularIndexing(var, divisor, modulus))
                divisor = divisor * modulus
                while size_hint(size_new) > size_hint(size_old):
                    modulus = stack_old.pop()
                    view_expr.append(ModularIndexing(var, divisor, modulus))
                    divisor = divisor * modulus
                    size_old = size_old * modulus
                V.graph.sizevars.check_equals(size_new, size_old)
            else:
                raise AssertionError

        while stack_old:
            size_old = stack_old.pop()
            V.graph.sizevars.check_equals(size_old, 1)
            view_expr.append(sympy.S.Zero)

        while stack_new:
            var, size_new = stack_new.pop()
            V.graph.sizevars.check_equals(size_new, 1)

        if dense_dim is not None and len(new_size) == 1:
            view_expr.reverse()
            # Move the last expression (dense dim) to its original position
            dense_expr = view_expr.pop()
            view_expr.insert(dense_dim, dense_expr)
        else:
            view_expr.reverse()

        assert len(view_expr) == len(old_size)

        def reindex(
            index: Sequence[Expr],
        ) -> Sequence[Expr]:
            assert len(index) == len(vars), (len(index), len(vars))
            replacements = dict(zip(vars, index))
            return tuple(sympy_subs(x, replacements) for x in view_expr)

        return reindex


@ir_dataclass
class ReinterpretView(BaseView):
    """Pretend our storage has a different layout"""

    layout: Layout

    def __post_init__(self) -> None:
        super().__post_init__()
        if isinstance(self.data, BaseView):
            object.__setattr__(self, "data", self.data.unwrap_view())

    def __str__(self) -> str:
        return self.str_helper(
            [
                self.data,
                self.layout,
            ]
        )

    __repr__ = __str__

    def get_name(self) -> str:
        return self.data.get_name()

    def get_device(self) -> Optional[torch.device]:
        return self.layout.device

    def get_origin_node(self) -> Optional[torch.fx.Node]:
        return None

    @property
    def dtype(self) -> torch.dtype:
        return self.layout.dtype

    def get_size(self) -> Sequence[Expr]:
        return list(self.layout.size)

    def get_stride(self) -> Sequence[Expr]:
        return list(self.layout.stride)

    def make_loader(self) -> Callable[[Sequence[Expr]], OpsValue]:
        def loader(index: Sequence[Expr]) -> OpsValue:
            indexer = self.layout.make_indexer()
            tmp_loader = ops.load(self.get_name(), indexer(index))
            if self.layout.dtype != self.data.dtype:
                return ops.to_dtype_bitcast(tmp_loader, self.dtype, self.data.dtype)
            else:
                return tmp_loader

        return loader

    def make_indexer(self) -> Callable[[Sequence[Expr]], Expr]:
        return self.layout.make_indexer()

    def get_layout(self) -> Layout:
        return self.layout

    def freeze_layout(self) -> None:
        pass

    def get_free_symbol_uses(
        self, unbacked_only: bool = False
    ) -> OrderedSet[sympy.Symbol]:
        return (
            get_free_symbols(self.layout.size, unbacked_only)
            | get_free_symbols(self.layout.stride, unbacked_only)
            | get_free_symbols(self.layout.offset, unbacked_only)
        )

    def codegen_reference(self, writer: Optional[IndentedBuffer] = None) -> str:
        # reinterpret_tensor is similar to as_strided except:
        # - offset is added to the existing offset (rather than replacing it)
        # - view tracking is disabled similar to unsafe_view
        return V.graph.wrapper_code.codegen_reinterpret_view(
            self.data,
            self.layout.size,
            self.layout.stride,
            self.layout.offset,
            writer.writeline if writer is not None else V.graph.wrapper_code.writeline,
            dtype=self.layout.dtype,
        )

    def num_reads(self) -> int:
        return 1


@ir_dataclass
class DtypeView(BaseView):
    """Pretend our storage has a different type"""

    target_dtype: torch.dtype

    @classmethod
    def create(cls, x: IRNode, new_dtype: torch.dtype) -> BaseView:
        if is_storage_and_layout(x):
            storage, old_layout = as_storage_and_layout(x)
            new_layout = FixedLayout(
                old_layout.device,
                new_dtype,
                old_layout.size,
                old_layout.stride,
                old_layout.offset,
            )
            return ReinterpretView(data=storage, layout=new_layout)
        return DtypeView(data=x, target_dtype=new_dtype)

    def __str__(self) -> str:
        return self.str_helper([self.data, self.target_dtype])

    __repr__ = __str__

    @property
    def dtype(self) -> torch.dtype:
        return self.target_dtype

    def get_size(self) -> Sequence[Expr]:
        return self.data.get_size()

    def make_loader(self) -> Callable[[Sequence[Expr]], OpsValue]:
        inner = self.data.make_loader()

        def loader(idx: Sequence[Expr]) -> OpsValue:
            return ops.to_dtype_bitcast(inner(idx), self.target_dtype, self.data.dtype)

        return loader


class SliceView(View):
    @classmethod
    def normalize_start_end(
        cls, x: IRNode, dim: int, start: int, end: int
    ) -> tuple[int, int]:
        """
        Normalize start and end such that both are in the range
        [0, x.get_size()[dim]] and start <= end.
        """
        sizevars = V.graph.sizevars
        dim_size = x.get_size()[dim]

        if any(free_unbacked_symbols(x) for x in (start, end, dim_size)):
            min_func = sympy.Min
            max_func = sympy.Max
        else:
            min_func = sizevars.evaluate_min
            max_func = sizevars.evaluate_max

        def clamp(x: Expr, lower: int, upper: int) -> Expr:
            clamped_lower = (
                x if sizevars.statically_known_geq(x, lower) else max_func(x, lower)
            )
            clamped_full = (
                clamped_lower
                if sizevars.statically_known_leq(clamped_lower, upper)
                else min_func(clamped_lower, upper)
            )
            return clamped_full

        def clamp_wrap(
            val: Union[int, None], lower: int, upper: int, default: Union[Expr, int]
        ) -> Union[Expr, int]:
            if val is None:
                # TODO(rec): can this really happen?
                return default
            val = cls.handle_negative_index(val, dim_size)
            return clamp(val, lower, upper)

        start = clamp_wrap(start, 0, dim_size, 0)
        end = clamp_wrap(end, start, dim_size, dim_size)
        return start, end

    @classmethod
    def create(  # type: ignore[override]
        cls,
        x: IRNode,
        dim: int,
        start: int,
        end: int,
        step: int = 1,
        clamp: bool = True,
    ) -> IRNode:
        step = sympy.expand(step)
        assert isinstance(step, Expr) or step > 0, step
        try:
            if start == 0 and end >= 2**63 - 1 and step == 1:
                return x
        except TypeError:
            pass

        new_size = list(x.get_size())

        # NB: Ordinarily we default to clamping.
        # We only don't clamp for split_with_sizes. For split_with_sizes, sizes should be already valid
        # failing in this situation is ok, since invalid sizes could trigger silent errors.
        if clamp:
            start, end = cls.normalize_start_end(x, dim, start, end)

        new_size[dim] = FloorDiv(end - start + (step - 1), step)

        if is_storage_and_layout(x):
            # Fast path
            storage, old_layout = as_storage_and_layout(x)
            new_stride = list(old_layout.stride)
            new_stride[dim] = new_stride[dim] * step
            new_layout = FixedLayout(
                old_layout.device,
                old_layout.dtype,
                new_size,
                new_stride,
                old_layout.offset + old_layout.stride[dim] * start,
            )
            return ReinterpretView(data=storage, layout=new_layout)

        def reindex(
            index: Sequence[Expr],
        ) -> Sequence[Expr]:
            assert len(index) == len(new_size), f"wrong ndim {index} {new_size}"
            index = list(index)
            index[dim] = index[dim] * step + start
            return index

        # redirect to a generic view
        return SliceView(data=x, size=new_size, reindex=reindex)


@ir_dataclass
class BaseConstant(IRNode):
    dtype: torch.dtype
    device: torch.device

    def get_size(self) -> Sequence[Expr]:
        return ()

    def get_device(self) -> Optional[torch.device]:
        return self.device

    def get_origin_node(self) -> Optional[torch.fx.Node]:
        return None

    def get_reads(self) -> OrderedSet[Dep]:
        return OrderedSet()


@ir_dataclass
class Constant(BaseConstant):
    value: Any
    dtype: torch.dtype
    device: torch.device

    def make_loader(self) -> Callable[[Sequence[Expr]], OpsValue]:
        def loader(index: Sequence[Expr]) -> OpsValue:
            return ops.constant(self.value, self.dtype)

        return loader

    def realize(self) -> Optional[str]:
        pass

    def constant_to_device(self, device: torch.device) -> IRNode:
        return Constant(value=self.value, dtype=self.dtype, device=device)


@ir_dataclass
class IndexingConstant(BaseConstant):
    index: Any
    dtype: torch.dtype
    device: torch.device

    def make_loader(self) -> Callable[[Sequence[Expr]], OpsValue]:
        def loader(index: Sequence[Expr]) -> OpsValue:
            return ops.index_expr(self.index, self.dtype)

        return loader

    def constant_to_device(self, device: torch.device) -> IRNode:
        return IndexingConstant(index=self.index, dtype=self.dtype, device=device)


def is_contiguous_strides_for_shape(
    stride: Sequence[_IntLike], shape: Sequence[_IntLike]
) -> bool:
    return all(
        size == 1 or left == right
        for left, right, size in zip(
            stride, FlexibleLayout.contiguous_strides(shape), shape
        )
    )


def get_align_for_dtype(dtype: torch.dtype) -> int:
    return config.padding_alignment_bytes // dtype.itemsize


class OutputSpec:
    """Abstract base for Layout, MultiOutputLayout, NoneLayout.
    Represents the memory layout of the output of an Operation."""

    def get_device(self) -> Optional[torch.device]:
        raise NotImplementedError(type(self).__name__)

    def storage_size(self) -> int:
        raise NotImplementedError(type(self).__name__)


@ir_dataclass
class Layout(OutputSpec):
    def __init__(
        self,
        device: torch.device,
        dtype: torch.dtype,
        size: Sequence[Expr],
        stride: Optional[Sequence[Expr]] = None,
        offset: Expr = Integer(0),
    ) -> None:
        if stride is None:
            stride = FlexibleLayout.contiguous_strides(size)
        self.device = device
        self.dtype = dtype
        assert len(size) == len(stride), f"size={size}, stride={stride}"
        assert all(isinstance(s, (Expr, int)) for s in size)
        self.size = size
        self.stride = stride
        self.offset = offset

    def __str__(self) -> str:
        offset = ""
        if self.offset != 0:
            offset = f", offset={self.offset}"

        device_index_str = "" if self.device.index is None else f":{self.device.index}"
        return (
            f"{type(self).__name__}('{self.device.type}{device_index_str}', {self.dtype}, "
            f"size={self.size}, stride={self.stride}{offset})"
        )

    __repr__ = __str__

    def get_device(self) -> torch.device:
        return self.device

    def get_example(self) -> torch.Tensor:
        with V.fake_mode:
            return torch.empty_strided(
                convert_shape_to_symint(self.size),
                convert_shape_to_symint(self.stride),
                dtype=self.dtype,
                device=self.device,
            )

    def is_contiguous(self) -> bool:
        return is_contiguous_strides_for_shape(self.stride, self.size)

    @staticmethod
    def is_channels_last_contiguous(
        shape: Sequence[_IntLike], strides: Sequence[_IntLike]
    ) -> bool:
        ndim = len(shape)
        if ndim not in [4, 5] or shape[1] == 1:
            return False
        for left, right, size in zip(
            strides, make_channels_last_strides_for(shape), shape
        ):
            if size != 1 and left != right:
                return False
        return True

    def is_transposed(self) -> bool:
        for left, right, size in zip(
            self.stride,
            reversed(FlexibleLayout.contiguous_strides(list(reversed(self.size)))),
            self.size,
        ):
            if size != 1 and left != right:
                return False
        return True

    def is_stride_ordered(self, order: Sequence[int]) -> bool:
        assert len(self.stride) == len(order)

        # ignore dimensions of size 1, they dont affect layout
        non_1_indices = [
            i
            for i, dim in enumerate(self.size)
            if V.graph.sizevars.size_hint(dim, fallback=2) != 1
        ]

        stride = [self.stride[i] for i in non_1_indices]
        order: Sequence[int] = [order[i] for i in non_1_indices]

        def sorted_indices(arr: Sequence[int]) -> Sequence[int]:
            sorted_arr = sorted(arr)
            return [sorted_arr.index(element) for element in arr]

        # since we may have removed dimensions, need to re-sort & re-index order
        order = sorted_indices(order)

        # reorder the stride given order
        stride_ordered = [-1] * len(order)
        for i in range(len(order)):
            stride_ordered[order[i]] = stride[i]
        # check if it is in ascending order
        for i in range(len(order) - 1):
            expr = stride_ordered[i] > stride_ordered[i + 1]
            if not isinstance(expr, bool):
                expr = V.graph._shape_env.evaluate_expr(
                    stride_ordered[i] > stride_ordered[i + 1], size_oblivious=True
                )
            if expr:
                return False
        return True

    def is_channels_last_stride_ordered(self) -> bool:
        # create channels_last order(NCHW, NCDHW, the C is the first order).
        order = [0] + list(reversed(range(1, len(self.stride) - 1)))
        order = [len(order)] + order
        return self.is_stride_ordered(order)

    @staticmethod
    def _pad_strides(
        in_strides: Sequence[int], size: Sequence[Expr], dtype: torch.dtype
    ) -> Sequence[int]:
        """
        The padding does not change stride order but makes sure all strides larger
        than the threshold are multiple of align.
        """
        align = get_align_for_dtype(dtype)
        if len(in_strides) == 0:
            return in_strides

        if not config.pad_channels_last and Layout.is_channels_last_contiguous(
            size, in_strides
        ):
            return in_strides

        current_fx_node = V.get_current_node()
        if hasattr(current_fx_node, "meta") and current_fx_node.meta.get(
            "dislike_padding", False
        ):
            return in_strides

        # get_stride_order does not work with dynamic shape. Also we can not
        # statically decide if a padding is needed or how much padding we should
        # do for dynamic shape.
        #
        # Skip padding the strides for dynamic shape for now.
        if not all(
            isinstance(s, (int, sympy.Integer))
            for s in itertools.chain(in_strides, size)
        ):
            return in_strides

        stride_order = get_stride_order(in_strides)
        fill_order = stride_order2fill_order(stride_order)

        new_strides = [0 for _ in range(len(in_strides))]
        # since we pad when the layout is flexible, we can decide the
        # smallest stride to be 1.
        new_strides[fill_order[0]] = 1

        padded = False
        for rank, idx in enumerate(fill_order[1:], start=1):
            prev_idx = fill_order[rank - 1]
            stride = new_strides[prev_idx] * size[prev_idx]

            if stride > config.padding_stride_threshold and stride % align != 0:
                stride = ceildiv(stride, align) * align
                padded = True
            new_strides[idx] = stride

        if not padded:
            # Consider a tensor with shape [256, 1, 5, 5]
            # Avoid strides like [25, 5, 5, 1] being padded to equivalent strides
            # [25, 25, 5, 1].
            return in_strides

        metrics.num_comprehensive_padding += 1
        return new_strides

    def pad_strides(self) -> None:
        assert isinstance(self, FlexibleLayout), type(self)
        assert self.stride is not None
        self.stride = self._pad_strides(self.stride, self.size, self.dtype)

    def should_pad_strides(self) -> bool:
        return config.comprehensive_padding and isinstance(self, FlexibleLayout)

    def as_fixed(self) -> FixedLayout:
        if isinstance(self, FixedLayout):
            return self

        if self.should_pad_strides():
            self.pad_strides()
        return FixedLayout(
            self.device,
            self.dtype,
            self.size,
            self.stride,
            self.offset,
        )

    def make_indexer(self) -> Callable[[Sequence[Expr]], Expr]:
        assert FlexibleLayout.allow_indexing, (
            f"convert {type(self).__name__} to FixedLayout first"
        )
        return self.as_fixed().make_indexer()

    def __eq__(self, other: object) -> bool:
        return (
            isinstance(other, Layout)
            and self.device == other.device
            and self.dtype == other.dtype
            and self.size == other.size
            and self.stride == other.stride
            and self.offset == other.offset
        )

    def storage_size(self) -> Expr:
        return compute_required_storage_length(self.size, self.stride, self.offset)  # type: ignore[arg-type]


class FixedLayout(Layout):
    """A Tensor layout we cannot change"""

    def make_indexer(self) -> Callable[[Sequence[Expr]], Expr]:
        """A closure containing math to read a given element"""
        return _fixed_indexer(self.size, self.stride, self.offset)


class FlexibleLayout(Layout):
    """A Tensor layout that we are allowed to change"""

    allow_indexing = False

    # WARNING!  This doesn't handle zero size tensors correctly
    @staticmethod
    def contiguous_strides(sizes: Sequence[int]) -> list[Expr]:
        if len(sizes) == 0:
            return []
        reversed_strides = [sympy.S.One]
        for size in reversed(sizes[1:]):
            reversed_strides.append(size * reversed_strides[-1])
        return list(reversed(reversed_strides))

    @staticmethod
    def fill_ordered(sizes: Sequence[int], order: Sequence[int]) -> list[Expr]:
        """
        Create a stride based on the order the dimensions should be filled in.

        In this format, channels last would be:
            [1, 3, 2, 0]
        """
        assert OrderedSet(range(len(sizes))) == OrderedSet(order), (sizes, order)
        next_stride = sympy.S.One
        strides = [None] * len(order)

        for i in order:
            strides[i] = next_stride
            next_stride = next_stride * sizes[i]
        return strides

    @staticmethod
    def stride_ordered(sizes: Sequence[int], order: Sequence[int]) -> Sequence[Expr]:
        """
        Create a stride based on the sorted order of a permuted range.

        In this format, channels last would be:
            [3, 0, 2, 1]
        """
        assert OrderedSet(range(len(sizes))) == OrderedSet(order)
        fill_order = stride_order2fill_order(order)
        return FlexibleLayout.fill_ordered(sizes, fill_order)

    @staticmethod
    def stride_ordered_for_memory_format(
        sizes: Sequence[int], memory_format: torch.memory_format
    ) -> Sequence[Expr]:
        """
        Create a stride based on a memory format.

        Memory format is translasted into a stride order,
        so channels_last is the same as:
            FlexibleLayout.stride_ordered(sizes, [3, 0, 2, 1])

        This interface does not support memory_format `torch.preserve_format`
        which should be used to deduce a format from another source
        """
        if memory_format == torch.channels_last:
            return FlexibleLayout.stride_ordered(sizes, NHWC_STRIDE_ORDER)
        elif memory_format == torch.channels_last_3d:
            return FlexibleLayout.stride_ordered(sizes, NHWDC_STRIDE_ORDER)
        elif memory_format == torch.contiguous_format:
            return FlexibleLayout.contiguous_strides(sizes)
        else:
            log.debug(
                "stride_ordered_for_memory_format, unsuppored memory_format: %s",
                memory_format,
            )
            raise NotImplementedError

    @staticmethod
    def same_ordered(
        sizes: Sequence[int], stride: Sequence[_IntLike]
    ) -> Sequence[Expr]:
        """
        Create a stride that has the same stride order as given stride

        For example, if given stride is [1000, 1, 100, 10],
        the fill order should be [1, 3, 2, 0]
        """
        assert len(sizes) == len(stride)
        stride = [V.graph.sizevars.size_hint_or_throw(x) for x in stride]
        fill_order = sorted(range(len(stride)), key=stride.__getitem__)
        return FlexibleLayout.fill_ordered(sizes, fill_order)

    def as_stride_order(
        self, order: Sequence[int], allow_padding: bool = False
    ) -> FixedLayout:
        new_stride = self.stride_ordered(self.size, order)
        if self.should_pad_strides() and allow_padding:
            new_stride = self._pad_strides(new_stride, self.size, self.dtype)

        return FixedLayout(
            self.device,
            self.dtype,
            self.size,
            new_stride,
            self.offset,
        )

    def as_exact_strides(
        self, exact_strides: Sequence[_IntLike], allow_padding: bool = False
    ) -> FixedLayout:
        new_stride = exact_strides
        if self.should_pad_strides() and allow_padding:
            new_stride = self._pad_strides(new_stride, self.size, self.dtype)

        return FixedLayout(
            self.device,
            self.dtype,
            self.size,
            new_stride,
            self.offset,
        )

    def as_fill_order(self, order: Sequence[int]) -> FixedLayout:
        new_stride: Sequence[int] = self.fill_ordered(self.size, order)
        if self.should_pad_strides():
            new_stride = self._pad_strides(new_stride, self.size, self.dtype)
        return FixedLayout(
            self.device,
            self.dtype,
            self.size,
            new_stride,
            self.offset,
        )

    def as_same_order(self, stride: Sequence[_IntLike]) -> FixedLayout:
        new_stride = self.same_ordered(self.size, stride)
        if self.should_pad_strides():
            new_stride = self._pad_strides(new_stride, self.size, self.dtype)
        return FixedLayout(
            self.device,
            self.dtype,
            self.size,
            new_stride,
            self.offset,
        )

    def __init__(
        self,
        device: torch.device,
        dtype: torch.dtype,
        size: Sequence[Expr],
        stride_order: Optional[Sequence[Union[int, Integer]]] = None,
    ) -> None:
        if stride_order:
            strides = FlexibleLayout.fill_ordered(size, stride_order)
        else:
            strides = FlexibleLayout.contiguous_strides(size)
        super().__init__(device, dtype, size, strides)


class NonOwningLayout(Layout):
    """Is a view into the storage of another tensor"""

    def __init__(self, view: Union[BaseView, TensorBox]) -> None:
        layout = view.get_layout()
        super().__init__(
            layout.device,
            layout.dtype,
            layout.size,
            layout.stride,
        )
        self.view = view

    def make_indexer(self) -> Callable[[Sequence[Expr]], Expr]:
        return self.as_fixed().make_indexer()

    def maybe_guard_aligned(self) -> bool:
        offset = self.view.get_layout().offset
        if offset == 0:
            return True
        from .utils import ALIGNMENT

        return V.graph.sizevars.statically_known_multiple_of(offset, ALIGNMENT)


class CommBufferType(Enum):
    SYMM_MEM = "symm_mem"


class CommBufferLayout(FixedLayout):
    """
    A layout that signifies the buffer is a comm buffer.
    In terms of striding, the layout is identical to `FixedLayout`.

    Buffers with this layout do not participate in in-place reuse - it can be
    neither the source nor the target for in-place reuse.

    For detailed motivation and usage of this layout, see
    NOTE [lowering-time collective optimization].
    """

    comm_buffer_type: CommBufferType
    group_name: str

    def __init__(
        self,
        layout: FlexibleLayout,
        comm_buffer_type: CommBufferType,
        group_name: str,
    ):
        if not isinstance(layout, FlexibleLayout):
            raise AssertionError(
                "A `CommBufferLayout` can only be initialized with "
                f"a `FlexibleLayout` (got {layout})."
            )

        fixed = layout.as_fixed()
        super().__init__(
            device=fixed.device,
            dtype=fixed.dtype,
            size=fixed.size,
            stride=fixed.stride,
            offset=fixed.offset,
        )
        self.comm_buffer_type = comm_buffer_type
        self.group_name = group_name


@ir_dataclass
class NoneLayout(OutputSpec):
    # This is janky, I figured out what fields to populate by just running
    # the model I was interested in and adding properties/methods as needed.
    # This doesn't inherit from Layout because Layout assumes you have stuff
    # like sizes, but I don't really have anything here.
    #
    # If you have an ir.Node with NoneLayout, you probably need to setup
    # dependencies manually in scheduler

    device: Optional[torch.device]
    size: list[int] = dataclasses.field(default_factory=lambda: [0])
    stride: list[int] = dataclasses.field(default_factory=lambda: [0])

    def storage_size(self) -> int:
        return 0

    def as_fixed(self) -> OutputSpec:
        return self

    def get_device(self) -> Optional[torch.device]:
        return self.device


class MutationLayoutSHOULDREMOVE(Layout):
    def __init__(self, target: IRNode) -> None:
        super().__init__(
            target.get_device_or_error(),
            target.get_dtype(),
            target.get_size(),
            None,
        )
        self.target = target
        name = self.get_buffer().get_name()
        V.graph.mark_buffer_mutated(name)

    @property
    def stride(self) -> Sequence[Expr]:  # type: ignore[override]
        return self.real_layout().stride

    @stride.setter  # type: ignore[override]
    def stride(self, value: Never) -> None:
        pass  # ignore setting of stride

    def storage_size(self) -> Expr:
        return self.real_layout().storage_size()

    def get_buffer(self) -> Buffer:
        def unwrap_views(target: Any) -> Any:
            if isinstance(target, MutationLayoutSHOULDREMOVE):
                return unwrap_views(target.target)
            if isinstance(target, BaseView):
                return unwrap_views(target.unwrap_view())
            if isinstance(target, MutableBox):
                return unwrap_views(target.data)
            return target

        result = unwrap_views(self.target)
        assert isinstance(result, Buffer), type(result)
        return result

    def real_layout(self) -> Layout:
        layout = self.get_buffer().layout
        assert isinstance(layout, Layout)
        return layout

    @classmethod
    def realize_into(
        cls, src: IRNode, dst: IRNode, unsafe_alias: bool = False
    ) -> IRNode:
        dst.realize()
        # NOTE: We must realize users of `dst` before we realize `src`, since
        # realization order determines scheduling order. Otherwise, src's
        # mutation would be scheduled before the existing users of dst!
        V.graph.mark_buffer_mutated(dst.get_name())

        if isinstance(src, TensorBox):
            src = src.data

        # We copy the contents of src into dst. In most cases this should
        # be fused into a single kernel by the scheduler.
        # NOTE: We cannot change src's layout to mutate dst directly as this
        # would alias src to dst, which is not correct as further mutations to
        # dst would effect users of src. However if there are no more users of
        # dst, we can alias src to dst.
        src.realize_hint()

        if not unsafe_alias:
            node = Pointwise.create(
                device=src.get_device(),
                dtype=src.get_dtype(),
                inner_fn=src.make_loader(),
                ranges=[
                    V.graph.sizevars.check_equals_and_simplify(a, b)
                    for a, b in zip(src.get_size(), dst.get_size())
                ],
            )
            assert isinstance(node, (BaseView, MutableBox))
            src = node.data

        src.realize()
        assert hasattr(src, "data"), src
        assert isinstance(src.data.layout, FlexibleLayout), type(src.data.layout)
        src.data.layout = MutationLayoutSHOULDREMOVE(dst)
        return src.data

    def as_fixed(self) -> Self:  # type: ignore[override]
        return self

    def make_indexer(self) -> Callable[[Sequence[Expr]], Expr]:
        return self.target.make_indexer()


@ir_dataclass(frozen=False)
class Buffer(IRNode, CodegenSymbol):
    # Name is sometimes None; e.g., ForceInPlace, where there isn't
    # a meaningful name
    name: Optional[str]
    layout: OutputSpec

    # Multi-output buffers will define 'outputs: List[Buffer]'. Confusingly,
    # MultiOutput does NOT define this!

    def __post_init__(self) -> None:
        super().__post_init__()
        self._post_init_setattr("origin_node", None)

    def make_indexer(self) -> Callable[[Sequence[Expr]], Expr]:
        return self.get_layout().make_indexer()

    def get_name(self) -> str:
        assert self.name, self
        return self.name

    def get_example(self) -> Union[torch.Tensor, sympy.Symbol]:
        if isinstance(self.layout, Layout):
            return self.layout.get_example()
        raise NotImplementedError(type(self.layout).__name__)

    def get_device(self) -> Optional[torch.device]:
        return self.get_output_spec().get_device()

    def get_defining_op(self) -> Optional[Operation]:
        return None

    @property
    def dtype(self) -> torch.dtype:
        return self.get_layout().dtype

    def get_size(self) -> Sequence[Expr]:
        return [*self.get_layout().size]

    def get_stride(self) -> list[Expr]:
        return [*self.get_layout().stride]

    def get_offset(self) -> Expr:
        return self.get_layout().offset

    def get_layout(self) -> Layout:
        if isinstance(self.layout, Layout):
            return self.layout
        raise NotImplementedError(type(self.layout).__name__)

    def get_output_spec(self) -> OutputSpec:
        return self.layout

    def get_storage_numel(self) -> int:
        return self.get_numel()

    def freeze_layout(self) -> None:
        if isinstance(self.layout, Layout) and not isinstance(
            self.layout, NonOwningLayout
        ):
            self.layout = self.layout.as_fixed()

    def freeze_layout_with_stride_order(
        self, order: Sequence[int], allow_padding: bool = False
    ) -> None:
        assert isinstance(self.layout, FlexibleLayout), type(self.layout)
        self.layout = self.layout.as_stride_order(order, allow_padding=allow_padding)

    def freeze_layout_with_fill_order(self, order: Sequence[int]) -> None:
        assert isinstance(self.layout, FlexibleLayout), type(self.layout)
        self.layout = self.layout.as_fill_order(order)

    def freeze_layout_with_same_order(self, stride: Sequence[int]) -> None:
        assert isinstance(self.layout, FlexibleLayout), type(self.layout)
        self.layout = self.layout.as_same_order(stride)

    def freeze_layout_with_exact_strides(
        self, exact_strides: Sequence[int], allow_padding: bool = False
    ) -> None:
        assert isinstance(self.layout, FlexibleLayout), type(self.layout)
        self.layout = self.layout.as_exact_strides(
            exact_strides, allow_padding=allow_padding
        )

    def is_zero_elements(self) -> bool:
        return V.graph.sizevars.statically_known_true(sympy.Eq(self.get_numel(), 0))

    def make_loader(self) -> Callable[[Sequence[Expr]], OpsValue]:
        # Loading from a zero-element buffer is a no-op
        if self.is_zero_elements():
            return partial(nop_loader_fn, dtype=self.get_dtype())

        def loader(index: Sequence[Expr]) -> OpsValue:
            indexer = self.make_indexer()
            return ops.load(self.name or "unnamed", indexer(index))

        return loader

    def codegen_reference(self, writer: Optional[IndentedBuffer] = None) -> str:
        return self.get_name()

    def decide_layout(self) -> None:
        pass

    def get_inputs_that_alias_output(self) -> Sequence[str]:
        if isinstance(self.layout, NonOwningLayout):
            return [self.layout.view.get_name()]
        return ()

    def get_mutation_names(self) -> Sequence[str]:
        if isinstance(self.layout, MutationLayoutSHOULDREMOVE):
            return [self.layout.target.get_name()]
        return ()

    def get_read_names(self) -> OrderedSet[str]:
        return OrderedSet([self.get_name()])

    def get_free_symbol_uses(
        self, unbacked_only: bool = False
    ) -> OrderedSet[sympy.Symbol]:
        return OrderedSet()

    def get_unbacked_symbol_defs(self) -> OrderedSet[sympy.Symbol]:
        return OrderedSet()

    def realize(self) -> Optional[str]:
        pass

    def should_allocate(self) -> bool:
        # Returns False by default.
        return False


@ir_dataclass(frozen=False)
class OperationBuffer(Buffer, Operation):
    # An operation that produces a single output buffer
    def get_outputs(self) -> list[Buffer]:
        return [self]

    def get_defining_op(self) -> Operation:
        return self

    # Skip implementation in Buffer
    get_operation_name = Operation.get_operation_name

    def __post_init__(self) -> None:
        Buffer.__post_init__(self)
        Operation.__post_init__(self)


class InputBuffer(Buffer):
    def num_reads(self) -> int:
        return 1


class DonatedBuffer(InputBuffer):
    """
    Represents a donated buffer which is a saved tensor that is not alias to any
    fwd inputs, fwd user outputs, and bwd outputs. We generally cannot inplace
    reuse the input tensor memory during backward since it might be used in another
    function. However, donated buffer can be inplace reused during backward
    to save memory.
    """


class ConstantBuffer(InputBuffer):
    override_device: Optional[torch.device] = None

    def make_loader(self) -> Callable[[Sequence[Expr]], OpsValue]:
        def loader(index: Sequence[Expr]) -> OpsValue:
            indexer = self.get_layout().make_indexer()
            return ops.load(
                V.graph.constant_name(self.get_name(), self.override_device),
                indexer(index),
            )

        return loader

    def constant_to_device(self, device: torch.device) -> IRNode:
        return ConstantBuffer(
            name=V.graph.constant_name(self.get_name(), device), layout=self.layout
        )


@ir_dataclass
class NoneAsConstantBuffer(IRNode):
    def get_reads(self) -> OrderedSet[Dep]:
        return OrderedSet()

    def get_free_symbol_uses(
        self, unbacked_only: bool = False
    ) -> OrderedSet[sympy.Symbol]:
        return OrderedSet()

    def codegen_reference(self, writer: Optional[IndentedBuffer] = None) -> str:
        return V.graph.wrapper_code.none_str

    def get_output_spec(self) -> OutputSpec:
        return NoneLayout(device=None)

    def has_tensor_output(self) -> bool:
        return False


@ir_dataclass
class ShapeAsConstantBuffer(IRNode):
    expr: Expr

    def get_free_symbol_uses(
        self, unbacked_only: bool = False
    ) -> OrderedSet[sympy.Symbol]:
        return get_free_symbols(self.expr, unbacked_only)

    def codegen_reference(self, writer: Optional[IndentedBuffer] = None) -> str:
        return V.graph.wrapper_code.codegen_sizevar(self.expr)

    def has_tensor_output(self) -> bool:
        return False


@ir_dataclass(frozen=False)
class ComputedBuffer(OperationBuffer):
    data: Loops

    def get_computed_buffer_name(self) -> Optional[str]:
        """
        Returns self.name if it exists, otherwise returns the name of the data node if that exists.
        If neither exist, returns None.
        """
        if self.name is not None:
            return self.name
        if hasattr(self.data, "name"):
            return self.data.name
        return None

    def num_reads(self) -> int:
        return self.data.num_reads()

    def get_reads(self) -> OrderedSet[Dep]:
        return self.data.get_reads()

    def get_read_names(self) -> OrderedSet[str]:
        return self.data.get_read_names()

    def get_read_writes(self) -> dependencies.ReadWrites:
        with patch.object(FlexibleLayout, "allow_indexing", True):
            if self.data.get_reduction_type():
                return extract_read_writes(
                    self.get_store_function(),
                    self.data.get_pointwise_size(),
                    self.data.get_reduction_size(),
                )
            else:
                return extract_read_writes(
                    self.get_store_function(),
                    self.data.get_size(),
                )

    def get_free_symbol_uses(
        self, unbacked_only: bool = False
    ) -> OrderedSet[sympy.Symbol]:
        # Ordinarily, we'd like to just peek at the arguments list,
        # but ComputedBuffers have no argument list.
        #
        # Morally, this logic needs to be synchronized with the
        # KernelArgs.size calls, which are responsible for making symbols make
        # there way as kernel arguments (and it is precisely passing in one of
        # those symbols that establishes a dependency).  However, we haven't
        # started codegen yet so we can't directly reuse that logic.
        #
        # For now, I'm just yoloing with the size of the buffer.  Not sure if
        # it is enough.
        #
        # One thing you might wonder is if this is enough for a ComputedBuffer
        # denoting a reduction over i0.  Empirically, it is enough, but for an
        # unusual reason: we only need accurate dependencies for item() call,
        # but it's impossible to end up with a reduction over i0 from an
        # item() call without a regular non-reduction buffer first.
        return (
            get_free_symbols(self.get_size(), unbacked_only)
            | get_free_symbols(self.get_stride(), unbacked_only)
            | get_free_symbols(self.get_offset(), unbacked_only)
            | self.data.get_free_symbol_uses(unbacked_only)
        )

    def make_loader(self) -> Callable[[Sequence[Expr]], OpsValue]:
        if (
            not self.get_reduction_type()
            and self.name not in V.graph.mutated_buffers
            and self.num_reads() == 0
        ):
            # inline this op rather than generating ops.load()
            return self.data.make_loader()
        return super().make_loader()

    def get_store_function(self) -> Callable[..., None]:
        indexer = self.get_layout().as_fixed().make_indexer()
        if isinstance(self.data, (Reduction, Scan, Sort)):
            return partial(self.data.store_reduction, self.name, indexer)
        else:
            assert isinstance(self.data, Pointwise), type(self.data)
            return partial(self.data.store_output, self.name, indexer)

    def get_fill_order(self) -> Optional[list[int]]:
        """
        If our layout is still flexible, try to determine the stride order based on stride orders of reads.

        TODO(jansel): A better algorithm here would look at downstream consumers of this
                      value and try to do global graph-level layout optimization.
                      This is also something just begging to be autotuned.
        """
        if isinstance(self.layout, FlexibleLayout):
            (index_vars, reduction_vars), _ = dependencies.index_vars_squeeze(
                self.data.get_pointwise_size(), self.data.get_reduction_size()
            )
            reads = self.get_read_writes().reads
            # only consider reads to buffer of same size
            # ignore StarDeps because they don't contribute stride information
            assert all(
                isinstance(r, (dependencies.StarDep, dependencies.MemoryDep))
                for r in reads
            )
            reads = [
                sympy_subs(r.index, {v: sympy.S.Zero for v in reduction_vars if v != 0})
                for r in reads
                if isinstance(r, dependencies.MemoryDep)
            ]

            if reads:
                if isinstance(self.data, (Scan, Sort)):
                    indices = self.data.reindex(index_vars, reduction_vars)
                else:
                    indices = index_vars
                stride_lengths = [
                    V.graph.sizevars.stride_hints(expr, indices) for expr in reads
                ]
                from .scheduler import pick_loop_order

                return pick_loop_order(stride_lengths, self.get_size())

        return None

    def decide_layout(self) -> None:
        if isinstance(self.layout, FlexibleLayout):
            order = self.get_fill_order()
            if order:
                self.freeze_layout_with_fill_order(order)
            else:
                self.freeze_layout()

    @cache_on_self
    def get_default_sizes_body(
        self,
    ) -> tuple[
        tuple[list[Expr], list[Expr]],
        LoopBody,
        tuple[list[Expr], list[Expr]],
    ]:
        args, var_ranges = dependencies.index_vars_squeeze(
            self.data.get_pointwise_size(), self.data.get_reduction_size(), prefix="q"
        )
        with patch.object(ConstantBuffer, "override_device", self.get_device()):
            body = LoopBody(
                self.get_store_function(),
                (args if self.get_reduction_type() else args[:1]),
                var_ranges,
                *args,
            )
        index_vars = []
        reduce_vars: list[Any] = []
        index_size = []
        reduce_size = []
        for v, s in var_ranges.items():
            if v in args[0]:
                assert not reduce_vars
                index_vars.append(v)
                index_size.append(s)
            else:
                assert v in args[1]
                reduce_vars.append(v)
                reduce_size.append(s)
        return (index_size, reduce_size), body, (index_vars, reduce_vars)

    def simplify_and_reorder(
        self,
        extra_indexing_constraints: Optional[tuple[dict[Any, Any], list[Any]]] = None,
        recompute_sizes_body_func: Optional[Callable[..., Any]] = None,
    ) -> tuple[tuple[list[Expr], list[Expr]], Optional[LoopBody]]:
        """
        This is a main place where we do loop transformations in a
        backend-agnostic way.

        Here we:
            1) Remove any 1 dimensions
            2) Fuse contiguous dimensions together
            3) Reorder dimensions based on stride orders

        Optional argument extra_indexing_constraints can be used to append additional
        indexing expressions to existing ones derived from buffer's body. This can be useful
        to fuse scheduler nodes with compatible ranges, e.g. (s0*s1*...,) and (s0, s1, s2, ...)
        on CPU by preventing indexing simplifications and obtaining index/reduce ranges for
        the scheduler node compatible with other nodes.
        Optional argument recompute_sizes_body_func can be used to recompute sizes and body
        on the default body. This can be useful to append additional loop transformations.
        """
        (
            (index_size, reduce_size),
            body,
            (index_vars, reduce_vars),
        ) = self.get_default_sizes_body()

        if recompute_sizes_body_func:
            (
                (index_size, reduce_size),
                body,
                (index_vars, reduce_vars),
            ) = recompute_sizes_body_func(
                (index_size, reduce_size), body, (index_vars, reduce_vars)
            )

        index_formulas = [*body.indexing_exprs.values()]
        if extra_indexing_constraints is not None:
            assert (
                isinstance(extra_indexing_constraints, tuple)
                and len(extra_indexing_constraints) == 2
            )
            extra_indexing_ranges, extra_indexing_expr = extra_indexing_constraints
            assert isinstance(extra_indexing_ranges, dict), type(extra_indexing_ranges)
            assert isinstance(extra_indexing_expr, list), type(extra_indexing_expr)
            assert all(isinstance(f, Expr) for f in extra_indexing_expr)

            expected_var_ranges = body.var_ranges
            assert expected_var_ranges == extra_indexing_ranges, (
                expected_var_ranges,
                extra_indexing_ranges,
            )
            # remove already existing expressions
            extra_indexing_expr = [
                e for e in extra_indexing_expr if e not in index_formulas
            ]
            index_formulas += extra_indexing_expr

        memory_addrs = [*body.get_write_exprs()]
        if not V.graph.has_feature(self, BackendFeature.PREFER_STORE_LOOP_ORDER):
            memory_addrs.extend(body.get_read_exprs())

        def simplify_and_reorder(
            x_vars: Sequence[sympy.Symbol],
            support_vars: Sequence[sympy.Symbol],
            sizes: Sequence[int],
            simplify_loops: bool,
        ) -> tuple[
            list[int],
            Callable[[Sequence[int]], Sequence[int]],
            Callable[[Sequence[int]], Sequence[int]],
        ]:
            sizes, reindex0, reindex1 = self._apply_loop_reordering(
                x_vars, support_vars, sizes, memory_addrs
            )
            # for NHWC: reindex0([0,1,2,3]) = [0,2,3,1], reindex1([0,1,2,3]) = [0,3,2,1]
            x_vars = reindex0(x_vars)

            if simplify_loops:
                sizes, reindex2, _prune = V.graph.sizevars._simplify_loops(
                    x_vars,
                    sizes,
                    index_prevent_reordering(index_formulas, x_vars, sizes),
                )
                reindex = fuse_reindexing(reindex1, reindex2)
            else:
                reindex = reindex1
            return sizes, reindex, reindex1

        support_vars = index_vars + reduce_vars
        should_merge_loops = (
            not is_gpu(get_device_type(self)) or not config.loop_ordering_after_fusion
        )
        iter_ranges, iter_reindex, _ = simplify_and_reorder(
            index_vars,
            support_vars,
            index_size,
            should_merge_loops,
        )

        # Like iteration dimensions, we may also want to delay merging reduction dimensions.
        # E.g., if we reduce a tensor [M, N, K] for its M and N dimensions followed by a pointwise
        # kernel, merging M and N dimension too early makes it hard to decide what loop order
        # we should pick for the piontwise kernel so that it is fusible with the reduction.
        reduce_ranges, reduce_reindex, _ = simplify_and_reorder(
            reduce_vars, support_vars, reduce_size, should_merge_loops
        )

        # retrace the loop body with simplification and reordering applied
        (iter_vars, reduce_vars), var_ranges = dependencies.index_vars_no_squeeze(
            iter_ranges,
            reduce_ranges,
            prefix="p",
        )
        body = LoopBody(
            body,
            [iter_reindex(iter_vars), reduce_reindex(reduce_vars)],
            var_ranges,
            iter_vars,
            reduce_vars,
        )
        return (iter_ranges, reduce_ranges), body

    @staticmethod
    def _apply_loop_reordering(
        index_vars: Sequence[sympy.Symbol],
        support_vars: Sequence[sympy.Symbol],
        sizes: Sequence[int],
        memory_addrs: list[sympy.Expr],
        priority_idx: Optional[list[int]] = None,
    ) -> tuple[
        list[int],
        Callable[[Sequence[int]], Sequence[int]],
        Callable[[Sequence[int]], Sequence[int]],
    ]:
        """
        Shuffle the order of loops around to hopefully improve performance.
        """
        from .scheduler import pick_loop_order

        if priority_idx is None:
            priority_idx = []

        try:
            strides = [
                V.graph.sizevars.stride_hints(expr, index_vars, support_vars)
                for expr in memory_addrs
            ]
            assert len(strides) == len(memory_addrs) and len(strides[0]) == len(
                index_vars
            )
            order = list(reversed(pick_loop_order(strides, sizes, priority_idx)))
        except Exception:
            if config.debug:
                log.warning(
                    "Did not simplify complex index:\n%s\n%s",
                    dict(zip(index_vars, sizes)),
                    memory_addrs,
                )
            order = list(range(len(sizes)))
        sizes = [sizes[i] for i in order]
        return sizes, same_reorder(order), inverse_reorder(order)

    def get_reduction_size(self) -> Sequence[Expr]:
        return self.data.get_reduction_size()

    def get_reduction_type(self) -> Optional[str]:
        return self.data.get_reduction_type()

    def is_no_op(self) -> bool:
        return self.data.is_zero_elements()

    def should_allocate(self) -> bool:
        return True

    def constant_to_device(self, device: torch.device) -> IRNode:
        """Move this to a given device. Requires that all reads are to constants."""
        return self.data.constant_to_device(device)


class TemplateBuffer(OperationBuffer):
    """
    Represents a Triton (in the future other type) of template operator
    that we can fuse an epilogue onto.
    """

    def __init__(
        self,
        layout: OutputSpec,
        inputs: Sequence[IRNode],
        make_kernel_render: Optional[Callable[..., Any]],
    ) -> None:
        super().__init__(name=None, layout=layout)
        self.inputs = InputsKernel.unwrap_storage(inputs)
        self.make_kernel_render = make_kernel_render
        self.name = V.graph.register_buffer(self)
        V.graph.register_operation(self)

    def get_read_writes(self) -> dependencies.ReadWrites:
        return self.extract_read_writes(normalize=True)

    def extract_read_writes(self, normalize: bool = False) -> dependencies.ReadWrites:
        name = self.get_name()
        indexer = self.get_layout().make_indexer()

        def dummy(index: Sequence[Any], rindex: Sequence[Any]) -> Any:
            assert len(rindex) == 0
            return ops.store(name, indexer(index), "fake")

        deps = dependencies.extract_read_writes(
            dummy, self.get_size(), (), normalize=normalize
        )

        for inp in self.inputs:
            assert isinstance(inp, (ReinterpretView, Buffer)), type(inp)
            assert isinstance(inp.layout, Layout), type(inp.layout)

            indexer = inp.layout.make_indexer()

            def dummy(index: Sequence[Any], rindex: Sequence[Any]) -> Any:
                assert len(rindex) == 0
                return ops.load(inp.get_name(), indexer(index))

            deps.reads |= dependencies.extract_read_writes(
                dummy, inp.get_size(), (), normalize=True
            ).reads

        return deps

    def get_reduction_size(self) -> Sequence[Expr]:
        return sympy.S.One

    def get_reduction_type(self) -> Optional[str]:
        return None

    def should_allocate(self) -> bool:
        return True

    def simplify_and_reorder(
        self,
        extra_indexing_constraints: Optional[tuple[dict[Any, Any], list[Any]]] = None,
        recompute_sizes_body_func: Optional[Callable[..., Any]] = None,
    ) -> tuple[tuple[Sequence[Expr], list[Expr]], Optional[LoopBody]]:
        return (
            (
                self.get_size(),
                [],
            ),
            None,
        )


class TritonTemplateBuffer(TemplateBuffer):
    def __init__(
        self,
        layout: Layout,
        inputs: Sequence[IRNode],
        make_kernel_render: Optional[Callable[_P, _T]],
        mutated_inputs: Optional[Iterable[IRNode]] = None,
        allowed_prologue_inps: Optional[OrderedSet[str]] = None,
    ) -> None:
        """
        NOTE:[TritonTemplates with multiple outputs]
        We want the ability for TritonTemplates to output multiple tensors. Triton
        kernels have no notion of outputs and this is done by creating tensors that
        are then mutated by the kernel. Currently our STORE_OUTPUT codegen doesn't
        support creating multinode outputs for triton templates.
        We work around this by creating an extra input buffer during the lowering
        and we mark them as mutated inputs.
        """
        super().__init__(layout, inputs, make_kernel_render)
        self.mutated_inputs = mutated_inputs
        self.outputs: list[Buffer] = [self]
        if mutated_inputs is not None:
            # Ensure that the mutated inputs are only allowed for certain nodes
            allowed_set = (
                torch.ops.higher_order.flex_attention,
                torch.ops.higher_order.flex_attention_backward,
            )
            current_node = V.graph.current_node.target
            assert current_node in allowed_set, (
                f"Mutated inputs are only allowed for {allowed_set} but got {current_node}"
            )
            assert isinstance(self.inputs[0], IRNode), type(self.inputs[0])
            device = self.inputs[0].get_device()
            self.outputs += [
                MutationOutput(NoneLayout(device=device), buf, self)
                for buf in mutated_inputs
            ]

        self.allowed_prologue_inps = (
            allowed_prologue_inps if allowed_prologue_inps else OrderedSet()
        )

        self.subgraph_inps: Optional[list[Optional[Union[IRNode, sympy.Expr]]]] = None
        self.subgraph_outs: Optional[list[Optional[IRNode]]] = None

    def get_free_symbol_uses(
        self, unbacked_only: bool = False
    ) -> OrderedSet[sympy.Symbol]:
        res = super().get_free_symbol_uses(unbacked_only)
        subgraph_outs = self.subgraph_outs if self.subgraph_outs else []
        subgraph_inps = self.subgraph_inps if self.subgraph_inps else []

        for inp in subgraph_inps:
            if isinstance(inp, sympy.Expr):
                res.update(get_free_symbols(inp, unbacked_only))
            elif isinstance(inp, IRNode):
                res.update(inp.get_free_symbol_uses(unbacked_only))
            else:
                assert inp is None

        for out in subgraph_outs:
            if isinstance(out, IRNode):
                res.update(out.get_free_symbol_uses(unbacked_only))
            else:
                assert out is None

        return res

    def get_outputs(self) -> list[Buffer]:
        return self.outputs

    def get_allowed_prologue_inps(self) -> OrderedSet[str]:
        return self.allowed_prologue_inps

    def __str__(self) -> str:
        out = f"TritonTemplateBuffer(layout={self.layout})"
        return out


PrimitiveInfoType = Union[int, float, bool, str, list[Union[int, str, float, bool]]]


class ChoiceCaller:
    """
    Represents a possible choice used in autotune_process.py.
    During autotuning, self.benchmark() is first called to get benchmark result,
    and if this choice is selected, self.output_node() is called to get the output_node.

    Children classes: TritonTemplateCaller, CUDATemplateCaller.
    """

    def __init__(
        self,
        name: str,
        input_nodes: list[Buffer],
        layout: Layout,
        description: str,
    ) -> None:
        super().__init__()
        self.name = name
        self.layout = layout
        self.input_nodes = input_nodes
        # An additional description used to describe the choice (useful for
        # knowing what autotuning is choosing)
        self.description = description

    def benchmark(self, *args: Any, out: torch.Tensor) -> float:
        algo = self.to_callable()
        if config.profile_bandwidth_with_do_bench_using_profiling:
            return do_bench_using_profiling(lambda: algo(*args))
        return benchmarker.benchmark(algo, args, {"out": out})

    def call_name(self) -> str:
        raise NotImplementedError

    def to_callable(self) -> Callable[..., Any]:
        raise NotImplementedError

    def kernel_hash_key(self) -> str:
        """
        Hash key for the underlying kernel. By default, we assume there are no
        runtime params, so kernel hash key defaults to choice caller's hash key.
        """
        return self.hash_key()

    def hash_key(self) -> str:
        raise NotImplementedError

    def output_node(self) -> Union[TensorBox, ShapeAsConstantBuffer]:
        raise NotImplementedError

    def info_dict(self) -> dict[str, Union[PrimitiveInfoType, list[PrimitiveInfoType]]]:
        """Information returned here is logged to the autotune log file when that is enabled."""
        return {}

    def autoheuristic_id(self) -> str:
        return "unsupported_choice"


class TritonTemplateCallerBase(ChoiceCaller):
    def get_make_kernel_render(self) -> Any:
        raise NotImplementedError


class MultiTemplateBuffer(TritonTemplateBuffer):
    """
    Represents a Buffer with multiple backing implementation choices.

    Choices can be TritonTemplates or ExternKernels. During scheduling if there is a potential
    epilogue we will benchmark each of the choices with the epilogue to determine an implementation.
    Otherwise, the fastest base choice will be chosen.
    """

    def __init__(
        self,
        layout: Layout,
<<<<<<< HEAD
        inputs: list[IRNode],
        choice_timings_fn: Callable[[Optional[int]], dict[ChoiceCaller, float]],
=======
        inputs: Sequence[IRNode],
        choice_timings_fn: Callable[[], dict[ChoiceCaller, float]],
>>>>>>> c023753e
        unfiltered_choices: list[ChoiceCaller],
        allowed_prologue_inps: OrderedSet[str],
    ) -> None:
        super().__init__(
            layout=layout,
            inputs=inputs,
            make_kernel_render=None,
            allowed_prologue_inps=allowed_prologue_inps,
        )
        self._choice_timings_fn = choice_timings_fn
        self._choice_timings: dict[Optional[int], dict[ChoiceCaller, float]] = {}
        self.original_inputs = inputs
        self._output_plannable = all(
            isinstance(choice, TritonTemplateCallerBase)
            or (
                isinstance(choice, torch._inductor.select_algorithm.ExternKernelCaller)
                and choice.has_out_variant
            )
            for choice in unfiltered_choices
        )
        self._make_kernel_renders: dict[Optional[int], Any] = {}

    @property
    def output_plannable(self) -> bool:
        """
        Are all possible choices TritonTemplates or Extern Kernels with out variants
        """
        return self._output_plannable

    def choice_timings(
        self, hint_override: Optional[int] = None
    ) -> dict[ChoiceCaller, float]:
        if hint_override not in self._choice_timings:
            self._choice_timings[hint_override] = self._choice_timings_fn(hint_override)
        return self._choice_timings[hint_override]

    @contextlib.contextmanager
    def swap_as_triton_caller(self, caller: TritonTemplateCallerBase) -> Iterator[None]:
        assert isinstance(
            caller, torch._inductor.select_algorithm.TritonTemplateCaller
        ), type(caller)
        assert self.layout == caller.layout

        render = self.make_kernel_render
        self.make_kernel_render = caller.get_make_kernel_render()
        try:
            yield
        finally:
            self.make_kernel_render = render

    def finalize_as_triton_caller(self, caller: TritonTemplateCallerBase) -> None:
        assert isinstance(
            caller, torch._inductor.select_algorithm.TritonTemplateCaller
        ), type(caller)
        assert self.get_size() == caller.layout.size
        assert self.get_stride() == caller.layout.stride
        self.make_kernel_render = caller.get_make_kernel_render()

<<<<<<< HEAD
    def get_min_choice(
        self, hint_override: Optional[int] = None
    ) -> tuple[ChoiceCaller, float]:
        timings = self.choice_timings(hint_override=hint_override)
        min_choice = min(timings, key=timings.get)  # type: ignore[arg-type]
        return (min_choice, timings[min_choice])

    def finalize_as_triton_callers(
        self, callers: dict[Optional[int], TritonTemplateCallerBase]
    ) -> None:
        """Finalize with multiple callers for different hint overrides"""
        for hint_override, caller in callers.items():
            self._make_kernel_renders[hint_override] = caller.get_make_kernel_render()

        # Set the default to be the one without hint override
        self.make_kernel_render = self._make_kernel_renders[None]
=======
    def get_min_choice(self) -> tuple[ChoiceCaller, float]:
        return min(self.choice_timings.items(), key=lambda x: x[1])
>>>>>>> c023753e


class CUDATemplateBuffer(TemplateBuffer):
    def __init__(
        self,
        layout: Layout,
        inputs: Sequence[IRNode],
        make_kernel_render: Callable[_P, _T],
        workspace_size: int,
        template: CUDATemplate,
        supports_epilogue_fusion: bool,
    ) -> None:
        super().__init__(layout, inputs, make_kernel_render)
        # Global memory (in bytes) needed for this template.
        self.workspace_size = workspace_size
        self.template = template
        self.supports_epilogue_fusion = supports_epilogue_fusion

    def get_workspace_size(self) -> int:
        return self.workspace_size if self.workspace_size is not None else 0

    def emulate_store_fn(self) -> None:
        for output in self.get_outputs():
            ops.store(output.get_name(), None, None)


class CppTemplateBuffer(TemplateBuffer):
    def __init__(
        self,
        layout: Layout,
        inputs: Sequence[IRNode],
        make_kernel_render: Callable[_P, _T],
        template: CUDATemplate,
        choice: Any,
    ) -> None:
        super().__init__(layout, inputs, make_kernel_render)
        self.template = template
        self.choice = choice
        self.outputs: Optional[list[Buffer]] = None

    def get_layout(self) -> Layout:
        if isinstance(self.layout, MultiOutputLayout):
            assert isinstance(self.outputs, Iterable), type(self.outputs)
            first_output = self.outputs[0]
            assert isinstance(first_output, Buffer), type(first_output)
            layout = first_output.layout
            assert isinstance(layout, Layout), type(layout)
            return layout
        else:
            return super().get_layout()


def is_node_sequence(
    nodes: Sequence[Union[IRNode, Sequence[IRNode]]],
) -> TypeIs[Sequence[IRNode]]:
    return all(isinstance(n, IRNode) for n in nodes)


@ir_dataclass(frozen=False)
class InputsKernel(OperationBuffer):
    inputs: Sequence[Union[IRNode, Sequence[IRNode]]]

    def input_name(self, i: int) -> str:
        input = self.inputs[i]
        assert isinstance(input, IRNode)
        return input.get_name()

    def get_read_writes(self) -> dependencies.ReadWrites:
        reads = OrderedSet[dependencies.Dep]()
        StarDep = dependencies.StarDep
        for input in self.inputs:
            if isinstance(input, Sequence):
                reads.update(StarDep(x.get_name()) for x in input)
            elif isinstance(input, ShapeAsConstantBuffer):
                # Skip creating dependency for symbolics as they're visible globally
                continue
            else:
                reads.add(StarDep(input.get_name()))

        writes = OrderedSet[dependencies.Dep](
            StarDep(buf.get_name()) for buf in self.get_outputs()
        )

        return dependencies.ReadWrites(
            reads=reads,
            writes=writes,
            index_exprs=OrderedSet(),
        )

    def get_reads(self) -> OrderedSet[Dep]:
        return self.get_read_writes().reads

    @classmethod
    def unwrap_storage_for_input(cls, x: IRNode) -> IRNode:
        if isinstance(x, TensorBox):
            x = x.data
        if isinstance(x, StorageBox):
            x = x.data
        if isinstance(x, BaseView) and not isinstance(x, ReinterpretView):
            x = ExternKernel.realize_input(x)
        if isinstance(x, TensorBox):
            # when converting to ReinterpretView fails in the
            # realize_input call above, the result will be wrapped
            # into TensorBox / StorageBox pair as a result of the
            # cls.copy_input call; so we should unwrap recursively
            return cls.unwrap_storage_for_input(x)
        if isinstance(x, TorchBindObject):
            return x
        assert isinstance(x, (Buffer, ReinterpretView)), type(x)
        return x

    @staticmethod
    def unwrap_storage(
        inputs: Sequence[Union[IRNode, Sequence[IRNode]]],
    ) -> list[Union[IRNode, Sequence[IRNode]]]:
        inputs_new: list[Union[IRNode, Sequence[IRNode]]] = []
        for x in inputs:
            if isinstance(x, Sequence):
                x = [InputsKernel.unwrap_storage_for_input(i) for i in x]
            else:
                x = InputsKernel.unwrap_storage_for_input(x)
            inputs_new.append(x)
        return inputs_new

    def is_extern(self) -> bool:
        return True

    def num_reads(self) -> int:
        return 1


class NopKernel(InputsKernel):
    def is_no_op(self) -> bool:
        return True

    def get_reads(self) -> OrderedSet[Dep]:
        return OrderedSet()


class ConcatKernel(NopKernel):
    """
    There isn't actually a real kernel for concat, we just change the
    storage for the upstream data.
    """

    @classmethod
    def create(cls, inputs: Sequence[IRNode], dim: int) -> StorageBox:
        device = inputs[0].get_device()
        dtype = inputs[0].get_dtype()
        new_size = list(inputs[0].get_size())
        offsets_start = [0]
        offsets_end = [new_size[dim]]
        assert 0 <= dim < len(new_size)
        for i in range(1, len(inputs)):
            input_size = inputs[i].get_size()
            offsets_start.append(new_size[dim])
            assert len(input_size) == len(new_size)
            assert inputs[i].get_dtype() == dtype
            assert inputs[i].get_device() == device
            for j in range(len(new_size)):
                if j == dim:
                    new_size[j] = new_size[j] + input_size[j]
                else:
                    new_size[j] = V.graph.sizevars.check_equals_and_simplify(
                        new_size[j], input_size[j]
                    )
            offsets_end.append(new_size[dim])

        output_stride: Sequence[int] = FlexibleLayout.contiguous_strides(new_size)
        if config.comprehensive_padding:
            # Ensure the output stride matches the alignment requirements
            output_stride = Layout._pad_strides(
                output_stride, new_size, inputs[0].dtype
            )

        # If any of the inputs is in CL format, use CL format for the output
        for i in range(len(inputs)):
            x = inputs[i]
            if is_storage_and_layout(x):
                layout = x.get_layout()
                if isinstance(
                    layout, FixedLayout
                ) and Layout.is_channels_last_contiguous(layout.size, layout.stride):
                    # use CL stride for the output
                    output_stride = make_channels_last_strides_for(new_size)
                    break
        any_input_is_storage_and_layout = any(is_storage_and_layout(x) for x in inputs)
        fx_node_args = V.graph.current_node.args[0]
        assert isinstance(fx_node_args, list), type(fx_node_args)
        # If any of the inputs has meta tensor and the meta tensor is in CL format, use CL format for the output
        if any_input_is_storage_and_layout is False and any(
            "val" in arg.meta
            and (
                arg.meta["val"].is_contiguous(memory_format=torch.channels_last)
                or arg.meta["val"].is_contiguous(memory_format=torch.channels_last_3d)
            )
            for arg in fx_node_args
        ):
            output_stride = make_channels_last_strides_for(new_size)

        assert device is not None
        concat_kernel = ConcatKernel(
            name=None,
            layout=FixedLayout(
                device=device,
                dtype=dtype,
                size=new_size,
                stride=output_stride,
            ),
            inputs=[],
        )
        kernel = StorageBox(concat_kernel)
        op_names = []
        for i, inp in enumerate(inputs):
            assert isinstance(inp, (BaseView, MutableBox)), type(inp)
            input_buffer = cls.realize_into(
                inp,
                SliceView.create(
                    kernel, dim, offsets_start[i], offsets_end[i], clamp=False
                ),
            )
            assert isinstance(input_buffer, Buffer), type(input_buffer)
            assert isinstance(concat_kernel.inputs, list), type(concat_kernel.inputs)
            concat_kernel.inputs.append(input_buffer)

            if isinstance(inp.data, BaseView):
                input_unwrapped = inp.data.unwrap_view()
            else:
                input_unwrapped = inp.data

            if (
                isinstance(input_unwrapped, StorageBox)
                and input_unwrapped.is_input_buffer()
                and (dev := inp.get_device()) is not None
                and is_gpu(dev.type)
                and not is_dynamic(input_buffer)
            ):
                op_names.append(input_buffer.get_operation_name())

        if len(op_names) > 1 and V.graph.has_feature(device, BackendFeature.FOREACH):
            V.graph.register_operation_list(op_names)

        concat_kernel.name = V.graph.register_buffer(concat_kernel)
        concat_kernel.inputs = cls.unwrap_storage(concat_kernel.inputs)
        V.graph.register_operation(concat_kernel)

        return kernel

    @classmethod
    def can_realize_into_without_copy(
        cls, src: IRNode, dst: Optional[IRNode] = None
    ) -> bool:
        if isinstance(src, TensorBox):
            # unwrap a TensorBox
            return cls.can_realize_into_without_copy(src.data, dst)

        assert isinstance(src, (BaseView, StorageBox)), type(src)
        if isinstance(src.data, MultiTemplateBuffer):
            if (
                not isinstance(src.data.layout, FixedLayout)
                or not src.data.output_plannable
            ):
                return False

            # we call can_realize_into_without_copy in cat lowering before we've decided
            # on output format, optimistically assume layout matches
            if dst is None:
                return True

            # otherwise, check equality of layouts
            if not len(src.get_stride()) == len(dst.get_stride()):
                return False

            return all(
                V.graph.sizevars.statically_known_equals(s1, s2)
                for s1, s2 in zip(src.get_stride(), dst.get_stride())
            )

        return (
            hasattr(src.data, "layout")
            and isinstance(src.data.layout, FlexibleLayout)
            and not isinstance(src.data, ExternKernelAlloc)
        )

    @classmethod
    def realize_into(cls, src: IRNode, dst: IRNode) -> IRNode:
        # Attempt to turn this into a ReinterpretView rather than assert.
        # This has concessions around layout, as as_storage_and_layout
        # can cause us to go from flexible to fixed layout.
        if not isinstance(dst, ReinterpretView):
            if is_storage_and_layout(dst):
                storage, layout = as_storage_and_layout(dst)
                dst = ReinterpretView(data=storage, layout=layout)
        assert isinstance(dst, ReinterpretView), type(dst)
        if isinstance(src, TensorBox):
            # unwrap a TensorBox
            return cls.realize_into(src.data, dst)

        if isinstance(src, StorageBox):
            src.realize()
            # ExternKernelAlloc has specific requirements for output layout, should create a copy
            assert hasattr(src.data, "layout")
            if cls.can_realize_into_without_copy(src, dst):
                src.data.layout = NonOwningLayout(dst)
                return src.data
        # introduce a copy
        pw = Pointwise.create(
            device=src.get_device(),
            dtype=src.get_dtype(),
            inner_fn=src.make_loader(),
            ranges=[
                V.graph.sizevars.check_equals_and_simplify(a, b)
                for a, b in zip(src.get_size(), dst.get_size())
            ],
        )
        return cls.realize_into(pw, dst)

    def should_allocate(self) -> bool:
        return True


@ir_dataclass(frozen=False)
class ExternKernel(InputsKernel):
    constant_args: Sequence[Any] = ()
    kwargs: dict[str, Any] = dataclasses.field(default_factory=dict)
    output_view: Optional[ReinterpretView] = None
    python_kernel_name: Optional[str] = None
    cpp_kernel_name: Optional[str] = None
    # FIXME: in some cases we sill need to explicitly pass in ordered_kwargs_for_cpp_kernel
    # We shouldn't need to do this since the information can be retrieved from op_overload._schema.
    ordered_kwargs_for_cpp_kernel: Iterable[str] = dataclasses.field(
        default_factory=list
    )
    op_overload: Optional[_OpOverloads] = None
    arg_properties: Optional[list[dict[str, Any]]] = None
    allarg_properties: dict[str, dict[str, Any]] = dataclasses.field(
        default_factory=dict
    )
    kwarg_properties: Optional[dict[str, dict[str, Any]]] = None
    unbacked_bindings: dict[sympy.Symbol, pytree.KeyPath] = dataclasses.field(
        default_factory=dict
    )
    mutation_outputs: list[MutationOutput] = dataclasses.field(default_factory=list)

    def __init__(
        self,
        name: Optional[str],
        layout: OutputSpec,
        inputs: Sequence[Union[IRNode, Sequence[IRNode]]],
        constant_args: Sequence[Any] = (),
        kwargs: Optional[dict[str, Any]] = None,
        output_view: Optional[ReinterpretView] = None,
        python_kernel_name: Optional[str] = None,
        cpp_kernel_name: Optional[str] = None,
        ordered_kwargs_for_cpp_kernel: Iterable[str] = (),
        op_overload: Optional[_OpOverloads] = None,
    ) -> None:
        super().__init__(
            name=name,
            layout=layout,
            inputs=inputs,
        )
        self.constant_args = constant_args
        self.kwargs = kwargs if kwargs else {}
        self.output_view = output_view
        self.op_overload = op_overload
        self.set_cpp_kernel_name(cpp_kernel_name)
        self.set_python_kernel_name(python_kernel_name)
        self.ordered_kwargs_for_cpp_kernel = ordered_kwargs_for_cpp_kernel
        self.collect_arg_kwarg_properties()
        self.unbacked_bindings = {}
        self.mutation_outputs = []
        self.fx_node = V.graph.current_node

    def get_outputs(self) -> list[Buffer]:
        return [self, *self.mutation_outputs]

    def get_unbacked_symbol_defs(self) -> OrderedSet[sympy.Symbol]:
        return OrderedSet()

    def collect_arg_kwarg_properties(self) -> None:
        # if self.op_overload is torch._ops.OpOverload, we can use its schema to collect additional
        # information for args and kwargs, e.g. type and default value, to help with the cpp wrapper codegen
        self.arg_properties = (
            [
                {
                    "name": x.name,
                    "type": x.real_type,
                    "default_value": x.default_value,
                }
                for x in self.op_overload._schema.arguments
                if not x.kwarg_only
            ]
            if isinstance(self.op_overload, torch._ops.OpOverload)
            else [{} for i in range(len(self.inputs))]
        )
        self.allarg_properties = (
            {
                x.name: {"type": x.real_type, "default_value": x.default_value}
                for x in self.op_overload._schema.arguments
            }
            if isinstance(self.op_overload, torch._ops.OpOverload)
            else {}
        )
        # FIXME: self.kwargs does not always match kwargs defined in schema, so sometimes
        # ordered_kwargs_for_cpp_kernel is explicitly passed in.
        if isinstance(self.op_overload, torch._ops.OpOverload):
            if not self.ordered_kwargs_for_cpp_kernel:
                self.ordered_kwargs_for_cpp_kernel = [
                    x.name for x in self.op_overload._schema.arguments if x.kwarg_only
                ]
            self.schema_kwargs = [
                x for x in self.op_overload._schema.arguments if x.kwarg_only
            ]
        else:
            self.schema_kwargs = []

    def decide_layout(self) -> None:
        if isinstance(self.layout, FlexibleLayout):
            self.apply_constraint()
            self.freeze_layout()

    def codegen_comment(self, wrapper: PythonWrapperCodegen) -> None:
        origin_str, _detailed_origin_str = get_kernel_metadata(self, wrapper)
        if origin_str:
            wrapper.make_comment(origin_str)

    def codegen(self, wrapper: PythonWrapperCodegen) -> None:
        raise NotImplementedError

    def set_cpp_kernel_name(self, cpp_kernel_name: Optional[str] = None) -> None:
        self.cpp_kernel_name = cpp_kernel_name
        if not V.graph.cpp_wrapper or not isinstance(
            self.op_overload, torch._ops.OpOverload
        ):
            return

        kernel = self.op_overload
        if self.cpp_kernel_name is None:
            # Try to construct cpp_kernel_name from op_overload
            if kernel.namespace == "aten":
                # Calling with the default kernel name can lead to ambiguous behavior like the following example.
                # repeat_interleave(const at::Tensor & repeats, std::optional<int64_t> output_size=std::nullopt)
                # repeat_interleave(const at::Tensor & self, int64_t repeats,
                #       std::optional<int64_t> dim=std::nullopt, std::optional<int64_t> output_size=std::nullopt)
                opname = (
                    kernel.__name__.split(".")[0]
                    if kernel._overloadname == "default"
                    else kernel.__name__.replace(".", "_")
                )
                self.cpp_kernel_name = f"at::_ops::{opname}::call"
            else:
                self.cpp_kernel_name = kernel._schema.name

    def set_python_kernel_name(self, python_kernel_name: Optional[str]) -> None:
        self.python_kernel_name = python_kernel_name
        if python_kernel_name is not None:
            return

        kernel = self.op_overload
        if kernel is None:
            pass
        elif isinstance(kernel, torch._ops.HigherOrderOperator):
            self.python_kernel_name = f"torch.ops.higher_order.{kernel.__name__}"
        else:
            self.python_kernel_name = (
                f"{kernel.__module__.replace('._ops.', '.ops.')}.{kernel.__name__}"
            )

    def get_kernel_name(self) -> str:
        from .codegen.cpp_wrapper_cpu import CppWrapperCpu

        device = d.type if (d := self.get_device()) else V.graph.device_type
        if V.graph.cpp_wrapper:
            assert isinstance(V.graph.wrapper_code, CppWrapperCpu), type(
                V.graph.wrapper_code
            )
            assert self.cpp_kernel_name is not None
            return V.graph.wrapper_code.get_c_shim_func_name(
                self.cpp_kernel_name, device
            )
        else:
            assert self.python_kernel_name is not None
            return self.python_kernel_name

    @staticmethod
    def copy_input(x: IRNode) -> Union[TensorBox, ShapeAsConstantBuffer]:
        pw = Pointwise.create(
            device=x.get_device(),
            dtype=x.get_dtype(),
            inner_fn=x.make_loader(),
            ranges=x.get_size(),
            origin_node=x.get_origin_node(),
            traceback=x.get_traceback(),
        )
        pw.realize()
        return pw

    @classmethod
    def process_kernel(
        cls, kernel: _OpOverloads, *args: Any, **kwargs: Any
    ) -> tuple[
        Any,
        list[Any],
        list[Any],
        Callable[[Any, Any], Any],
        Optional[dict[sympy.Symbol, pytree.KeyPath]],
    ]:
        binded_args = {"args": args, "kwargs": kwargs}

        args_flat, args_spec = pytree.tree_flatten(binded_args)

        is_arg_tensor = []
        # tensor_args can be either tensor or torchbind objects
        tensor_args = []
        non_tensor_args: list[Any] = []
        for arg in args_flat:
            is_arg_tensor.append(
                isinstance(arg, IRNode) and not isinstance(arg, GeneratorState)
            )
            if is_arg_tensor[-1]:
                tensor_args.append(arg)
            else:
                if isinstance(arg, Expr):
                    arg = V.graph.sizevars.shape_env.create_symintnode(arg, hint=None)
                non_tensor_args.append(arg)

        def unflatten_args(
            new_tensor_args: Sequence[_T], new_non_tensor_args: Sequence[_T]
        ) -> tuple[list[_T], dict[str, _T]]:
            result = []
            it_tensors = iter(new_tensor_args)
            it_non_tensors = iter(new_non_tensor_args)
            for is_tensor in is_arg_tensor:
                if is_tensor:
                    result.append(next(it_tensors))
                else:
                    result.append(next(it_non_tensors))
            r = pytree.tree_unflatten(result, args_spec)
            return r.get("args", []), r.get("kwargs", {})

        tensor_args = [cls.realize_input(x) for x in tensor_args]

        # freeze layout otherwise our output stride calculation might
        # become incorrect
        for x in tensor_args:
            if is_storage_and_layout(x):
                as_storage_and_layout(x, freeze=True)

        # Rerun fake tensor propagation, because Inductor may have changed the
        # strides of inputs and we need to determine accurately what the
        # output stride will be.
        example_args: list[
            Union[
                torch.Tensor, torch._C.ScriptObject, FakeScriptObject, torch.Generator
            ]
        ] = []

        # We need to retain the constant values of fake tensors that we originally
        # propagated the graph with, because for some operators running without a
        # constant would trigger an error / DataDependentException
        for x in tensor_args:
            # if x is a view of a constant, we need to realize the view
            # (we can't pass the constant into the kernel directly)
            if not isinstance(x, BaseView) and x.get_name() in V.graph.constants:
                example_args.append(V.graph.constants[x.get_name()])
            elif (
                not isinstance(x, BaseView)
                and x.get_name() in V.graph.torchbind_constants
            ):
                example_args.append(V.graph.torchbind_constants[x.get_name()])
            elif isinstance(x, TorchBindObject):
                example_args.append(x.get_value())
            elif isinstance(x, torch._inductor.ir.GeneratorState):
                device_index = x.device.index
                assert x.device.type == "cuda" and device_index is not None
                example_args.append(
                    torch.cuda.default_generators[device_index].clone_state()
                )
            else:
                example_args.append(ir_node_to_tensor(x, guard_shape=True))

        new_args, new_kwargs = unflatten_args(example_args, non_tensor_args)
        example_output = kernel(*new_args, **new_kwargs)

        unbacked_bindings: Optional[dict[sympy.Symbol, pytree.KeyPath]] = None
        if shape_env := V.fake_mode.shape_env:
            node_meta_val = V.current_node.meta.get("val")
            ctx: AbstractContextManager[None] = nullcontext()
            if V.current_node.target == torch._higher_order_ops.effects.with_effects:
                # remove the first effect token in meta["val"] and meta["unbacked_bindings"]
                node_meta_val = node_meta_val[1]
                ctx = _remove_effect_token_unbacked_bindings(V.current_node)

            with ctx:
                rebind_unbacked(shape_env, V.current_node, example_output)
            unbacked_bindings = compute_unbacked_bindings(
                shape_env, example_output, node_meta_val
            )

        example_out_li = (
            [example_output]
            if not isinstance(example_output, (list, tuple))
            else example_output
        )
        for t in example_out_li:
            if isinstance(t, torch.Tensor) and t.is_sparse:
                msg = "sparsity not handled. Please file issue for sparse inference weights."
                if stack_trace := V.graph.current_node.meta.get("stack_trace", None):
                    msg = f"{msg} Found from : \n {stack_trace}"
                V.graph.disable_cudagraphs_reason = msg

        return (
            example_output,
            tensor_args,
            non_tensor_args,
            unflatten_args,
            unbacked_bindings,
        )

    @classmethod
    def convert_to_reinterpret_view(cls, x: IRNode) -> ReinterpretView:
        """
        In order to pass this to an extern kernel we need a
        ReinterpretView not a View.  This allows us to avoid some
        unneeded copies.
        """
        assert isinstance(x, BaseView), type(x)
        if isinstance(x, ReinterpretView):
            return x

        # NOTE: Don't use extract_read_writes here as it fails when
        # make_loader() inlines the computation
        x_unwrap_view = x.unwrap_view()
        buf = V.graph.get_buffer(x_unwrap_view.get_name())
        assert buf is not None
        x_unwrap_view_fx_node = buf.get_origin_node()
        # Prefer channels last format according to how the format is set from eager.
        if (
            x_unwrap_view_fx_node is not None
            and "val" in x_unwrap_view_fx_node.meta
            and isinstance(x_unwrap_view, (ReinterpretView, Buffer))
            # and hasattr(x_unwrap_view, "layout")
            and isinstance(x_unwrap_view.layout, FlexibleLayout)
            and (
                x_unwrap_view_fx_node.meta["val"].is_contiguous(
                    memory_format=torch.channels_last
                )
                or x_unwrap_view_fx_node.meta["val"].is_contiguous(
                    memory_format=torch.channels_last_3d
                )
            )
        ):
            x_unwrap_view.freeze_layout_with_same_order(
                make_channels_last_strides_for(x_unwrap_view.get_size())
            )
        else:
            x_unwrap_view.freeze_layout()

        index_args, var_ranges = dependencies.index_vars_squeeze(
            x.get_size(), prefix="r"
        )
        range_vars = index_args[0]
        index = x.make_indexer()(range_vars)

        index = V.graph.sizevars.simplify_with_ranges(index, var_ranges)
        strides = V.graph.sizevars.stride_vars(index, range_vars)
        offset = V.graph.sizevars.offset_var(index, range_vars)
        expected = sympy_dot(range_vars, strides) + offset

        if index != expected:
            log.debug(
                "convert_to_reinterpret_view failed: stride=%s offset=%s index=%s",
                strides,
                offset,
                index,
            )
            raise NotImplementedError

        return ReinterpretView(
            data=x.data,
            layout=FixedLayout(
                device=x.get_device_or_error(),
                dtype=x.get_dtype(),
                size=x.get_size(),
                stride=strides,
                offset=offset,
            ),
        )

    @classmethod
    def realize_input(cls, x: IRNode) -> IRNode:
        if x is None:
            return NoneAsConstantBuffer()
        if isinstance(x, (Expr, sympy.logic.boolalg.Boolean, int)):
            return ShapeAsConstantBuffer(expr=x)
        if isinstance(x, Constant):
            return V.graph.add_tensor_constant(
                torch.tensor(x.value, dtype=x.get_dtype(), device=x.get_device())
            )
        if isinstance(x, ConstantBuffer):
            return x
        if isinstance(x, TensorBox):
            return cls.realize_input(x.data)
        if isinstance(x, ReinterpretView):
            return ReinterpretView(
                data=cls.realize_input(x.data), layout=x.get_layout()
            )
        if isinstance(x, BaseView):
            x.realize()
            if is_storage_and_layout(x.unwrap_view()):
                try:
                    return cls.convert_to_reinterpret_view(x)
                except NotImplementedError:
                    pass
        if isinstance(x, StorageBox):
            # TODO(jansel): impose layout preference on realized buffer
            x.realize()
            return x
        if isinstance(x, (NonTensorObj, ShapeAsConstantBuffer)):
            return x
        return cls.copy_input(x)

    @classmethod
    def require_stride1(cls, x: IRNode) -> IRNode:
        if is_storage_and_layout(x):
            if len(x.get_stride()) == 0:
                return x
            for stride in x.get_stride():
                if stride == 1:
                    return x
        return cls.copy_input(x)

    @classmethod
    def require_strides(
        cls,
        x: IRNode,
        order: Optional[Sequence[int]] = None,
        exact_strides: Optional[Sequence[_IntLike]] = None,
        allow_padding: bool = False,
    ) -> IRNode:
        assert order is not None or exact_strides is not None
        # Layout generally doesn't matter, but some consuming external ops might have requirements
        if x.get_numel() in (0, 1) and not exact_strides:
            return x

        # require x to have the layout
        if is_storage_and_layout(x):
            if isinstance(x.get_layout(), FlexibleLayout):
                if order:
                    # If the the FlexibleLayout already has the size and stride in the required order,
                    # freeze it to a FixedLayout by using its current size and stride.
                    # The behavior of using its current size and stride or the given order can be different
                    # if the size and stride has ambiguilty, for example for a 4D input where the iC = 1:
                    # size=[s0, 1, 28, 28], stride=[784, 784, 28, 1]. If the required order is [3, 0, 2, 1] (channels last),
                    # the current size and stride already satisfies this order.
                    # However by freezing it to the required order, the layout will be changed to:
                    # size=[s0, 1, 28, 28], stride=[784, 1, 28, 1]), which is not actually necessary.
                    use_current_stride_order = is_stride_order_storage_and_layout(
                        x, order
                    ) and not free_unbacked_symbols(x.get_layout().stride)
                    # fix flexiblelayout to be FixedLayout with stride_order
                    as_storage_and_layout(
                        x,
                        freeze=True,
                        want_contiguous=False,
                        stride_order=(
                            get_stride_order(
                                V.graph.sizevars.size_hints_or_throw(
                                    x.get_layout().stride
                                )
                            )
                            if use_current_stride_order
                            else order
                        ),
                        allow_padding=allow_padding,
                    )
                    return x
                else:
                    # If the exact_strides is given, freeze the FlexibleLayout to a FixedLayout with the exact_strides.
                    as_storage_and_layout(
                        x,
                        freeze=True,
                        want_contiguous=False,
                        stride_order=None,
                        allow_padding=allow_padding,
                        exact_strides=exact_strides,
                    )
                    return x
            elif isinstance(x.get_layout(), (FixedLayout, NonOwningLayout)) and (
                (order and x.get_layout().is_stride_ordered(order))
                or (
                    exact_strides
                    and significant_strides_equal(
                        exact_strides, x.get_layout().stride, x.get_size()
                    )
                )
            ):
                return (
                    try_match_insignificant_strides(x, exact_strides)
                    if exact_strides is not None
                    else x
                )
            elif isinstance(
                (mutation_layout := x.get_layout()), MutationLayoutSHOULDREMOVE
            ):
                if isinstance(
                    (real_layout := mutation_layout.real_layout()), FlexibleLayout
                ):
                    raise AssertionError(
                        "the MutationLayoutSHOULDREMOVE's real layout shouldn't be FlexibleLayout"
                    )
                elif isinstance(real_layout, FixedLayout) and (
                    (order and real_layout.is_stride_ordered(order))
                    or (
                        exact_strides
                        and significant_strides_equal(
                            exact_strides, real_layout.stride, x.get_size()
                        )
                    )
                ):
                    return x

        # TODO - Storage to InputBuffer
        if isinstance(x, InputBuffer) and (
            (order and x.get_layout().is_stride_ordered(order))
            or (
                exact_strides
                and significant_strides_equal(
                    exact_strides, x.get_layout().stride, x.get_size()
                )
            )
        ):
            return x
        if (
            isinstance(x, TensorBox)
            and isinstance(x.data, BaseView)
            and not isinstance(x.data, ReinterpretView)
            and is_storage_and_layout(unwrap_view := x.unwrap_view())
            and hasattr(unwrap_view, "data")
            and not isinstance(unwrap_view.data, ExternKernelAlloc)
        ):
            try:
                x.data = cls.convert_to_reinterpret_view(x.data)
                if order:
                    return cls.require_stride_order(
                        x, order, allow_padding=allow_padding
                    )
                elif exact_strides:
                    return cls.require_exact_strides(
                        x, exact_strides, allow_padding=allow_padding
                    )
            except NotImplementedError:
                pass

        # Preserve ExpandView representation that would be lost during copy_input
        # Without representation of the expand in inductor IR, in codegen we end up
        # launching a grid for the full size tensor and doing redundant computation
        # across expanded dims.
        # TODO: could also be good to have a codegen fix to recognize overlapping elements

        expanded_dims: Optional[list[int]] = None
        orig_size = x.get_size()
        if exact_strides is not None:
            sizevars = V.graph.sizevars
            expanded_dims = [
                i
                for i in range(len(x.get_size()))
                if sizevars.statically_known_equals(exact_strides[i], 0)
                and sizevars.statically_known_geq(x.get_size()[i], 2)
            ]

            for dim in expanded_dims:
                x = torch._inductor.lowering.slice_(x, dim, 0, 1)

        # Although this is a clone, inductor is good about fusing clones into previous
        # operations if they weren't realized and their layouts were flexible.
        x = cls.copy_input(x)

        as_storage_and_layout(
            x,
            freeze=True,
            want_contiguous=False,
            stride_order=order,
            allow_padding=allow_padding,
            exact_strides=exact_strides,
        )
        if order:
            assert is_stride_order_storage_and_layout(x, order)
        elif expanded_dims:
            assert orig_size is not None and exact_strides is not None
            x = torch._inductor.lowering.expand(x, orig_size)
            # the expand will sometimes may change insignificant strides, so match them back
            return try_match_insignificant_strides(x, exact_strides)

        return x

    @classmethod
    def require_exact_strides(
        cls, x: IRNode, exact_strides: Sequence[_IntLike], allow_padding: bool = False
    ) -> IRNode:
        return cls.require_strides(
            x, exact_strides=exact_strides, allow_padding=allow_padding
        )

    @classmethod
    def require_stride_order(
        cls, x: IRNode, order: Sequence[int], allow_padding: bool = False
    ) -> IRNode:
        return cls.require_strides(x, order=order, allow_padding=allow_padding)

    @classmethod
    def require_channels_last(cls, x: IRNode) -> IRNode:
        return cls.require_stride_order(x, NHWC_STRIDE_ORDER)

    @classmethod
    def require_channels_last_3d(cls, x: IRNode) -> IRNode:
        return cls.require_stride_order(x, NHWDC_STRIDE_ORDER)

    @classmethod
    def require_contiguous(cls, x: IRNode) -> IRNode:
        def is_mkldnn_tensor(x: IRNode) -> bool:
            try:
                name = x.get_name()
            except (AttributeError, NotImplementedError):
                return False

            return name in V.graph.constants and V.graph.constants[name].is_mkldnn

        # TODO move this to the more proper places
        if is_mkldnn_tensor(x):
            return x
        else:
            return cls.require_exact_strides(
                x, FlexibleLayout.contiguous_strides(x.get_size())
            )

    @classmethod
    def require_contiguous_strides(cls, x: IRNode) -> IRNode:
        # TODO: combine this with require_contiguous after
        # https://github.com/pytorch/pytorch/pull/148235 lands.
        return cls.require_exact_strides(
            x, FlexibleLayout.contiguous_strides(x.get_size())
        )

    def apply_constraint(self) -> None:
        pass

    def fill_non_provided_args(
        self, args: Sequence[Any], kwargs: dict[str, Any]
    ) -> Sequence[Any]:
        # Previously, we want to maintain forward-compatibility by skipping
        # default args in the serialized artifacts in fbcode. However,
        # some of our shim interfaces require default values being OrderedSet.
        # Discussed with Sherlock offline and we decided to allow serializing
        # default args into the C++ wrapper code for now. We will refine this
        # part if we see real FC requirement. More details related to FC
        # can be found at:
        # https://docs.google.com/document/d/1FzWm-sHYwmRi3x_g036kOxd99KaYquUsA-L5JwOn8ys/edit?usp=sharing
        assert isinstance(args, Sequence), type(args)
        if not isinstance(args, list):
            args = list(args)
        assert self.arg_properties, "ExternKernel.arg_properties should not be empty"

        n_args = len(args)
        n_pos_args = len(self.arg_properties)
        # For cpp wrapper, if some positional args are not provided, we need to check
        # if they're in the kwargs or use their default value
        if n_args < n_pos_args:
            log.debug(
                "%s has %d unprovided positional arguments. "
                "Will check if they are in the keyword arguments or will use default values.",
                self.op_overload,
                n_pos_args - n_args,
            )
            for i in range(n_args, n_pos_args):
                arg_name = self.arg_properties[i]["name"]
                args.append(
                    kwargs[arg_name]
                    if arg_name in kwargs
                    else self.arg_properties[i]["default_value"]
                )
        return args

    def codegen_const_args(self, names: Optional[list[str]] = None) -> list[str]:
        if V.graph.cpp_wrapper:
            result = []
            # Aten ops follow the convention that tensor args are before non-tensor args,
            # in which case the following 'len(self.inputs) + i' logic works. But this
            # may not be true for other ops, and if that is the case, caller needs to
            # pass in a list of const arg names for arg_properties lookup.
            name_to_arg_properties = None
            if names and self.arg_properties:
                assert len(self.constant_args) == len(names), (
                    "names passed to codegen_const_args does not match self.constant_args"
                )
                name_to_arg_properties = {
                    arg.get("name"): arg for arg in self.arg_properties
                }

            for i, x in enumerate(self.constant_args):
                if name_to_arg_properties is not None:
                    assert names is not None
                    prop = name_to_arg_properties.get(names[i])
                    type_ = prop.get("type") if prop else None
                else:
                    idx = len(self.inputs) + i
                    type_ = (
                        self.arg_properties[idx].get("type")
                        if self.arg_properties and idx < len(self.arg_properties)
                        else None
                    )
                result.append(V.graph.wrapper_code.val_to_arg_str(x, type_))
            return result
        else:
            return [V.graph.wrapper_code.val_to_arg_str(a) for a in self.constant_args]

    def codegen_args(self) -> list[str]:
        if V.graph.cpp_wrapper and self.op_overload is not None:
            # cpp wrapper needs special logic to fill in missing args with default values
            inputs = self.fill_non_provided_args(
                [*self.inputs, *self.constant_args], self.kwargs
            )
            # fill_non_provided_args has handled constant args, so no need to codegen for that later
            need_codegen_constant_args = False
        else:
            inputs = self.inputs
            need_codegen_constant_args = True

        args = []
        for i, x in enumerate(inputs):
            if V.graph.cpp_wrapper:
                assert self.arg_properties and i < len(self.arg_properties), (
                    "Invalid access to ExternKernel.arg_properties"
                )
                type_ = self.arg_properties[i].get("type")
                args.append(V.graph.wrapper_code.val_to_arg_str(x, type_))
            else:
                args.append(V.graph.wrapper_code.val_to_arg_str(x))
        if need_codegen_constant_args:
            args.extend(self.codegen_const_args())
        return args

    def get_kwargs_value(self, arg_name: str, **kwargs: Any) -> Any:
        """Given an argument name, queries for values in (in order):
        1. any provided kwargs for this function.
        2. the class self.kwargs member.
        3. any available default arguments in self.allarg_properties."""
        if arg_name in kwargs:
            return kwargs.get(arg_name)
        if arg_name in self.kwargs:
            return self.kwargs.get(arg_name)
        if (arg := self.allarg_properties.get(arg_name)) is not None:
            return arg.get("default_value")
        raise AssertionError(f"{arg_name} not in self.allarg_properties")

    def codegen_kwargs(self, skip_out: bool = False) -> list[str]:
        if V.graph.cpp_wrapper:
            if self.op_overload is not None and len(self.schema_kwargs) == 0:
                # All the args should have been generated by fill_non_provided_args in codegen_args
                return []

            kwargs = []
            for arg_name in self.ordered_kwargs_for_cpp_kernel:
                if skip_out and arg_name == "out":
                    # ExternKernelOut has its own logic for inserting the out parameter
                    continue

                v = self.get_kwargs_value(arg_name)
                if isinstance(v, Expr):
                    kwargs.append(v)
                else:
                    assert self.allarg_properties is not None
                    type_ = self.allarg_properties.get(arg_name, {}).get("type")
                    kwargs.append(V.graph.wrapper_code.val_to_arg_str(v, type_))
        else:
            kwargs = [
                f"{k}={V.graph.wrapper_code.val_to_arg_str(v)}"
                for k, v in self.kwargs.items()
            ]
        return kwargs

    def get_op_name(self) -> str:
        if self.fx_node is not None:
            target = self.fx_node.target
            op_namespace = getattr(target, "__module__", "unknown_namespace")
            op_namespace = op_namespace.replace("._ops.", ".ops.")
            op_namespace = op_namespace.rsplit(".", 1)[0]
            op_name = f"{op_namespace}.{target}"
        else:
            op_name = "unknown_op"
        return op_name

    def codegen_size_asserts(self, wrapper: PythonWrapperCodegen) -> None:
        if config.size_asserts and not V.graph.cpp_wrapper:
            # comparing strides for 0 size tensor is tricky. Ignore them for now.
            if sympy_product(self.get_size()) == 0:
                return
            size = V.graph.wrapper_code.codegen_shape_tuple(self.get_size())
            stride = V.graph.wrapper_code.codegen_shape_tuple(self.get_stride())
            op_name = self.get_op_name()
            wrapper.writeline(
                f"assert_size_stride({self.get_name()}, {size}, {stride}, {op_name!r})"
            )

    def codegen_alignment_asserts(self, wrapper) -> None:  # type: ignore[no-untyped-def]
        if config.alignment_asserts and not V.graph.cpp_wrapper:
            name = self.get_name()
            aligned = name not in V.graph.unaligned_buffers
            op_name = self.get_op_name()
            if aligned:
                wrapper.writeline(
                    f"assert_alignment({name}, {GPU_ALIGN_BYTES}, {op_name!r})"
                )
            else:
                wrapper.writeline(
                    f"# buffer {name} (op: {op_name}) is assumed to be not aligned"
                )

    def get_group_stride(self) -> tuple[list[Sequence[Expr]], list[Expr]]:
        """
        get output sizes and strides, for template_codegen
        """
        _size = self.get_size()
        _stride = self.get_stride()
        # iter_ranges = _size of output tensor, reduce_range = [] because no reduction
        return [_size, []], _stride

    def canonicalize(self) -> tuple[Expr, Sequence[Expr]]:
        """
        Manually get canonicalization of the output index
        """
        # manually generate index formula for conv
        sizevars = V.graph.sizevars
        sizes = self.get_size()
        strides = self.get_stride()
        strides = [sizevars.size_hint(x) for x in strides]
        # TODO: I can't tell if the symbols here are temporary
        index_vars = [sympy_index_symbol(f"d{i}") for i in range(len(sizes))]
        # reorder index vars according to stride
        index_order = sorted(range(len(strides)), key=strides.__getitem__, reverse=True)
        lookup = {pos: idx for idx, pos in enumerate(index_order)}
        order = [lookup[i] for i in range(len(lookup))]
        index_vars = [index_vars[i] for i in order]
        indexer = self.make_indexer()
        index = indexer(index_vars)

        new_sizes, reindex, _prune = V.graph.sizevars._simplify_loops(
            index_vars, sizes, [index]
        )

        # assign new variables each dimension to deal with numbering mismatches
        # d0, d1, d2 could become d0, d2 -- which won't match d0, d1
        _, add_var = var_builder("c")
        replacement = dict(zip(index_vars, reindex([add_var(x) for x in new_sizes])))

        index = sympy_subs(sympy.expand(index), replacement)
        return index, tuple(new_sizes)

    def get_free_symbol_uses(
        self, unbacked_only: bool = False
    ) -> OrderedSet[sympy.Symbol]:
        # NB: It's not necessary to check regular inputs as we automatically
        # have dependencies on them
        maybe_get_symbols = (
            maybe_free_unbacked_symbols if unbacked_only else maybe_free_symbols
        )
        r = OrderedSet[sympy.Symbol]()
        for arg in self.constant_args:
            r |= maybe_get_symbols(arg)
        for arg in self.kwargs.values():
            r |= maybe_get_symbols(arg)
        return r

    def __str__(self) -> str:
        kernel_name = getattr(self, "python_kernel_name", None)
        lines = [
            f"python_kernel_name={kernel_name!r}",
        ]
        lines += [
            f"{field.name}={getattr(self, field.name)}"
            for field in dataclasses.fields(self)
        ]
        lines.append(f"origin_node={self.origin_node!r}")
        return self.str_helper(lines)

    __repr__ = __str__


@ir_dataclass(frozen=False)
class ExternKernelOut(ExternKernel):
    def codegen(self, wrapper: PythonWrapperCodegen) -> None:
        wrapper.generate_extern_kernel_out(self)

    def __init__(
        self,
        layout: Layout,
        inputs: Sequence[IRNode],
        constant_args: Sequence[Any] = (),
        kwargs: Optional[dict[str, Any]] = None,
        output_view: Optional[ReinterpretView] = None,
        python_kernel_name: Optional[str] = None,
        cpp_kernel_name: Optional[str] = None,
        ordered_kwargs_for_cpp_kernel: Sequence[Any] = (),
        op_overload: Optional[_OpOverloads] = None,
    ) -> None:
        unwrapped_inputs = self.unwrap_storage(inputs)
        assert isinstance(unwrapped_inputs, Sequence), type(unwrapped_inputs)
        super().__init__(
            None,
            layout,
            unwrapped_inputs,
            constant_args,
            kwargs or {},
            None,
            python_kernel_name,
            cpp_kernel_name,
            ordered_kwargs_for_cpp_kernel,
            op_overload,
        )
        self.name = V.graph.register_buffer(self)
        V.graph.register_operation(self)

    def should_allocate(self) -> bool:
        return True


class RandomSeeds(ExternKernelOut):
    def __init__(self, count: int, device: torch.device) -> None:
        limits = torch.iinfo(torch.int64)
        super().__init__(
            layout=FixedLayout(
                device=device,
                dtype=torch.int64,
                size=[count],
            ),
            inputs=[],
            constant_args=[limits.min, limits.max, [count]],
            python_kernel_name="aten.randint.low_out",
            # FIXME: Ideally we should only use at::_ops::randint_low_out::call here,
            # but the signature is different from is at::randint_out. Again,
            # we can simplify the code when only keeping an ABI-compatible version.
            cpp_kernel_name="at::_ops::randint_low_out::call",
            op_overload=aten.randint.low_out,
        )


class ExternKernelAlloc(ExternKernel):
    def codegen(self, wrapper: PythonWrapperCodegen) -> None:
        wrapper.generate_extern_kernel_alloc(self)

    def __init__(
        self,
        layout: OutputSpec,
        inputs: Sequence[IRNode],
        constant_args: Sequence[Any] = (),
        kwargs: Optional[dict[str, Any]] = None,
        python_kernel_name: Optional[str] = None,
        cpp_kernel_name: Optional[str] = None,
        ordered_kwargs_for_cpp_kernel: Sequence[Any] = (),
        op_overload: Optional[_OpOverloads] = None,
    ) -> None:
        unwrapped_inputs = self.unwrap_storage(inputs)
        assert all(isinstance(i, IRNode) for i in unwrapped_inputs)
        super().__init__(
            None,
            layout,
            cast(Sequence[IRNode], unwrapped_inputs),
            constant_args,
            kwargs or {},
            None,
            python_kernel_name,
            cpp_kernel_name,
            ordered_kwargs_for_cpp_kernel,
            op_overload,
        )
        # We need output buffers for generating kernel arguments in the
        # abi-compatible mode, where we retrieve outputs by pass each individual
        # output through the abi-compatible interface.
        self.outputs: Sequence[Any] = []
        self.name = V.graph.register_buffer(self)
        V.graph.register_operation(self)

    def should_allocate(self) -> bool:
        return False

    def apply_constraint(self) -> None:
        raise NotImplementedError


class MutationOutput(Buffer):
    """
    An output buffer that represents the mutation of a pre-existing buffer
    """

    def __init__(
        self, layout: OutputSpec, mutated_node: IRNode, mutating_node: Operation
    ) -> None:
        super().__init__(name=None, layout=layout)
        mutated_node_name = mutated_node.get_name()
        V.graph.mark_buffer_mutated(mutated_node_name)
        self.mutation_names = [mutated_node_name]
        self.mutating_node: Operation = mutating_node
        self.name = V.graph.register_buffer(self)

    def get_defining_op(self) -> Operation:
        return self.mutating_node

    def get_mutation_names(self) -> Sequence[str]:
        return self.mutation_names

    def should_allocate(self) -> bool:
        return False


class TMADescriptor(ExternKernel):
    """
    An IR node representing a generic host-side TMA descriptor in the Triton API
    Mostly useful for user-defined Triton kernels relying on host-side TMA;
    but can, in principle, be used for Inductor's Triton templates, too.

    See TMADescriptorExperimental and TMADescriptorStable for the two implementations
    (the old API and the new API)
    """

    # as TMA descriptors are immutable,
    # we can dedup them by the input args
    _CACHE: dict[Any, TMADescriptor] = {}

    @classmethod
    def _create_impl(
        cls, tensor: IRNode, tma_meta: tuple[str, tuple[Any, ...]]
    ) -> TMADescriptor:
        assert len(tma_meta) == 2
        if tma_meta[0] == "experimental":
            return TMADescriptorExperimental(tensor, *tma_meta[1])
        else:
            assert tma_meta[0] == "stable"
            return TMADescriptorStable(tensor, *tma_meta[1])

    @classmethod
    def create(
        cls, tensor: IRNode, tma_meta: tuple[str, tuple[Any, ...]]
    ) -> TMADescriptor:
        key = (id(tensor), tma_meta)
        if key not in cls._CACHE:
            cls._CACHE[key] = cls._create_impl(tensor, tma_meta)
        return cls._CACHE[key]

    def __init__(self, tensor: IRNode, inputs, constant_args):  # type: ignore[no-untyped-def]
        super().__init__(
            None,
            # link back to the underlying tensor in terms of ownership
            # to avoid getting the underlying tensor deleted *before*
            # the TMADescriptor node can be deleted.
            NonOwningLayout(
                ReinterpretView(
                    data=tensor,
                    layout=tensor.get_layout(),
                )
            ),
            cast(Sequence[Buffer], inputs),
            tuple(constant_args),
            None,
        )

        self.tensor = tensor
        self.name = V.graph.register_buffer(self)
        V.graph.register_operation(self)

    def codegen(self, wrapper: PythonWrapperCodegen) -> None:
        wrapper.generate_tma_descriptor(self)

    def get_tensor(self) -> IRNode:
        return self.tensor


class TMADescriptorExperimental(TMADescriptor):
    """
    the new host-side TMA Descriptor API:
    (the ones obtained via create_{1d,2d}_tma_descriptor calls).

    See also TMADescriptorStable for the new API.
    """

    def __init__(
        self,
        tensor: IRNode,
        dims: list[Union[int, torch.SymInt]],
        block_dims: list[Union[int, torch.SymInt]],
        element_size: Optional[int] = None,
    ) -> None:
        assert len(dims) in (1, 2)
        assert len(dims) == len(block_dims)

        if element_size is None:
            element_size = tensor.get_dtype().itemsize

        self.dims = dims
        self.block_dims = block_dims
        self.element_size = element_size
        self.rank = len(self.dims)

        inputs = [tensor]
        constant_args = [
            *self.dims,
            *self.block_dims,
            self.element_size,
        ]

        super().__init__(
            tensor=tensor,
            inputs=inputs,
            constant_args=constant_args,
        )


class TMADescriptorStable(TMADescriptor):
    """
    the new host-side TMA descriptor API
    (the ones obtained via TensorDescriptor.from_tensor).

    See also TMADescriptorExperimental for the old API.
    """

    def __init__(self, tensor: IRNode, block_shape: list[Union[int, torch.SymInt]]):
        self.block_shape = block_shape

        super().__init__(
            tensor=tensor,
            inputs=[tensor],
            constant_args=block_shape,
        )


class SubgraphBuffer(ExternKernel):
    def __init__(
        self,
        layout: Layout,
        input_nodes: list[Buffer],
        gm: torch.fx.GraphModule,
        example_inputs: list[Any],
        subgraph_name: str,
    ):
        super().__init__(None, layout, input_nodes)
        self.gm = gm
        self.example_inputs = example_inputs
        self.name = V.graph.register_buffer(self)
        V.graph.register_operation(self)

        self.subgraph = V.graph.make_subgraph(self.gm, example_inputs, subgraph_name)

        assert is_node_sequence(self.inputs)
        sym_inputs = get_symbolic_inputs(self.inputs)

        for sym_inp in sym_inputs:
            self.subgraph.graph_inputs[sym_inp.name] = sym_inp
            self.subgraph.graph_input_names.append(sym_inp.name)

        self.sym_inputs = [sym_var.name for sym_var in sym_inputs]

        import torch._inductor.config as inductor_config

        with V.set_graph_handler(self.subgraph):
            # Don't bother autotuning on Triton here
            with inductor_config.patch(  # type: ignore[no-untyped-def]
                max_autotune=False,
                max_autotune_gemm=False,
                max_autotune_gemm_backends="ATEN",
            ):
                self.subgraph.run(*self.example_inputs)

    def codegen(self, wrapper) -> None:  # type: ignore[no-untyped-def]
        class CodegenGraph:
            def __init__(self, graph: GraphLowering):
                self.graph = graph
                self.name = graph.name

        assert is_node_sequence(self.inputs)
        outer_inputs = [t.codegen_reference() for t in self.inputs]
        wrapper.codegen_subgraph_with_flattened_outputs(
            CodegenGraph(self.subgraph),
            [*self.sym_inputs, *outer_inputs],
            [self.name],
        )


class UserDefinedTritonKernel(ExternKernel):
    def get_kernel_and_metadata(self) -> tuple[Kernel, Any, list[str], list[str]]:
        from triton.runtime.autotuner import Autotuner

        from torch._higher_order_ops.triton_kernel_wrap import kernel_side_table

        kernel = kernel_side_table.get_kernel(self.kernel_idx)
        configs = []
        restore_value_args: list[str] = []
        reset_to_zero_args: list[str] = []
        if isinstance(kernel, Autotuner):
            # https://github.com/triton-lang/triton/pull/5083
            # changes kernel.restore_idx to kernel.restore_value
            if hasattr(kernel, "restore_idx"):
                restore_value_args.extend(
                    kernel.fn.arg_names[i] for i in kernel.restore_idx
                )
            else:
                assert hasattr(kernel, "restore_value")
                restore_value_args.extend(kernel.restore_value)

            if hasattr(kernel, "reset_idx"):
                for i in kernel.reset_idx:
                    reset_to_zero_args.append(kernel.fn.arg_names[i])
            else:
                assert hasattr(kernel, "reset_to_zero")
                reset_to_zero_args.extend(kernel.reset_to_zero)

            configs = kernel.configs
            kernel = kernel.fn
        return kernel, configs, restore_value_args, reset_to_zero_args

    @override
    def codegen(self, wrapper: PythonWrapperCodegen) -> None:
        """Overrides the parent member.
        See https://github.com/pytorch/pytorch/issues/151692"""

        from torch._inductor.utils import triton_version_uses_attrs_dict

        (
            kernel,
            configs,
            restore_value_args,
            reset_to_zero_args,
        ) = self.get_kernel_and_metadata()

        # Definition of kernel
        (
            new_name,
            triton_meta,
            extra_launch_args,
        ) = wrapper.define_user_defined_triton_kernel(
            kernel,
            configs,
            self.kwargs,
            restore_value_args,
            reset_to_zero_args,
            self.grid,
        )
        named_args = {
            k: self.get_kwargs_value(k) for k in self.ordered_kwargs_for_cpp_kernel
        }
        assert hasattr(kernel, "arg_names") and hasattr(kernel, "constexprs"), type(
            kernel
        )
        constexpr_names = OrderedSet(kernel.arg_names[i] for i in kernel.constexprs)

        args: list[Any] = []
        arg_types: list[Any] = []
        raw_keys_filtered: list[Any] = []
        raw_args_filtered: list[Any] = []
        for name, arg in itertools.chain(
            named_args.items(), zip(itertools.repeat(""), extra_launch_args)
        ):
            raw_keys_filtered.append(name)
            raw_args_filtered.append(arg)
            if isinstance(arg, IRNode):
                args.append(arg.codegen_reference())
                arg_types.append(arg.get_dtype())
            elif isinstance(arg, (int, float, bool, sympy.Expr)):
                args.append(arg)
                arg_types.append(type(arg))
            elif name in constexpr_names:
                # insert a dummy value for constexpr args of unsupported type
                # constexprs will end up getting baked into the kernel at compile time
                args.append(-1)
                arg_types.append(int)
            elif arg is None:
                """
                Filter out None args.

                see https://github.com/pytorch/pytorch/issues/115344

                Two cases for a None arg:
                1. The arg is already tl.constexpr, so leave it in
                2. The arg is not tl.constexpr so we have to remove it
                """
                if triton_version_uses_attrs_dict():
                    args.append(-1)
                    arg_types.append(int)
                else:
                    raw_keys_filtered.pop()
                    raw_args_filtered.pop()
            else:
                raise NotImplementedError(f"Unsupported arg type: {type(arg)}: {arg}")

        self.codegen_comment(wrapper)
        wrapper.generate_kernel_call(
            new_name,
            args,
            arg_types=arg_types,
            raw_args=raw_args_filtered,
            raw_keys=raw_keys_filtered,
            triton_meta=triton_meta,
            triton=True,
            device=self.get_device(),
            original_fxnode_name=self.fx_node.name,
        )

    def get_free_symbol_uses(
        self, unbacked_only: bool = False
    ) -> OrderedSet[sympy.Symbol]:
        # add unbacked symbols used in the grid to the ones used
        # in the kwargs (the latter is generated by ExternKernel)
        return super().get_free_symbol_uses(unbacked_only) | get_free_symbols(
            self.grid, unbacked_only
        )

    def get_unbacked_symbol_defs(self) -> OrderedSet[sympy.Symbol]:
        return OrderedSet()

    def __init__(
        self,
        *,
        kernel_idx: int,
        grid: Any,
        tma_descriptor_metadata: dict[str, Any],
        kernel_args: dict[str, Any],
    ) -> None:
        inputs: list[IRNode] = []
        kwargs: dict[str, IRNode] = {}
        constant_args: list[IRNode] = []

        for k, v in kernel_args.items():
            if isinstance(v, TensorBox):
                t = InputsKernel.unwrap_storage_for_input(self.realize_input(v))
                if k in tma_descriptor_metadata:
                    t = TMADescriptor.create(t, tma_descriptor_metadata[k])
                inputs.append(t)
                kwargs[k] = t
            else:
                constant_args.append(v)
                kwargs[k] = v

        assert len(inputs) != 0
        self.device = inputs[0].get_device()

        assert isinstance(inputs, Sequence), type(inputs)
        super().__init__(
            None,
            NoneLayout(device=self.device),
            inputs,
            tuple(constant_args),
            kwargs,
        )
        self.kernel_idx = kernel_idx
        self.grid = grid

        kernel, configs, _, _ = self.get_kernel_and_metadata()

        # If we are autotuning, not all arguments will be passed
        assert hasattr(kernel, "arg_names")
        self.ordered_kwargs_for_cpp_kernel = [
            arg for arg in kernel.arg_names if arg in kernel_args
        ]

        from torch._higher_order_ops.triton_kernel_wrap import identify_mutated_tensors

        autotuned_kwargs = configs[0].kwargs if len(configs) > 0 else {}
        self.mutable_args = [
            kernel_args[key]
            for key in identify_mutated_tensors(
                kernel, {**kernel_args, **autotuned_kwargs}, tma_descriptor_metadata
            )
        ]

        self.mutation_outputs = [
            MutationOutput(NoneLayout(device=self.device), buf, self)
            for buf in self.mutable_args
        ]
        V.graph.register_operation(self)

    def get_outputs(self) -> list[Buffer]:
        return list(self.mutation_outputs)

    def get_device(self) -> Optional[torch.device]:
        return self.device


class InplaceBernoulliFallback(ExternKernel):
    """
    This needs to be a custom class to handle mutation properly
    """

    def codegen(self, wrapper: PythonWrapperCodegen) -> None:
        assert all(isinstance(t, IRNode) for t in self.inputs)
        (x,) = (cast(IRNode, t).codegen_reference() for t in self.inputs)

        if V.graph.cpp_wrapper:
            # Inductor doesn't really support aten Generator, so the Generator kwarg is always NULL here,
            # which needs to be explicitly generated for cpp wrapper
            wrapper.writeline(
                f"{self.get_kernel_name()}({x}, {', '.join(map(repr, self.constant_args))}, NULL){wrapper.ending}"
            )
        else:
            wrapper.writeline(
                f"{self.get_kernel_name()}({x}, {', '.join(map(repr, self.constant_args))}){wrapper.ending}"
            )

    def should_allocate(self) -> bool:
        return False

    def get_mutation_names(self) -> Sequence[str]:
        return [self.input_name(0)]

    def get_unbacked_symbol_defs(self) -> OrderedSet[sympy.Symbol]:
        return OrderedSet()

    def __init__(
        self, op_overload: _OpOverloads, x: IRNode, *constant_args: Any
    ) -> None:
        super().__init__(
            None,
            NoneLayout(device=x.get_device()),
            self.unwrap_storage([x]),
            constant_args,
            op_overload=op_overload,
        )
        V.graph.mark_buffer_mutated(x.get_name())
        self.name = V.graph.register_buffer(self)
        V.graph.register_operation(self)


# Used to deal with torch.complex types
class InplaceCopyFallback(ExternKernel):
    """
    This needs to be a custom class to handle mutation properly
    """

    def codegen(self, wrapper: PythonWrapperCodegen) -> None:
        (dst, src, non_blocking) = self.codegen_args()
        wrapper.codegen_device_copy(src, dst, non_blocking)

    def should_allocate(self) -> bool:
        return False

    def get_mutation_names(self) -> Sequence[str]:
        return [self.input_name(0)]

    def get_unbacked_symbol_defs(self) -> OrderedSet[sympy.Symbol]:
        return OrderedSet()

    def __init__(
        self,
        layout: OutputSpec,
        inputs: Sequence[IRNode],
        constant_args: Sequence[Any],
    ) -> None:
        super().__init__(
            None,
            layout,
            inputs,
            constant_args,
            python_kernel_name="aten.copy_",
            cpp_kernel_name="aoti_torch_copy_",
        )
        V.graph.mark_buffer_mutated(inputs[0].get_name())
        self.name = V.graph.register_buffer(self)
        V.graph.register_operation(self)

    @classmethod
    def create(
        cls, dst: IRNode, src: IRNode, non_blocking: bool = False
    ) -> InplaceCopyFallback:
        inputs = [cls.realize_input(t) for t in [dst, src]]
        constant_args = (non_blocking,)
        result = InplaceCopyFallback(
            NoneLayout(device=dst.get_device()),
            inputs,
            constant_args,
        )
        return result


class MutatingFirstArgExternKernel(ExternKernel):
    """
    This needs to be a custom class to handle mutation properly
    """

    def codegen(self, wrapper: PythonWrapperCodegen) -> None:
        assert is_node_sequence(self.inputs)
        argrefs = [
            *(t.codegen_reference() for t in self.inputs),
            *map(repr, self.constant_args),
        ]
        wrapper.writeline(
            f"{self.get_kernel_name()}({', '.join(argrefs)}){wrapper.ending}"
        )

    def should_allocate(self) -> bool:
        return False

    def get_mutation_names(self) -> Sequence[str]:
        return [self.input_name(0)]

    def get_unbacked_symbol_defs(self) -> OrderedSet[sympy.Symbol]:
        return OrderedSet()

    def has_side_effects(self) -> bool:
        return True


class ResizeStorageBytes(MutatingFirstArgExternKernel):
    def __init__(self, variable: IRNode, new_size: int) -> None:
        assert isinstance(new_size, int), "TODO: dynamic shapes"
        super().__init__(
            None,
            NoneLayout(device=variable.get_device()),
            self.unwrap_storage([variable]),
            constant_args=(new_size,),
        )
        V.graph.mark_buffer_mutated(variable.get_name())
        self.name = V.graph.register_buffer(self)
        V.graph.register_operation(self)
        self.python_kernel_name = "inductor_ops.resize_storage_bytes_"
        self.cpp_kernel_name = "torch::inductor::resize_storage_bytes_"
        assert isinstance(variable, (BaseView, StorageBox, TensorBox)), type(variable)
        V.graph.never_reuse_buffers.add(variable.data.get_name())


class SetSourceTensorKernel(ExternKernelAlloc):
    def __init__(self, self_tensor: IRNode, storage_tensor: IRNode) -> None:
        storage_tensor.freeze_layout()
        super().__init__(
            storage_tensor.get_layout(),
            [self_tensor, storage_tensor],
            python_kernel_name="torch.ops.aten.set_.source_Tensor",
            op_overload=torch.ops.aten.set_.source_Tensor,
        )
        assert isinstance(self_tensor, (BaseView, StorageBox, TensorBox)), type(
            self_tensor
        )
        V.graph.never_reuse_buffers.add(self_tensor.data.get_name())
        V.graph.never_reuse_buffers.add(storage_tensor.get_name())
        V.graph.never_reuse_buffers.add(self.get_name())
        device = storage_tensor.get_device()
        self.mutation_outputs = [
            MutationOutput(NoneLayout(device=device), self_tensor, self),
            MutationOutput(NoneLayout(device=device), storage_tensor, self),
        ]

    def get_inputs_that_alias_output(self) -> Sequence[str]:
        return [self.input_name(0), self.input_name(1)]


class ScatterFallback(ExternKernel):
    """
    This needs to be a custom class to handle mutation properly.
    This class handles both aten.scatter_ and aten.scatter_reduce_.
    It also handle the case `src` being a scalar properly.
    """

    def codegen(self, wrapper: PythonWrapperCodegen) -> None:
        reduce = self.kwargs["reduce"]
        if V.graph.cpp_wrapper:
            # Follow aten/src/ATen/native/ReductionType.h:get_operator_enum
            get_operator_enum = {"add": "sum", "multiply": "prod"}
            if reduce in get_operator_enum:
                reduce = get_operator_enum[reduce]

        assert is_node_sequence(self.inputs)
        if self.src_is_tensor:
            (x, index, src) = (t.codegen_reference() for t in self.inputs)
        else:
            (x, index) = (t.codegen_reference() for t in self.inputs)
            src = self.constant_args[1]
        wrapper.generate_scatter_fallback(
            x,
            [x, self.constant_args[0], index, src],
            self.cpp_kernel_name,
            self.python_kernel_name,
            self.src_is_tensor,
            reduce,
            self.codegen_kwargs(),
        )

    def should_allocate(self) -> bool:
        return False

    def get_mutation_names(self) -> list[str]:
        inp = self.inputs[0]
        assert isinstance(inp, IRNode)
        return [inp.get_name()]

    def get_unbacked_symbol_defs(self) -> OrderedSet[sympy.Symbol]:
        return OrderedSet()

    def __init__(
        self,
        op_overload: _OpOverloads,
        x: IRNode,
        dim: int,
        index: IRNode,
        src: IRNode,
        *,
        reduce: Optional[str] = None,
        include_self: bool = True,
    ) -> None:
        self.src_is_tensor = isinstance(src, TensorBox)

        constant_args: tuple[Any, ...]
        if self.src_is_tensor:
            tensors = [self.realize_input(t) for t in [x, index, src]]
            constant_args = (dim,)
        else:
            tensors = [self.realize_input(t) for t in [x, index]]
            constant_args = (dim, src)

        super().__init__(
            None,
            NoneLayout(device=x.get_device()),
            self.unwrap_storage(tensors),
            constant_args,
            {"reduce": reduce, "include_self": include_self},
            python_kernel_name=str(op_overload),
            ordered_kwargs_for_cpp_kernel=["reduce", "include_self"],
            op_overload=op_overload,
        )
        V.graph.mark_buffer_mutated(x.get_name())
        self.name = V.graph.register_buffer(self)
        V.graph.register_operation(self)


class IndexPutFallback(ExternKernel):
    """
    This needs to be a custom class to handle mutation and indices properly
    """

    def codegen(self, wrapper: PythonWrapperCodegen) -> None:
        assert is_node_sequence(self.inputs)
        (x, values, *valid_indices) = (t.codegen_reference() for t in self.inputs)
        indices = []
        iter_valid_indices = iter(valid_indices)
        for i, _ in enumerate(self.indices):
            if self.indices[i] is not None:
                indices.append(next(iter_valid_indices))
            else:
                indices.append(V.graph.wrapper_code.none_str)

        wrapper.generate_index_put_fallback(
            self.get_kernel_name(), x, indices, values, *self.codegen_const_args()
        )

    def should_allocate(self) -> bool:
        return False

    def get_mutation_names(self) -> Sequence[str]:
        return [self.input_name(0)]

    def get_unbacked_symbol_defs(self) -> OrderedSet[sympy.Symbol]:
        return OrderedSet()

    def __init__(
        self,
        op_overload: torch._ops.OpOverload,
        x: IRNode,
        indices: list[Any],
        values: Sequence[Any],
        accumulate: Any,
    ) -> None:
        self.indices = indices
        valid_indices = [i for i in indices if i is not None]
        tensors = [self.realize_input(x) for x in [x, values, *valid_indices]]
        cpp_kernel_name = "aoti_torch_index_put_out"
        super().__init__(
            None,
            NoneLayout(device=x.get_device()),
            self.unwrap_storage(tensors),
            (accumulate,),
            python_kernel_name="aten.index_put_",
            cpp_kernel_name=cpp_kernel_name,
            op_overload=op_overload,
        )
        V.graph.mark_buffer_mutated(self.input_name(0))
        self.name = V.graph.register_buffer(self)
        V.graph.register_operation(self)


class DeviceCopy(ExternKernelOut):
    @classmethod
    def create(cls, x: IRNode, device: torch.device, non_blocking: bool) -> IRNode:
        if (
            not x.is_extern()
            and all(r in V.graph.constants for r in x.get_read_names())
            and not config.aot_inductor.use_runtime_constant_folding
        ):
            return x.constant_to_device(device)

        V.graph.add_device_info(device)
        x_device = x.get_device()
        assert x_device is not None
        V.graph.add_device_info(x_device)

        developer_warning("DeviceCopy in input program")
        constant_args = (non_blocking,)
        return DeviceCopy(
            FlexibleLayout(
                device=device,
                dtype=x.get_dtype(),
                size=x.get_size(),
            ),
            [cls.realize_input(x)],
            constant_args,
        )

    def codegen(self, wrapper: PythonWrapperCodegen) -> None:
        args = self.codegen_args()
        assert len(args) == 2
        if self.output_view:
            wrapper.codegen_device_copy(
                args[0], self.output_view.codegen_reference(), args[1]
            )
        else:
            wrapper.codegen_device_copy(args[0], self.codegen_reference(), args[1])


class DynamicScalar(ExternKernel):
    """
    The result of a call to aten._local_scalar_dense.
    """

    def get_reads(self) -> OrderedSet[Dep]:
        return OrderedSet()

    def should_allocate(self) -> bool:
        return False

    def __init__(
        self, sym: sympy.Symbol, keypath: pytree.KeyPath, data: IRNode
    ) -> None:
        data.realize()
        super().__init__(
            None, NoneLayout(device=torch.device("cpu")), self.unwrap_storage([data])
        )
        self.sym = sym
        self.keypath = keypath

    def get_unbacked_symbol_defs(self) -> OrderedSet[sympy.Symbol]:
        return OrderedSet([self.sym])

    def codegen(self, wrapper: PythonWrapperCodegen) -> None:
        wrapper.codegen_dynamic_scalar(self)


class AssertScalar(ExternKernel):
    """
    The result of a call to aten._assert_scalar
    """

    def get_reads(self) -> OrderedSet[Dep]:
        return OrderedSet()

    def should_allocate(self) -> bool:
        return False

    def __init__(self, scalar: SympyBoolean, msg: str) -> None:
        super().__init__(
            # Buffer(name, layotu)
            None,
            NoneLayout(device=torch.device("cpu")),
            # InputsKernel(inputs)
            [],
        )
        self.scalar = scalar
        self.msg = msg

    def has_side_effects(self) -> bool:
        return True

    def get_free_symbol_uses(
        self, unbacked_only: bool = False
    ) -> OrderedSet[sympy.Symbol]:
        return get_free_symbols(self.scalar, unbacked_only)

    def codegen(self, wrapper: PythonWrapperCodegen) -> None:
        if not config.scalar_asserts:
            return
        # NB: It is EXTREMELY important not to simplify the scalar under assertion here,
        # because simplify is done with respect to runtime asserts.  So if you have
        # "u0 == 0" in the runtime asserts, if you subsequently try to
        # simplify(u0 == 0), you will get True (because we've already runtime assert'ed
        # that it's true).  But we're code generating the actual runtime assert here!!
        symbol = next(iter(self.get_free_symbol_uses(unbacked_only=False)))
        if V.graph.cpp_wrapper:
            symbol_str = f"std::to_string({symbol})"
            sizevar = V.graph.wrapper_code.codegen_cpp_sizevar(
                self.scalar, simplify=False
            )
            # TODO: when we start compiling in C++20, annotate with [[unlikely]].
            wrapper.writeline(
                f'if (!({sizevar})) {{ throw std::runtime_error("Expected {self.msg} but received " + {symbol_str}); }}'
            )
        else:
            sizevar = V.graph.wrapper_code.codegen_python_sizevar(
                self.scalar, simplify=False
            )
            wrapper.writeline(f"if not ({sizevar}):")
            wrapper.writeline(f"    raise RuntimeError({repr(self.msg)})")
            # No one should ever use this buffer, but for uniformity
            # define the variable and assign it None
            wrapper.writeline(f"{self.get_name()} = None")


@ir_dataclass(frozen=False)
class ExternKernelNode:
    name: str
    node: export_schema.Node


class FallbackKernel(ExternKernelAlloc):
    """
    A class that represents a fallback kernel for handling operators that are not
    directly support by inductor. It currently supports functional ops, view ops,
    inplace aten ops, and mutating ops that are auto-functionalizable.
    """

    def __init__(  # type: ignore[no-untyped-def]
        self,
        layout: OutputSpec,
        kernel: _OpOverloads,
        tensor_args: Sequence[IRNode],
        nontensor_args: Sequence[Any],
        unflatten_args: Callable[..., Any],
        kwargs: Optional[dict[str, Any]] = None,
        *,
        unbacked_bindings: Optional[dict[sympy.Symbol, pytree.KeyPath]] = None,
    ) -> None:
        super().__init__(
            layout,
            tuple(tensor_args),
            tuple(nontensor_args),
            op_overload=kernel,
        )

        self.use_runtime_dispatch = False
        self.unbacked_bindings = unbacked_bindings or {}

        assert isinstance(
            kernel, (torch._ops.OpOverload, torch._ops.HigherOrderOperator)
        ), f"Fails to create FallbackKernel for {kernel}: {type(kernel)} not supported"
        self.op_overload = kernel
        self.unflatten_args = unflatten_args
        self.kwargs = {} if kwargs is None else kwargs
        assert self.python_kernel_name is not None
        V.graph.warn_fallback(self.python_kernel_name)

        # args that are aliased
        self.alias_names: list[str] = []
        # args that are mutated AND returned from the op
        self.mutation_names: list[str] = []

        if isinstance(self.op_overload, torch._ops.HigherOrderOperator):
            # We assume here that HOPs with FallbackKernel are functional.
            # This may not always be true! HOPs must individually opt-in to
            # FallbackKernel, so please check this if you opt-in.
            return

        if "_c10d_functional" in self.op_overload.name():
            # _c10d_functional kernels are lowered into _CollectiveKernel which
            # derives from FallbackKernel for the cpp codegen. The kernels
            # don't pass the can_auto_functionalize check, but their mutation
            # is handled properly by _CollectiveKernel.
            return

        schema = self.op_overload._schema

        # NOTE: [FallbackKernel supported operators]
        # We only support three types of operators:
        # - functional ops
        # - view ops
        # - inplace aten ops
        # - mutating ops that are auto-functionalizable. That is,
        # the operator may mutate any number of inputs, but its outputs
        # may not alias any of the inputs.
        #
        # The unsupported cases usually do not show up here (because
        # AOTAutograd functionalized them away); the only way for an in-place
        # op to show up here is if a lowering or pass introduced it.
        if torch._library.utils.mutates_and_returns_first_arg(self.op_overload):
            self.mutation_names.append(tensor_args[0].get_name())
            return

        if schema.is_mutable and not can_auto_functionalize(kernel):
            raise NotImplementedError(
                f"NYI: Can't generate FallbackKernel for {kernel}"
            )

        args, kwargs = self.unflatten_args(self.inputs, self.constant_args)

        def handle_aliasing_and_mutation(info: torch._C.Argument, arg: Any) -> None:
            # Assertions to make sure we didn't mismatch args
            if isinstance(info.type, torch.ListType):
                assert isinstance(arg, (list, tuple)), type(arg)
            if library_utils.is_tensor_like_type(info.type):
                # PyTorch also accepts None and scalar types for args marked as "Tensor".
                # We're not going to check all of them here.
                assert not isinstance(arg, (tuple, list))

            if arg is None:
                return
            if info.alias_info is None:
                return

            def add_alias(t: IRNode) -> None:
                self.alias_names.append(t.get_name())
                assert info.alias_info is not None
                if info.alias_info.is_write:
                    self.mutation_outputs.append(
                        MutationOutput(NoneLayout(device=t.get_device()), t, self)
                    )

            if library_utils.is_tensorlist_like_type(info.type):
                if arg is not None:
                    for optional_tensor_arg in arg:
                        add_alias(optional_tensor_arg)
            else:
                assert library_utils.is_tensor_like_type(info.type)
                add_alias(arg)

        for info, arg in torch._library.utils.zip_schema(schema, args, kwargs):
            handle_aliasing_and_mutation(info, arg)

    def get_read_writes(self) -> dependencies.ReadWrites:
        read_writes = super().get_read_writes()

        if self.op_overload is torch._prims.rng_prims.graphsafe_run_with_rng_state:
            for arg in self.constant_args:
                if isinstance(arg, GeneratorState):
                    read_writes = read_writes.with_read(
                        dependencies.StarDep(arg.get_name())
                    )

        return read_writes

    def codegen_unbacked_symbol_defs(self, wrapper: PythonWrapperCodegen) -> None:
        return wrapper.codegen_unbacked_symbol_defs_for_outputs(
            self.get_name(), self.outputs, getattr(self, "unbacked_bindings", None)
        )

    def get_unbacked_symbol_defs(self) -> Container[sympy.Symbol]:  # type: ignore[override]
        if unbacked_bindings := getattr(self, "unbacked_bindings", None):
            resolved = resolve_unbacked_bindings(
                V.graph.sizevars.shape_env, unbacked_bindings
            )
            assert resolved is not None
            return resolved.keys()
        else:
            return OrderedSet()

    def codegen_args(self) -> list[str]:
        @dataclasses.dataclass
        class Shim:
            ref: Any

            def __repr__(self) -> str:
                return self.ref

        assert is_node_sequence(self.inputs)
        tensor_args = [Shim(x.codegen_reference()) for x in self.inputs]
        args, kwargs = self.unflatten_args(tensor_args, self.constant_args)
        if V.graph.cpp_wrapper and isinstance(self.op_overload, torch._ops.OpOverload):
            args = self.fill_non_provided_args(args, kwargs)
            args = [
                V.graph.wrapper_code.val_to_arg_str(x, param.real_type)
                for param, x in zip(self.op_overload._schema.arguments, args)
            ]
        else:
            args = [V.graph.wrapper_code.val_to_arg_str(x) for x in args]

        # let self.codegen_kwargs handle kwargs
        self.kwargs.update(kwargs)
        return args

    @staticmethod
    def find_device(
        tensor_args: Optional[Sequence[torch.Tensor]], example_output: Sequence[Any]
    ) -> Any:
        non_torch_bind_tensor_args = (
            [t for t in tensor_args if not isinstance(t, TorchBindObject)]
            if tensor_args
            else None
        )
        if non_torch_bind_tensor_args:
            assert tensor_args
            devices = [arg.get_device() for arg in tensor_args if arg.get_device()]
            return devices[0]
        if isinstance(example_output, torch.Tensor):
            return example_output.device
        if isinstance(example_output, (list, tuple)):
            device_set = OrderedSet(
                FallbackKernel.find_device(None, x) for x in example_output
            )
            # Remove None
            devices = [device for device in device_set if device]
            if len(devices) == 1:
                return devices[0]
            for device in devices:
                assert isinstance(device, torch.device)
                if is_gpu(device.type):
                    return device
            return devices[0]
        return None

    def has_side_effects(self) -> bool:
        if isinstance(self.op_overload, torch._ops.HigherOrderOperator):
            return False
        return get_schema_info(self.op_overload).is_mutable()

    def get_inputs_that_alias_output(self) -> Sequence[str]:
        return self.alias_names

    def get_mutation_names(self) -> Sequence[str]:
        assert len(self.mutation_names) <= 1
        return self.mutation_names

    def export_extern_kernel_node(self):  # type: ignore[no-untyped-def]
        """
        ProxyExecutor Design Note
        We export the ExternFallbackNodes (for custom ops) into a serialized file
        and run it with a host side proxy executor to address the ABI problem
        This is currently only implemented for fbcode. Eventually, we will also make this work for OSS.
        Detailed design doc can be found at
        https://docs.google.com/document/d/1wC4DOZFaYym2t1Esz0X5yxlLI3RDnSiyRbUus3bkJ64/edit?usp=sharing
        """
        log.debug(
            "Extern kernel node added for node %s with target %s.",
            self.get_name(),
            self.op_overload,
        )

        assert isinstance(self, FallbackKernel), type(self)
        args, kwargs = self.unflatten_args(self.inputs, self.constant_args)
        args = self.fill_non_provided_args(args, kwargs)
        ordered_kwargs = [
            self.get_kwargs_value(key, **kwargs)
            for key in self.ordered_kwargs_for_cpp_kernel
        ]
        target = self.op_overload

        if not V.graph.aot_mode:
            # No need to serialize in the cpp wrapper JIT mode
            return [*args, *ordered_kwargs]

        serializer = GraphModuleSerializer(None, [])  # type: ignore[arg-type]
        named_arguments = serializer.serialize_inputs(target, args, kwargs)

        # serialize_outputs
        def handle_single_output(
            return_type: Union[torch.TensorType, torch.ListType, torch.JitType],
            output: Union[IRNode, Sequence[IRNode]],
        ) -> export_schema.Argument:
            if isinstance(return_type, (torch.TensorType, torch.NoneType)):
                # For single Tensor or None
                out = output
                if isinstance(output, (list, tuple)):
                    assert len(output) == 1
                    out = output[0]
                if isinstance(return_type, torch.TensorType):
                    assert isinstance(out, IRNode)
                    return export_schema.Argument.create(
                        as_tensor=export_schema.TensorArgument(name=out.get_name())
                    )
                else:  # NoneType
                    assert out is None
                    return export_schema.Argument.create(as_none=True)
            elif isinstance(return_type, torch.ListType) and isinstance(
                return_type.getElementType(), torch.TensorType
            ):
                assert isinstance(output, Sequence), type(output)
                # For single TensorList
                return export_schema.Argument.create(
                    as_tensors=[
                        export_schema.TensorArgument(name=out.get_name())
                        for out in output
                    ]
                )
            elif isinstance(return_type, torch.OptionalType) and isinstance(
                return_type.getElementType(), torch.TensorType
            ):
                # For OptionalTensor
                if output is None:
                    return export_schema.Argument.create(
                        as_optional_tensor=export_schema.OptionalTensorArgument.create(
                            as_none=True
                        )
                    )
                else:
                    assert isinstance(output, IRNode)
                    return export_schema.Argument.create(
                        as_optional_tensor=export_schema.OptionalTensorArgument.create(
                            as_tensor=export_schema.TensorArgument(
                                name=output.get_name()
                            )
                        )
                    )
            elif isinstance(return_type, torch.IntType):
                return export_schema.Argument.create(as_int=output)
            else:
                raise RuntimeError(f"Unsupported return type {type(return_type)}")

        if isinstance(target, torch._higher_order_ops.torchbind.CallTorchBind):
            returns = target.schema(args[0], args[1]).returns
        else:
            returns = target._schema.returns  # type: ignore[union-attr]
        if len(returns) == 1:
            # NOTE: [special handling of all_reduce_coalesced_'s return value]
            # all_reduce_coalesced_ return a list of tensors via self.mutation_outputs
            outputs = self.outputs if self.outputs else self.mutation_outputs
            return_type = returns[0].real_type
            output_arguments = [handle_single_output(return_type, outputs)]
        else:
            # For tuple returns, e.g "-> (Tensor, Tensor)" or "-> (Tesnor, Tensor[])"
            # Not generating output args for self.mutation_outputs
            output_arguments = [
                handle_single_output(
                    return_schema.real_type,  # type: ignore[attr-defined]
                    output,
                )
                for return_schema, output in zip(returns, self.outputs)
            ]

        assert self.op_overload is not None
        node = ExternKernelNode(
            name=self.get_name(),
            node=export_schema.Node(
                target=self.op_overload.name(),
                inputs=named_arguments,
                outputs=output_arguments,
                metadata={},
            ),
        )

        V.graph.extern_kernel_nodes.append(node)

        return [*args, *ordered_kwargs]

    @override
    def codegen(self, wrapper: PythonWrapperCodegen) -> None:
        """Overrides the parent member.
        See https://github.com/pytorch/pytorch/issues/151692"""
        kernel = self.op_overload
        assert kernel is not None
        if kernel.namespace == "aten":
            # Aten Fallback Ops
            assert isinstance(kernel, torch._ops.OpOverload), type(kernel)
            if V.graph.cpp_wrapper:
                from torchgen.aoti.fallback_ops import inductor_fallback_ops

                if str(kernel) not in inductor_fallback_ops:
                    # C shim v2 is torchgen-ed, which should cover all aten ops.
                    # If you do hit a missed op, please update fallback_ops.py.
                    log.warning(
                        "%s is missing a c-shim implementation, using proxy executor as fallback",
                        kernel,
                    )
                    self.use_runtime_dispatch = True
        elif kernel.namespace == "_quantized":
            # Internal Quantized Fallback Ops
            assert isinstance(kernel, torch._ops.OpOverload), type(kernel)
        elif V.graph.cpp_wrapper:
            # For non-aten OpOverload, i.e. custom ops
            # If the op is in custom_ops_to_c_shims, generate direct function call
            self.use_runtime_dispatch = (
                kernel not in config.aot_inductor.custom_ops_to_c_shims
            )

        # Handle the special case where a complex number is input to a C-shim kernel for
        # a scalar input.  The torchgen'ed shim API will use type "double", which is
        # incompatible with complex numbers, forcing a fallback to runtime dispatch.
        if (
            V.graph.cpp_wrapper
            and isinstance(kernel, torch._ops.OpOverload)
            and not self.use_runtime_dispatch
        ):

            def is_number(t: torch.JitType) -> bool:
                if isinstance(t, torch.OptionalType):
                    return is_number(t.getElementType())
                return isinstance(t, torch.NumberType)

            # Using unflatten_args is a bit of a hack, but all the complex arguments we
            # care about are in self.constant_args, and calling unflatten_args puts them
            # in the correct order without triggering codegen.
            args, kwargs = self.unflatten_args(self.inputs, self.constant_args)
            # Append kwarg values to args.  ordered_kwargs_for_cpp_kernel is guaranteed
            # to be set, since this is an OpOverload kernel.
            args_iter = itertools.chain(
                args,
                (
                    self.get_kwargs_value(k, **kwargs)
                    for k in self.ordered_kwargs_for_cpp_kernel
                ),
            )
            self.use_runtime_dispatch = any(
                isinstance(v, complex) and is_number(a.real_type)
                for v, a in zip(args_iter, kernel._schema.arguments)
            )

        self.codegen_comment(wrapper)
        if self.use_runtime_dispatch:
            exported_args = self.export_extern_kernel_node()
            assert self.python_kernel_name is not None
            assert self.op_overload is not None

            wrapper.generate_fallback_kernel_with_runtime_lookup(
                self.get_name(),
                self.python_kernel_name,
                lambda: [*self.codegen_args(), *self.codegen_kwargs()],
                self.op_overload,
                exported_args,
                # NOTE: [special handling of all_reduce_coalesced_'s return value]
                self.outputs if self.outputs else self.mutation_outputs,
            )
        else:
            wrapper.generate_fallback_kernel(self)
            if isinstance(self.layout, Layout):
                self.codegen_size_asserts(wrapper)
                self.codegen_alignment_asserts(wrapper)

        self.codegen_unbacked_symbol_defs(wrapper)

    @staticmethod
    def tensor_to_layout(output: torch.Tensor) -> FixedLayout:
        return FixedLayout(
            output.device,
            output.dtype,
            convert_shape_to_inductor(output.size()),
            convert_shape_to_inductor(output.stride()),
        )

    @classmethod
    def create(cls, kernel: _OpOverloads, *args: Any, **kwargs: Any) -> FallbackKernel:
        """Create an instance of FallbackKernel from an _OpOverloads"""
        fake_incorrect_kernels = (aten._fused_moving_avg_obs_fq_helper_functional,)
        if kernel not in fake_incorrect_kernels:
            context = cast(AbstractContextManager[None], V.graph.fake_mode)
        else:
            context = nullcontext()

        with context:
            (
                example_output,
                tensor_args,
                non_tensor_args,
                unflatten_args,
                unbacked_bindings,
            ) = cls.process_kernel(kernel, *args, **kwargs)

        # We need this extra check for input alignment since the example
        # inputs we created are always aligned.
        has_unaligned_input = any(is_unaligned(arg) for arg in tensor_args)

        device = cls.find_device(tensor_args, example_output)

        if not device and isinstance(
            kernel, torch._higher_order_ops.torchbind.CallTorchBind
        ):
            # use CPU device for torchbind methods that don't take in or output any tensor, e.g. size()
            device = torch.device("cpu")

        if example_output is None:
            packed = cls(
                NoneLayout(device=device),
                kernel,
                tensor_args,
                non_tensor_args,
                unflatten_args,
                unbacked_bindings=unbacked_bindings,
            )

        else:
            assert device, "Not sure where to find device info"
            packed = cls(
                MultiOutputLayout(device=device),
                kernel,
                tensor_args,
                non_tensor_args,
                unflatten_args,
                unbacked_bindings=unbacked_bindings,
            )

        def generate_output(output: Any, indices: list[tuple[Any, int]]) -> Any:
            if isinstance(output, (list, tuple)):
                return type(output)(
                    generate_output(output[i], indices + [(type(output), i)])
                    for i in range(len(output))
                )
            elif isinstance(output, dict):
                return {
                    key: generate_output(val, indices + [(type(output), key)])
                    for key, val in output.items()
                }
            elif isinstance(output, torch.Tensor):
                buf = MultiOutput(
                    cls.tensor_to_layout(output),
                    packed,
                    indices,
                )
                if (
                    config.assume_unaligned_fallback_output
                    or has_unaligned_input
                    or not tensor_is_aligned(output)
                ):
                    V.graph.unaligned_buffers.add(buf.name)  # type: ignore[arg-type]
                return buf
            elif isinstance(output, int):
                return output
            elif isinstance(output, torch.SymInt):
                return output.node.expr
            else:
                assert output is None, (
                    f"FallbackKernel output type {type(output)} is not supported"
                )
                return None

        outputs = generate_output(example_output, [])
        if isinstance(outputs, (list, tuple)):
            packed.outputs = outputs
        elif isinstance(outputs, dict):
            packed.outputs = tuple(outputs)
        else:
            packed.outputs = [outputs]
        return outputs

    def apply_constraint(self) -> None:
        return super().apply_constraint()


@ir_dataclass(frozen=False)
class ComplexView(FallbackKernel):
    """View a complex number as two dtyped numbers or vice versa"""

    def should_allocate(self) -> bool:
        return False

    def get_inputs_that_alias_output(self) -> Sequence[str]:
        # Signal to codegen that our output buffer isn't safe to reuse
        return [self.input_name(0)]

    def __init__(
        self,
        layout: OutputSpec,
        kernel: _OpOverloads,
        tensor_args: Sequence[IRNode],
        nontensor_args: Sequence[Any],
        unflatten_args: Callable[..., Any],
        *,
        unbacked_bindings: Optional[dict[sympy.Symbol, pytree.KeyPath]] = None,
    ) -> None:
        super().__init__(
            layout,
            kernel,
            tensor_args,
            nontensor_args,
            unflatten_args,
            unbacked_bindings=unbacked_bindings,
        )


@ir_dataclass
class MultiOutputLayout(OutputSpec):
    device: torch.device

    def get_device(self) -> Optional[torch.device]:
        return self.device


class MultiOutput(ExternKernel):
    def codegen(self, wrapper) -> None:  # type: ignore[no-untyped-def]
        wrapper.codegen_multi_output(self)
        if not self.skip_size_stride_alignment_checks:
            self.codegen_size_asserts(wrapper)
            self.codegen_alignment_asserts(wrapper)

    def __init__(
        self,
        layout: OutputSpec,
        input: IRNode,
        indices: list[tuple[Any, ...]],
        skip_size_stride_alignment_checks: bool = False,
    ) -> None:
        super().__init__(None, layout, [input], ())
        self.name = V.graph.register_buffer(self)
        V.graph.register_operation(self)
        self.indices = indices
        self.skip_size_stride_alignment_checks = skip_size_stride_alignment_checks

    def get_free_symbol_uses(
        self, unbacked_only: bool = False
    ) -> OrderedSet[sympy.Symbol]:
        input_node = self.inputs[0]
        assert isinstance(input_node, IRNode), input_node
        return input_node.get_free_symbol_uses(unbacked_only)

    def should_allocate(self) -> bool:
        return len(self.inputs) == 1 and (
            isinstance(self.inputs[0], CppTemplateBuffer)  # Grouped GEMM
        )

    def get_inputs_that_alias_output(self) -> Sequence[str]:
        return [
            inp.get_name()
            for inp in self.inputs
            if isinstance(inp, FallbackKernel)
            and len(inp.get_inputs_that_alias_output()) > 0
        ]


# We just use a normal dataclass for MutableBox/TensorBox/StorageBox since
# they're mainly lowering-time constructs that we expect to mutate and such.
@dataclasses.dataclass
class MutableBox(IRNode):
    """
    TensorBox / StorageBox allow in-place mutation of Tensors
    """

    data: IRNode

    def has_exceeded_max_reads(self) -> bool:
        return self.data.has_exceeded_max_reads()

    def get_device(self) -> Optional[torch.device]:
        return self.data.get_device()

    def make_loader(self) -> Callable[[Sequence[Expr]], OpsValue]:
        return self.data.make_loader()

    def make_indexer(self) -> Callable[[Sequence[Expr]], Expr]:
        return self.data.make_indexer()

    def get_stride(self) -> Sequence[_IntLike]:
        return self.data.get_stride()

    def get_name(self) -> str:
        return self.data.get_name()

    def has_large_inner_fn(self, threshold: Optional[int] = None) -> bool:
        return self.data.has_large_inner_fn(threshold)

    def mark_reuse(self, users: int) -> None:
        return self.data.mark_reuse(users)

    def realize_hint(self) -> None:
        return self.data.realize_hint()

    def unwrap_view(self) -> IRNode:
        return self.data.unwrap_view()

    def is_input_buffer(self) -> bool:
        return self.data.is_input_buffer()

    def freeze_layout(self) -> None:
        return self.data.freeze_layout()

    def freeze_layout_with_stride_order(
        self, order: Sequence[int], allow_padding: bool = False
    ) -> None:
        return self.data.freeze_layout_with_stride_order(order, allow_padding)

    def freeze_layout_with_fill_order(self, order: Sequence[int]) -> None:
        return self.data.freeze_layout_with_fill_order(order)

    def freeze_layout_with_same_order(self, stride: Sequence[_IntLike]) -> None:
        return self.data.freeze_layout_with_same_order(stride)

    def freeze_layout_with_exact_strides(
        self, exact_strides: Sequence[_IntLike], allow_padding: bool = False
    ) -> None:
        return self.data.freeze_layout_with_exact_strides(exact_strides, allow_padding)

    def get_read_writes(self) -> dependencies.ReadWrites:
        return self.data.get_read_writes()

    def get_reads(self) -> OrderedSet[Dep]:
        return self.data.get_reads()

    def num_reads(self) -> int:
        return self.data.num_reads()

    def get_storage_numel(self) -> _IntLike:
        return self.data.get_storage_numel()

    def get_reduction_type(self) -> Optional[str]:
        return self.data.get_reduction_type()

    def get_reduction_size(self) -> Sequence[Expr]:
        return self.data.get_reduction_size()

    def is_extern(self) -> bool:
        return self.data.is_extern()

    def is_no_op(self) -> bool:
        return self.data.is_no_op()

    def constant_to_device(self, device: torch.device) -> IRNode:
        return self.data.constant_to_device(device)

    def get_mutation_names(self) -> Sequence[str]:
        return self.data.get_mutation_names()

    def get_operation_name(self) -> str:
        return self.data.get_operation_name()

    def get_inputs_that_alias_output(self) -> Sequence[str]:
        return self.data.get_inputs_that_alias_output()

    def realize(self) -> Optional[str]:
        return self.data.realize()

    def get_free_symbol_uses(
        self, unbacked_only: bool = False
    ) -> OrderedSet[sympy.Symbol]:
        return self.data.get_free_symbol_uses(unbacked_only)

    def get_read_names(self) -> OrderedSet[str]:
        return self.data.get_read_names()

    def get_defining_op(self) -> Optional[Operation]:
        return self.data.get_defining_op()

    def codegen_reference(self, writer: Optional[IndentedBuffer] = None) -> str:
        return self.data.codegen_reference(writer)

    @property
    def layout(self) -> OutputSpec:
        # we intentionally call get_output_spec (rather than get_layout) since Buffer.layout is an OutputSpec
        return self.data.get_output_spec()

    def get_layout(self) -> Layout:
        return self.data.get_layout()

    def get_output_spec(self) -> OutputSpec:
        return self.data.get_output_spec()

    def get_size(self) -> Sequence[Expr]:
        return self.data.get_size()

    @property
    def dtype(self) -> torch.dtype:
        return self.data.dtype

    def __str__(self) -> str:
        if isinstance(self.data, MutableBox):
            line0 = f"{type(self).__name__}({type(self.data).__name__}("
            endl = "))"
            inner = self.data.data
        else:
            line0 = f"{type(self).__name__}("
            inner = self.data
            endl = ")"

        lines = [
            line0,
            indent(str(inner)),
            endl,
        ]
        return "\n".join(lines)

    __repr__ = __str__


class TensorBox(MutableBox):
    @staticmethod
    def create(data: IRNode) -> Union[TensorBox, ShapeAsConstantBuffer]:
        if isinstance(data, ShapeAsConstantBuffer):
            return data
        return TensorBox(StorageBox(data))


class StorageBox(MutableBox):
    def is_input_buffer(self) -> bool:
        if isinstance(self.data, (InputBuffer, ReinterpretView)):
            return self.data.get_name() in V.graph.graph_inputs
        return False

    def is_module_buffer(self) -> bool:
        return (
            isinstance(self.data, (ConstantBuffer))
            and self.data.get_name() in V.graph.constants
        )

    def realize(self) -> Optional[str]:
        if IRNode.is_realized_node(self.data):
            return self.data.get_name()

        assert isinstance(self.data, (Pointwise, Reduction, Scan, Sort)), type(
            self.data
        )
        origin_node = self.data.get_origin_node()
        traceback = self.data.get_traceback()
        device = self.data.get_device()
        assert device is not None

        self.data = ComputedBuffer(
            name=None,
            layout=FlexibleLayout(
                device=device,
                dtype=self.data.get_dtype(),
                size=self.data.get_size(),
            ),
            data=self.data,
        )
        self.data.name = V.graph.register_buffer(self.data)
        V.graph.register_operation(self.data)
        self.data.origins = self.origins
        self.data.origin_node = origin_node
        self.data.traceback = traceback
        return self.data.name

    def realize_hint(self) -> None:
        """
        Called on buffers we expect to be forced to realize later.
        """
        if (
            isinstance(self.data, (Pointwise, Reduction))
            and self.data.inner_fn_opcount().nontrivial_read_count > 1
        ):
            self.realize()

    def has_exceeded_max_reads(self) -> bool:
        return isinstance(self.data, Pointwise) and (
            self.num_reads() > config.realize_acc_reads_threshold
            or self.has_large_inner_fn()
        )

    def should_realize_on_reuse(self, users: int) -> bool:
        """
        A heuristic to decide if we should realize a tensor
        that is used multiple times.
        """
        if users > 1 and isinstance(self.data, (Pointwise, Reduction)):
            if is_cpu(self.data):
                # Heuristic for realizing reused result of heavy ops on cpu
                opcount = self.data.inner_fn_opcount()
                heavy_ops = ["exp", "sigmoid"]  # a list of heavy ops
                if any(x in opcount.used_ops for x in heavy_ops):
                    return True
            return (
                self.num_reads() > config.realize_reads_threshold
                or self.has_large_inner_fn()
            )
        return False

    def mark_reuse(self, users: int) -> None:
        if self.should_realize_on_reuse(users):
            self.realize()

    def num_reads(self) -> int:
        return self.data.num_reads()


@ir_dataclass(frozen=False)
class Subgraph(IRNode):
    name: str
    graph_module: torch.fx.GraphModule
    graph: Optional[GraphLowering] = None


def _has_aliased_buffers(buffers: Sequence[IRNode]) -> bool:
    buffers = [
        buffer.unwrap_view() if isinstance(buffer, ReinterpretView) else buffer
        for buffer in buffers
    ]
    # assuming the same buffer is represented by the same IRNode object
    return len(OrderedSet(id(buffer) for buffer in buffers)) < len(buffers)


@ir_dataclass(frozen=False)
class InvokeSubgraph(ExternKernel):
    """
    Ir node for the invoke_subgraph HOP.
    """

    subgraph: Optional[Subgraph] = None
    operands: Optional[Sequence[IRNode]] = None
    outputs: Optional[Sequence[IRNode]] = None

    def __init__(
        self, subgraph: Subgraph, operands: Sequence[IRNode], layout: MultiOutputLayout
    ) -> None:
        super().__init__(
            name=None,
            layout=layout,
            inputs=operands,
        )
        self.subgraph = subgraph
        self.name = V.graph.register_buffer(self)
        V.graph.register_operation(self)

    @classmethod
    def create(
        cls, subgraph: Subgraph, *operands: IRNode
    ) -> list[Union[ShapeAsConstantBuffer, NoneAsConstantBuffer, MultiOutput]]:
        """For each operand, get a realized input, force it to have the same
        strides as the subgraph inputs, then use an InvokeSubgraph"""
        from .lowering import constrain_to_fake_tensor

        # TODO(anijain2305) - Support sym expr as operands in future.
        current_node = V.graph.current_node

        fake_operands = None
        if eager_input_vals := current_node.meta.get("eager_input_vals"):
            # eager_input_vals is (args_values, kwargs_values). We need args for invoke_subgraph
            fake_operands = eager_input_vals[0][2:]
        else:
            # For the partitioned backward graph, we do not have
            # eager_input_vals. Here, we rely on the recorded example values.
            fx_operands = current_node.args[2:]
            fake_operands = [x.meta["val"] for x in fx_operands]  # type: ignore[union-attr]

        # Realize the inputs. Also intermediates can have different strides than
        # the inputs of the subgraph. So, force the intermediates to have same
        # strides as that of subgraph inputs.
        operands: list[IRNode] = [cls.realize_input(x) for x in operands]
        new_operands: list[IRNode] = []

        for idx, operand in enumerate(operands):
            if isinstance(operand, ShapeAsConstantBuffer):
                new_operands.append(operand)
            else:
                new_operands.append(
                    constrain_to_fake_tensor(operand, fake_operands[idx])
                )

        operands = new_operands

        if subgraph.graph is None:
            # create and lower subgraphs
            subgraph.graph = V.graph.make_subgraph(
                gm=subgraph.graph_module,
                example_inputs=fake_operands,
                subgraph_name=subgraph.name,
            )
            with V.set_graph_handler(subgraph.graph):
                subgraph.graph.run(*fake_operands)

        outputs = subgraph.graph.graph_outputs

        # Find the device - operands could be integers from shapes, so we can't
        # use operands[0]
        device = None
        for operand in operands:
            if not isinstance(operand, ShapeAsConstantBuffer):
                device = operand.get_device()
                break
        assert device is not None
        invoke_subgraph = InvokeSubgraph(
            subgraph=subgraph,
            operands=operands,
            layout=MultiOutputLayout(device=device),
        )

        def create_output(
            output: IRNode, ind: int
        ) -> Union[ShapeAsConstantBuffer, NoneAsConstantBuffer, MultiOutput]:
            if isinstance(output, (ShapeAsConstantBuffer, NoneAsConstantBuffer)):
                return output
            else:
                device = output.get_device()
                assert device is not None

                return MultiOutput(
                    FixedLayout(
                        device=device,
                        dtype=output.get_dtype(),
                        size=output.get_size(),
                        stride=output.get_stride(),
                        offset=output.get_layout().offset,
                    ),
                    invoke_subgraph,  # type: ignore[has-type]
                    [(list, ind)],
                    skip_size_stride_alignment_checks=True,
                )

        outs = [create_output(output, i) for i, output in enumerate(outputs)]
        invoke_subgraph.outputs = outs  # type: ignore[assignment]
        return outs

    def codegen(self, wrapper: PythonWrapperCodegen) -> None:
        wrapper.codegen_invoke_subgraph(self)


@ir_dataclass(frozen=False)
class Conditional(ExternKernel):
    predicate: Optional[IRNode] = None
    operands: Optional[Sequence[IRNode]] = None
    true_subgraph: Optional[Subgraph] = None
    false_subgraph: Optional[Subgraph] = None
    outputs: Optional[Sequence[MultiOutput]] = None

    def __init__(
        self,
        predicate: IRNode,
        operands: Sequence[IRNode],
        true_subgraph: Subgraph,
        false_subgraph: Subgraph,
        layout: MultiOutputLayout,
        unbacked_bindings: Optional[dict[sympy.Symbol, pytree.KeyPath]],
    ) -> None:
        self.predicate = predicate
        self.operands = operands
        self.true_subgraph = true_subgraph
        self.false_subgraph = false_subgraph

        sym_args, tensor_args = _split_by_sym_type([predicate, *operands])

        super().__init__(
            name=None,
            layout=layout,
            inputs=tensor_args,
            constant_args=sym_args,
        )
        if unbacked_bindings is not None:
            self.unbacked_bindings = unbacked_bindings

        self.name = V.graph.register_buffer(self)
        V.graph.register_operation(self)

    @classmethod
    def create(
        cls,
        predicate: TensorBox,
        true_fn: Subgraph,
        false_fn: Subgraph,
        operands: list[Union[TensorBox, ShapeAsConstantBuffer]],
    ) -> Sequence[IRNode]:
        """Create a Sequence of IRNodes from a conditional statement (see .lowering.cond)"""
        predicate = cls.realize_input(predicate)
        operands = [cls.realize_input(x) for x in operands]
        fx_operands: Argument = V.graph.current_node.args[-1]

        assert isinstance(fx_operands, Sequence), type(fx_operands)
        assert all(isinstance(n, Node) for n in fx_operands)
        fake_operands = [cast(Node, x).meta["val"] for x in fx_operands]

        for subgraph in (true_fn, false_fn):
            if subgraph.graph is None:
                # create and lower subgraphs
                subgraph.graph = V.graph.make_subgraph(
                    gm=subgraph.graph_module,
                    example_inputs=fake_operands,
                    subgraph_name=subgraph.name,
                )
                with V.set_graph_handler(subgraph.graph):
                    subgraph.graph.run(*fake_operands)

        assert true_fn.graph is not None
        assert false_fn.graph is not None
        true_outputs = true_fn.graph.graph_outputs
        false_outputs = false_fn.graph.graph_outputs

        for name, outputs in (("true_fn", true_outputs), ("false_fn", false_outputs)):
            if _has_aliased_buffers(true_outputs):
                raise AssertionError(
                    "Output aliasing is currently not supported in compiled torch.cond. "
                    f"The outputs of the {name} subgraph of torch.cond are aliased: {outputs}"
                )

        # make sure true and false outputs are structurally equivalent
        assert len(true_outputs) == len(false_outputs), (true_outputs, false_outputs)
        for i, (t_o, f_o) in enumerate(zip(true_outputs, false_outputs)):
            assert t_o.get_device() == f_o.get_device(), (i, t_o, f_o)
            assert t_o.get_dtype() == f_o.get_dtype(), (i, t_o, f_o)
            assert t_o.get_layout().offset == f_o.get_layout().offset, (i, t_o, f_o)

        device = next(
            o.get_device()
            for o in [predicate] + operands
            if not isinstance(o, ShapeAsConstantBuffer)
        )
        unbacked_bindings = resolve_unbacked_bindings(
            V.graph.sizevars.shape_env,
            V.graph.current_node.meta.get("unbacked_bindings", None),
        )
        assert device is not None, "cannot determine device"
        conditional = Conditional(
            predicate=predicate,
            operands=operands,
            true_subgraph=true_fn,
            false_subgraph=false_fn,
            layout=MultiOutputLayout(device=device),
            unbacked_bindings=unbacked_bindings,
        )

        def _maybe_expr(s: Union[int, torch.SymInt]) -> Union[int, sympy.Expr]:
            if isinstance(s, int):
                return s
            return s.node.expr

        outputs = [
            MultiOutput(
                FixedLayout(
                    device=device,
                    dtype=output.get_dtype(),
                    size=[_maybe_expr(sz) for sz in merged_output.size()],
                    stride=[_maybe_expr(sz) for sz in merged_output.stride()],
                    offset=output.get_layout().offset,
                ),
                conditional,
                [(list, i)],
            )
            # as the true and false outputs are equivalent,
            # we can use either of them here as a "template"
            for i, (output, merged_output) in enumerate(
                zip(true_outputs, V.graph.current_node.meta["val"])
            )
        ]

        conditional.outputs = outputs  # type: ignore[assignment]
        return outputs

    def codegen(self, wrapper: PythonWrapperCodegen) -> None:
        wrapper.codegen_conditional(self)
        wrapper.codegen_unbacked_symbol_defs_for_outputs(
            self.get_name(), self.outputs, getattr(self, "unbacked_bindings", {})
        )

    def get_unbacked_symbol_defs(self) -> OrderedSet[sympy.Symbol]:
        if unbacked_bindings := getattr(self, "unbacked_bindings", None):
            resolved = resolve_unbacked_bindings(
                V.graph.sizevars.shape_env, unbacked_bindings
            )
            assert resolved is not None
            return OrderedSet(resolved.keys())
        else:
            return OrderedSet()


def _split_by_sym_type(
    args: list[Any],
) -> tuple[list[ShapeAsConstantBuffer], list[Any]]:
    non_sym_args = []
    sym_args = []
    for arg in args:
        if isinstance(arg, ShapeAsConstantBuffer):
            sym_args.append(arg.expr)
        else:
            non_sym_args.append(arg)

    return sym_args, non_sym_args


@ir_dataclass(frozen=False)
class WhileLoop(ExternKernel):
    carried_inputs: Optional[Sequence[IRNode]] = None
    additional_inputs: Optional[Sequence[IRNode]] = None
    cond_subgraph: Optional[Subgraph] = None
    body_subgraph: Optional[Subgraph] = None
    outputs: Optional[Sequence[MultiOutput]] = None

    def __init__(
        self,
        carried_inputs: Sequence[IRNode],
        additional_inputs: Sequence[IRNode],
        cond_subgraph: Subgraph,
        body_subgraph: Subgraph,
        layout: MultiOutputLayout,
    ) -> None:
        self.carried_inputs = carried_inputs
        self.additional_inputs = additional_inputs
        self.cond_subgraph = cond_subgraph
        self.body_subgraph = body_subgraph

        sym_args, tensor_args = _split_by_sym_type(
            [*carried_inputs, *additional_inputs]
        )
        super().__init__(
            name=None,
            layout=layout,
            inputs=tensor_args,
            constant_args=sym_args,
        )

        self.name = V.graph.register_buffer(self)
        V.graph.register_operation(self)

    @classmethod
    def create(
        cls,
        cond_fn: Subgraph,
        body_fn: Subgraph,
        carried_inputs: Sequence[IRNode],
        additional_inputs: Sequence[IRNode],
    ) -> Union[IRNode, Sequence[IRNode]]:
        from torch._higher_order_ops.utils import check_input_alias_and_mutation

        def _require_exact_strides(
            tensor_boxes: Sequence[IRNode],
            fake_tensors: list[Union[int, torch.SymInt, torch.Tensor]],
        ) -> list[IRNode]:
            assert len(tensor_boxes) == len(fake_tensors)
            ret = []
            for tb, fk in zip(tensor_boxes, fake_tensors):
                if isinstance(fk, torch.Tensor):
                    ret.append(
                        ExternKernel.require_exact_strides(
                            tb, fk.stride(), allow_padding=False
                        )
                    )
                else:
                    ret.append(tb)
            return ret

        fx_carried_inputs = V.graph.current_node.args[-2]
        fx_additional_inputs = V.graph.current_node.args[-1]
        fx_all_inputs = fx_carried_inputs + fx_additional_inputs  # type: ignore[operator]
        fake_all_inputs = [x.meta["val"] for x in fx_all_inputs]  # type: ignore[union-attr]
        fake_carried_inputs = [x.meta["val"] for x in fx_carried_inputs]  # type: ignore[union-attr]
        fake_additional_inputs = [x.meta["val"] for x in fx_additional_inputs]  # type: ignore[union-attr]

        carried_inputs_ = [cls.realize_input(x) for x in carried_inputs]
        carried_inputs_ = _require_exact_strides(carried_inputs_, fake_carried_inputs)
        additional_inputs_ = [cls.realize_input(x) for x in additional_inputs]
        additional_inputs_ = _require_exact_strides(
            additional_inputs_, fake_additional_inputs
        )
        all_inputs = carried_inputs_ + additional_inputs_

        for subgraph in (cond_fn, body_fn):
            if subgraph.graph is None:
                # create and lower subgraphs
                assert isinstance(fx_all_inputs, Sequence), type(fx_all_inputs)
                subgraph.graph = V.graph.make_subgraph(
                    gm=subgraph.graph_module,
                    example_inputs=fx_all_inputs,  # type: ignore[arg-type]
                    subgraph_name=subgraph.name,
                )
                with V.set_graph_handler(subgraph.graph):
                    subgraph.graph.run(*fake_all_inputs)
                    # For body_fn, we require its output to have the exact same stride
                    # as inputs because the previous output is the input of next iteration.
                    #
                    # This cannot be automatically done in graph lowering because body_fn's graph outputs
                    # are not user-facing so the special handling for strides of user-facing output in graph
                    # lowering is not applicable.
                    if subgraph is body_fn:
                        assert len(subgraph.graph.graph_outputs) == len(
                            fake_carried_inputs
                        )
                        subgraph.graph.graph_outputs = _require_exact_strides(  # type: ignore[assignment]
                            subgraph.graph.graph_outputs,
                            fake_carried_inputs,
                        )

        assert cond_fn.graph and body_fn.graph
        cond_outputs = cond_fn.graph.graph_outputs
        body_outputs = body_fn.graph.graph_outputs

        if _has_aliased_buffers(body_outputs):
            raise AssertionError(
                "Output aliasing is currently not supported in compiled torch.while_loop. "
                f"The outputs of the body_fn subgraph of torch.while_loop are aliased: {body_outputs}"
            )

        # make sure cond_fn returns a boolean scalar Tensor
        assert len(cond_outputs) == 1, cond_outputs
        p = cond_outputs[0]
        if not isinstance(p, ShapeAsConstantBuffer):
            assert p.get_dtype() == torch.bool, p
            assert len(p.get_size()) == 0, p

        assert len(all_inputs) > 0, (
            "torch.while_loop is assumed to have at least one operand."
        )

        device = all_inputs[0].get_device()

        assert device is not None  # to make linter happy
        # make sure carried_inputs_ and body outputs are structurally equivalent
        assert len(carried_inputs_) == len(body_outputs), (
            carried_inputs_,
            body_outputs,
        )
        for i, (op, bo) in enumerate(zip(carried_inputs_, body_outputs)):

            def _guard_list_equals(
                lhs_exprs: Sequence[Union[int, sympy.Expr]],
                rhs_exprs: Sequence[Union[int, sympy.Expr]],
            ) -> None:
                assert len(lhs_exprs) == len(rhs_exprs)
                for lhs, rhs in zip(lhs_exprs, rhs_exprs):
                    V.graph.sizevars.check_equals(lhs, rhs)

            _guard_list_equals(op.get_size(), bo.get_size())
            _guard_list_equals(op.get_stride(), bo.get_stride())
            # assume all carried_inputs_ and outputs are on the same device
            # as the MultiOutputLayout below requires single device
            assert op.get_device() == bo.get_device(), (i, op, bo, device)
            assert op.get_dtype() == bo.get_dtype(), (i, op, bo)
            assert op.get_layout().offset == bo.get_layout().offset, (i, op, bo)

        assert device is not None
        while_loop = WhileLoop(
            carried_inputs=carried_inputs_,
            additional_inputs=additional_inputs_,
            cond_subgraph=cond_fn,
            body_subgraph=body_fn,
            # asserted above that there is at least one operand
            layout=MultiOutputLayout(device=device),
        )

        assert body_fn.graph is not None and isinstance(
            body_fn.graph.module, torch.fx.GraphModule
        )  # to make linter happy

        # Handling input mutations
        mutated_idxs = check_input_alias_and_mutation(
            body_fn.graph.module, fake_all_inputs
        )[3]
        mutated_idx_set = OrderedSet(mutated_idxs)
        mutated_inputs = [all_inputs[idx] for idx in mutated_idx_set]
        real_outputs = {
            idx: out
            for idx, out in enumerate(body_outputs)
            if idx not in mutated_idx_set
        }
        real_outputs = [
            MultiOutput(
                FixedLayout(
                    device=output.get_device(),  # type: ignore[arg-type]
                    dtype=output.get_dtype(),
                    size=output.get_size(),
                    stride=output.get_stride(),
                    offset=output.get_layout().offset,
                ),
                while_loop,
                [(list, idx)],
            )
            for idx, output in real_outputs.items()
        ]
        while_loop.outputs = real_outputs
        while_loop.mutation_outputs = [
            MutationOutput(inp.layout, inp, while_loop)  # type: ignore[attr-defined, union-attr]
            for inp in mutated_inputs
        ]

        outputs_iter = iter(real_outputs)
        mutated_inputs_iter = iter(mutated_inputs)
        all_outputs = [
            next(mutated_inputs_iter) if idx in mutated_idx_set else next(outputs_iter)
            for idx in range(len(body_outputs))
        ]
        for inp, out in zip(carried_inputs, all_outputs):
            if inp.get_name() in V.graph.graph_inputs:
                # if a carried input of the while_loop is a graph input,
                # it can be returned as is when the number of iterations
                # is zero. due to this, we can't (generally) reuse the
                # output buffers corresponding to the graph inputs, as
                # the inputs may end up being mutated.
                V.graph.never_reuse_buffers.add(out.get_name())
        return all_outputs

    def codegen(self, wrapper: PythonWrapperCodegen) -> None:
        wrapper.codegen_while_loop(self)


class EffectfulKernel(FallbackKernel):
    def __init__(
        self,
        layout: OutputSpec,
        kernel: _OpOverloads,
        tensor_args: Sequence[IRNode],
        nontensor_args: Sequence[Any],
        unflatten_args: Callable[..., Any],
        kwargs: Optional[dict[str, Any]] = None,
        *,
        unbacked_bindings: Optional[dict[sympy.Symbol, pytree.KeyPath]] = None,
    ) -> None:
        super().__init__(
            layout,
            kernel,
            tensor_args,
            nontensor_args,
            unflatten_args,
            kwargs=None,
            unbacked_bindings=unbacked_bindings,
        )

        from torch._higher_order_ops.effects import get_effect_key

        uncovered_args = [
            a.value if isinstance(a, TorchBindObject) else a for a in tensor_args
        ]
        effect_type = get_effect_key(kernel, (*nontensor_args, *uncovered_args), kwargs)
        assert effect_type is not None
        self.effect_type = effect_type
        self.prev_effect_buffer = V.graph.effectful_ops.get(effect_type, None)
        V.graph.effectful_ops[effect_type] = self

    def get_read_writes(self) -> dependencies.ReadWrites:
        read_writes = super().get_read_writes()

        if self.prev_effect_buffer is not None:
            read_writes.reads.add(
                dependencies.StarDep(self.prev_effect_buffer.get_name())
            )

        return read_writes

    def has_side_effects(self) -> bool:
        return True


class NonTensorObj(IRNode):
    pass


@ir_dataclass
class TorchBindObject(NonTensorObj):
    name: str
    value: Union[FakeScriptObject, torch.ScriptObject]

    def get_name(self) -> str:
        return self.name

    def codegen_reference(self, writer: Optional[IndentedBuffer] = None) -> str:
        return self.name

    def get_value(self) -> Union[FakeScriptObject, torch.ScriptObject]:
        return self.value

    def get_real_obj(self) -> torch.ScriptObject:
        if isinstance(self.value, torch.ScriptObject):
            return self.value
        else:
            return self.value.real_obj

    def get_buf_bytes(self) -> int:
        # Returns the sum of all tensors in the flattened object
        real_script_obj = self.get_real_obj()
        assert hasattr(real_script_obj, "__obj_flatten__")
        flat_dict = dict(real_script_obj.__obj_flatten__())
        flat_elems = pytree.tree_flatten(flat_dict)[0]
        flat_sizes = [
            x.element_size() * x.numel()
            for x in flat_elems
            if isinstance(x, torch.Tensor)
        ]
        return functools.reduce(operator.add, flat_sizes, 0)


@ir_dataclass
class GeneratorState(NonTensorObj):
    name: str
    device: torch.device

    def get_name(self) -> str:
        return self.name

    def codegen_reference(self, writer: Optional[IndentedBuffer] = None) -> str:
        return self.name


class _CollectiveKernel(FallbackKernel):
    def should_allocate(self) -> bool:
        return False

    def has_side_effects(self) -> bool:
        return True

    # This is identical to FallbackKernel.set_cpp_kernel(), minus the
    # part that checks against input aliasing and mutation.
    def set_cpp_kernel_name(self, cpp_kernel_name: Optional[str] = None) -> None:
        assert type(self.op_overload) is torch._ops.OpOverload, (
            "Setting cpp kernel needs a valid op_overload"
        )
        kernel = self.op_overload
        if cpp_kernel_name is not None:
            self.cpp_kernel_name = cpp_kernel_name
        else:
            self.cpp_kernel_name = kernel._schema.name

        self.ordered_kwargs_for_cpp_kernel = [
            x.name for x in kernel._schema.arguments if x.kwarg_only
        ]

    # NOTE: [In-Place Collective Safety]
    # Between the initiation and completion of an in-place collective, the
    # input buffers are subject to both volatile reads and volatile writes.
    # They must not be read, written to or reused by another kernel. To ensure
    # the constraints, we model collective -> wait_tensor as as two-step
    # mutation of the input buffers.
    @classmethod
    def create_inplace(
        cls,
        kernel: _OpOverloads,
        inputs: Union[IRNode, list[IRNode]],
        *args: Any,
        **kwargs: Any,
    ) -> None:
        with V.graph.fake_mode:
            (
                _example_output,
                tensor_args,
                non_tensor_args,
                unflatten_args,
                unbacked_bindings,
            ) = cls.process_kernel(kernel, inputs, *args, **kwargs)
        assert not unbacked_bindings, f"{kernel} {unbacked_bindings}"
        for tensor_arg in tensor_args:
            tensor_arg.realize()

        device = tensor_args[0].get_device()
        packed = cls(
            NoneLayout(device=device),
            kernel,
            tensor_args,
            non_tensor_args,
            unflatten_args,
        )

        inps = pytree.tree_leaves(inputs)
        packed.mutation_outputs.extend(
            [MutationOutput(NoneLayout(device=device), buf, packed) for buf in inps]
        )

        # For inplace collective ops, the input is guaranteed to be alias of the returned value of op.
        packed.alias_names.extend([inp.get_name() for inp in inps])
        if "out" in kwargs:
            packed.mutation_outputs.append(
                MutationOutput(NoneLayout(device=device), kwargs["out"], packed)
            )
            # For out-variant collective ops, the `out=` arg is guaranteed to be alias of the returned value of op.
            packed.alias_names.append(kwargs["out"].get_name())

    # NOTE: [Out-of-Place Collective Safety]
    # Between the initiation and completion of an out-of-place collective:
    #
    # Input buffers:
    # - Are subject to volatile reads
    # - Can be read by another kernel
    # - Must not be written to or reused by another kernel
    #
    # Output buffers:
    # - Are subject to volatile writes
    # - Must not be read, written to or reused by another kernel
    #
    # To ensure the safety of input buffers without sacrificing read
    # availability, we add input buffers as read deps of wait_tensor kernels.
    #
    # To ensure the safety of output buffers, we model wait_tensor as a
    # mutation to the output buffer. Note we also assumes the user program being
    # correct and the output buffer is not consumed by kernels other than
    # wait_tensor.
    #
    # TODO(yifu): add a pre-grad pass to validate the correctness of collective
    # usage in the user program.
    @classmethod
    def create_out_of_place(
        cls,
        kernel: _OpOverloads,
        inputs: Union[TensorBox, list[TensorBox]],
        *args: Any,
        **kwargs: Any,
    ) -> Union[list[MultiOutput], _CollectiveKernel]:
        with V.graph.fake_mode:
            (
                example_output,
                tensor_args,
                non_tensor_args,
                unflatten_args,
                unbacked_bindings,
            ) = cls.process_kernel(kernel, inputs, *args, **kwargs)
        assert not unbacked_bindings, f"{kernel}, {unbacked_bindings}"
        for tensor_arg in tensor_args:
            tensor_arg.realize()

        if isinstance(example_output, list):
            device = cls.find_device(tensor_args, example_output)
            assert device is not None
            packed = cls(
                MultiOutputLayout(device=device),
                kernel,
                tensor_args,
                non_tensor_args,
                unflatten_args,
            )
            packed.outputs = [
                MultiOutput(
                    cls.tensor_to_layout(tensor),
                    packed,
                    [(list, i)],
                )
                for i, tensor in enumerate(example_output)
            ]
            for buf, tensor in zip(packed.outputs, example_output):
                if config.assume_unaligned_fallback_output or not tensor_is_aligned(
                    tensor
                ):
                    V.graph.unaligned_buffers.add(buf.name)  # type: ignore[arg-type]
            return packed.outputs
        else:
            packed = cls(
                cls.tensor_to_layout(example_output),
                kernel,
                tensor_args,
                non_tensor_args,
                unflatten_args,
            )
            if config.assume_unaligned_fallback_output or not tensor_is_aligned(
                example_output
            ):
                V.graph.unaligned_buffers.add(packed.name)  # type: ignore[arg-type]
            packed.outputs = [packed]
            return packed


class _AllReduce_Kernel(_CollectiveKernel):
    def __init__(
        self,
        layout: OutputSpec,
        kernel: _OpOverloads,
        tensor_args: Sequence[IRNode],
        nontensor_args: Sequence[Any],
        unflatten_args: Callable[..., Any],
        kwargs: Optional[dict[str, Any]] = None,
        *,
        unbacked_bindings: Optional[dict[sympy.Symbol, pytree.KeyPath]] = None,
    ) -> None:
        super().__init__(
            layout,
            kernel,
            tensor_args,
            nontensor_args,
            unflatten_args,
            kwargs=None,
            unbacked_bindings=unbacked_bindings,
        )
        self.set_cpp_kernel_name("aoti_torch_cpu__c10d_functional_all_reduce_")

    def codegen(self, wrapper) -> None:  # type: ignore[no-untyped-def]
        wrapper.include_extra_header("torch/csrc/inductor/aoti_torch/c/shim_cpu.h")
        wrapper.generate_extern_kernel_alloc(self)

        if isinstance(self.layout, Layout):
            self.codegen_size_asserts(wrapper)


class _AllReduceKernel(_CollectiveKernel):
    def __init__(  # type: ignore[no-untyped-def]
        self,
        layout,
        kernel,
        tensor_args,
        nontensor_args,
        unflatten_args,
        kwargs=None,
        *,
        unbacked_bindings=None,
    ) -> None:
        super().__init__(
            layout,
            kernel,
            tensor_args,
            nontensor_args,
            unflatten_args,
            kwargs=None,
            unbacked_bindings=unbacked_bindings,
        )
        self.set_cpp_kernel_name("aoti_torch_cpu__c10d_functional_all_reduce")

    def codegen(self, wrapper) -> None:  # type: ignore[no-untyped-def]
        wrapper.include_extra_header("torch/csrc/inductor/aoti_torch/c/shim_cpu.h")
        wrapper.generate_extern_kernel_alloc(self)

        if isinstance(self.layout, Layout):
            self.codegen_size_asserts(wrapper)


class _WaitKernel(_CollectiveKernel):
    def __init__(  # type: ignore[no-untyped-def]
        self,
        layout,
        kernel,
        tensor_args,
        nontensor_args,
        unflatten_args,
        kwargs=None,
        *,
        unbacked_bindings=None,
    ) -> None:
        super().__init__(
            layout,
            kernel,
            tensor_args,
            nontensor_args,
            unflatten_args,
            kwargs=None,
            unbacked_bindings=unbacked_bindings,
        )
        self.set_cpp_kernel_name("aoti_torch_cpu__c10d_functional_wait_tensor")

    def codegen(self, wrapper) -> None:  # type: ignore[no-untyped-def]
        wrapper.include_extra_header("torch/csrc/inductor/aoti_torch/c/shim_cpu.h")
        wrapper.generate_extern_kernel_alloc(self)

        if isinstance(self.layout, Layout):
            self.codegen_size_asserts(wrapper)

    def get_volatile_reads(self) -> Sequence[IRNode]:
        inp = self.inputs[0]
        assert isinstance(inp, IRNode)
        if isinstance(inp, _CollectiveKernel):
            # Out-of-place single-output
            i = inp.inputs[0]
            assert isinstance(i, IRNode), type(i)
            return [i]
        elif isinstance(inp, MultiOutput):
            # This can be two things:
            # 1. Out-of-place multi-output coll
            # 2. In-place coll with inputs coming from another MultiOutput
            coll = inp.inputs[0]
            # Case 1
            if isinstance(coll, _CollectiveKernel):
                _, idx = inp.indices[0]
                return [coll.inputs[idx]]
            # Case 2
            return []
        else:
            # In-place requires no additional deps handling for volatile
            # reads since the inputs are mutated.
            return []

    @classmethod
    def create_wait(cls, kernel: _OpOverloads, inp: TensorBox) -> None:
        with V.graph.fake_mode:
            (
                _example_output,
                tensor_args,
                non_tensor_args,
                unflatten_args,
                unbacked_bindings,
            ) = cls.process_kernel(kernel, inp)
        assert not unbacked_bindings, f"{kernel} {unbacked_bindings}"
        packed = cls(
            NoneLayout(device=inp.get_device()),
            kernel,
            tensor_args,
            non_tensor_args,
            unflatten_args,
        )
        packed.mutation_outputs.append(
            MutationOutput(NoneLayout(device=inp.get_device()), inp, packed)
        )

    def get_read_writes(self) -> dependencies.ReadWrites:
        read_writes = super().get_read_writes()
        # See [Out-of-Place Collective Safety].
        volatile_reads = self.get_volatile_reads()
        for vr in volatile_reads:
            read_writes.reads.add(dependencies.StarDep(vr.get_name()))
        return read_writes


# NB: recursive structure here reflects val_to_arg_str, avoid
# calling free_unbacked_symbols on "exotic" types that don't get pexpr
# treatment
def maybe_free_unbacked_symbols(s: object) -> OrderedSet[Symbol]:
    if isinstance(s, (SymTypes, Expr)):
        # This branch should be impossible in return position
        return free_unbacked_symbols(s)
    elif isinstance(s, (tuple, list)):
        r = OrderedSet[sympy.Symbol]()
        for t in s:
            r |= maybe_free_unbacked_symbols(t)
        return r
    elif isinstance(s, torch.Tensor):
        # This branch is impossible in constant-args position
        return free_unbacked_symbols(s)
    else:
        return OrderedSet()


def maybe_free_symbols(s: object) -> OrderedSet[Symbol]:
    if isinstance(s, (SymTypes, Expr)):
        # This branch should be impossible in return position
        return free_symbols(s)
    elif isinstance(s, (tuple, list)):
        r = OrderedSet[sympy.Symbol]()
        for t in s:
            r |= maybe_free_symbols(t)
        return r
    elif isinstance(s, torch.Tensor):
        # This branch is impossible in constant-args position
        return free_symbols(s)
    else:
        return OrderedSet()<|MERGE_RESOLUTION|>--- conflicted
+++ resolved
@@ -4876,13 +4876,8 @@
     def __init__(
         self,
         layout: Layout,
-<<<<<<< HEAD
-        inputs: list[IRNode],
+        inputs: Sequence[IRNode],
         choice_timings_fn: Callable[[Optional[int]], dict[ChoiceCaller, float]],
-=======
-        inputs: Sequence[IRNode],
-        choice_timings_fn: Callable[[], dict[ChoiceCaller, float]],
->>>>>>> c023753e
         unfiltered_choices: list[ChoiceCaller],
         allowed_prologue_inps: OrderedSet[str],
     ) -> None:
@@ -4941,7 +4936,6 @@
         assert self.get_stride() == caller.layout.stride
         self.make_kernel_render = caller.get_make_kernel_render()
 
-<<<<<<< HEAD
     def get_min_choice(
         self, hint_override: Optional[int] = None
     ) -> tuple[ChoiceCaller, float]:
@@ -4958,10 +4952,6 @@
 
         # Set the default to be the one without hint override
         self.make_kernel_render = self._make_kernel_renders[None]
-=======
-    def get_min_choice(self) -> tuple[ChoiceCaller, float]:
-        return min(self.choice_timings.items(), key=lambda x: x[1])
->>>>>>> c023753e
 
 
 class CUDATemplateBuffer(TemplateBuffer):
