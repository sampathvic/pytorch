# mypy: allow-untyped-defs
from __future__ import annotations

import operator
import typing
import warnings
from collections.abc import Sequence
from contextlib import nullcontext
from enum import Enum
from functools import reduce
from typing import (
    Any,
    Callable,
    cast,
    NamedTuple,
    Optional,
    overload,
    TYPE_CHECKING,
    TypeVar,
    Union,
)
from typing_extensions import deprecated, TypeAlias

import torch
from torch import sym_float, sym_int, sym_max


if TYPE_CHECKING:
    # Import the following modules during type checking to enable code intelligence features,
    # such as auto-completion in tools like pylance, even when these modules are not explicitly
    # imported in user code.

    import sympy

    class _WorksWithInt(typing.Protocol):
        def __add__(self, other: Any) -> typing.Self:
            ...

        def __radd__(self, other: Any) -> typing.Self:
            ...

        def __mul__(self, other: Any) -> typing.Self:
            ...

        def __rmul__(self, other: Any) -> typing.Self:
            ...

    _IntLikeT = TypeVar("_IntLikeT", bound=_WorksWithInt)


ShapeType: TypeAlias = Union[torch.Size, list[int], tuple[int, ...]]
StrideType: TypeAlias = Union[list[int], tuple[int, ...]]
DimsType: TypeAlias = Union[int, list[int], tuple[int, ...]]
DimsSequenceType: TypeAlias = Union[list[int], tuple[int, ...]]
# TODO: Type[torch.SymInt], Type[torch.SymFloat]
NumberTypeType: TypeAlias = Union[type[bool], type[int], type[float], type[complex]]
# TODO: This needs a lot more type annotations
# NumberType = Union[bool, int, float, complex, torch.SymInt, torch.SymFloat]
NumberType: TypeAlias = Union[bool, int, float, complex]
RealNumberType: TypeAlias = Union[bool, int, float]

Number = (bool, int, float, complex, torch.SymInt, torch.SymFloat, torch.SymBool)
# I don't call it Integral because numbers.Integral includes bool, but IntLike
# does not
Dim = int
IntLike = (int, torch.SymInt)
FloatLike = (float, torch.SymFloat)
BoolLike = (bool, torch.SymBool)
IntWithoutSymInt = int
FloatWithoutSymFloat = float
DeviceLikeType: TypeAlias = Union[str, torch.device, int]
Tensor = torch.Tensor


torch_function_passthrough = {
    torch.device,
    torch.sym_not,
    torch.sym_float,
    torch.sym_int,
    torch.sym_max,
    torch.sym_min,
    torch._sym_sqrt,  # type: ignore[attr-defined]
    torch.sym_ite,
    torch.Tensor.dim,
    torch.Tensor.ndim.__get__,  # type: ignore[attr-defined]
    torch.Tensor.numel,
    torch.Tensor.size,
    torch.Tensor.storage_offset,
    torch.Tensor.stride,
    torch.Tensor.dtype.__get__,  # type: ignore[attr-defined]
    torch.Tensor.is_sparse.__get__,  # type: ignore[attr-defined]
    torch.Tensor.shape.__get__,  # type: ignore[attr-defined]
    torch.Tensor.device.__get__,  # type: ignore[attr-defined]
    torch.Tensor.requires_grad.__get__,  # type: ignore[attr-defined]
    torch.Tensor.layout.__get__,  # type: ignore[attr-defined]
    torch.Tensor.is_contiguous,
    # For TorchRefsMode only
    torch.Tensor.__format__,
    torch.Tensor.__repr__,
    torch.Tensor.requires_grad.__get__,  # type: ignore[attr-defined]
    torch.Tensor.__getitem__,
}


TensorLikeType = torch.Tensor
TensorLike = torch.Tensor
TensorSequenceType: TypeAlias = Union[list[TensorLikeType], tuple[TensorLikeType, ...]]
TensorOrNumberLikeType: TypeAlias = Union[TensorLikeType, NumberType]

CustomOutParamAnnotation = "__custom_out_param__"


def same_shape(a: ShapeType, b: ShapeType, *, allow_rhs_unbacked=False) -> bool:
    from torch.fx.experimental.symbolic_shapes import guard_size_oblivious

    if len(a) != len(b):
        return False

    for x, y in zip(a, b):
        if allow_rhs_unbacked:
            # TODO: We should check that the symbols are consistent
            # with each other
            if isinstance(y, torch.SymInt):
                continue
        # NB: Naively, you would not expect to have to do an oblivious guard
        # here because there is seemingly no broadcasting here, but in fact we
        # use this in some situations to determine if we need to do an expand
        # on the tensor because they don't line up, so you can definitely end
        # up trying to prove u0 != 1 in this situation.  See
        # python test/test_proxy_tensor.py -k test_cumsum_unbacked
        if guard_size_oblivious(x != y):
            return False

    return True


def _maybe_get_pytype(t):
    if t is torch.SymFloat:
        return float
    elif t is torch.SymInt:
        return int
    elif t is torch.SymBool:
        return bool
    else:
        return t


# TODO: look at using torch.testing.assert_close instead with an option
#   to just compare metadata
def compare_tensor_meta(
    a: TensorLikeType,
    b: TensorLikeType,
    check_sizes=True,
    check_strides=False,
    *,
    allow_rhs_unbacked=False,
    check_conj=True,
):
    """
    Checks that two tensor likes have the same shape,
    dtype and device.

    In the future this will validate additional metadata, like
    strides.
    """
    from torch._subclasses.fake_tensor import MetadataMismatchError

    assert isinstance(a, TensorLike)
    assert isinstance(b, TensorLike)

    if check_sizes and not same_shape(
        a.shape, b.shape, allow_rhs_unbacked=allow_rhs_unbacked
    ):
        msg = f"Shapes {a.shape} and {b.shape} are not equal!"
        raise MetadataMismatchError(msg)

    if a.dtype != b.dtype:
        msg = f"Dtypes {a.dtype} and {b.dtype} are not equal!"
        raise MetadataMismatchError(msg)

    if a.device != b.device:
        # Handles special cuda:0 vs cuda case
        # TODO: we should review why this happens and see about fixing it
        if (str(a.device) == "cuda:0" or str(a.device) == "cuda") and (
            str(b.device) == "cuda:0" or str(b.device) == "cuda"
        ):
            pass
        else:
            msg = f"Devices {a.device} and {b.device} are not equal!"
            raise MetadataMismatchError(msg)

    # Stride checking is currently disabled, see https://github.com/pytorch/pytorch/issues/78050
    if check_strides:
        same_strides, idx = check_significant_strides(
            a, b, allow_rhs_unbacked=allow_rhs_unbacked
        )
        if not same_strides:
            msg = f"Stride mismatch! Strides are {a.stride()} and {b.stride()} (mismatched at {idx})!"
            raise MetadataMismatchError(msg)

        if a.storage_offset() != b.storage_offset():
            msg = f"Storage offset mismatch! Storage offsets are {a.storage_offset()} and {b.storage_offset()}!"
            raise MetadataMismatchError(msg)

    if check_conj:
        if a.is_conj() != b.is_conj():
            raise MetadataMismatchError(
                f"Conj mismatch! is_conj is set to {a.is_conj()} and {b.is_conj()}"
            )

    if a.is_neg() != b.is_neg():
        raise MetadataMismatchError(
            f"Neg mismatch! is_neg is set to {a.is_neg()} and {b.is_neg()}"
        )


def _check_strides_helper(
    a: TensorLikeType,
    b: TensorLikeType,
    *,
    only_cuda=True,
    significant_only=True,
    allow_rhs_unbacked=False,
) -> tuple[bool, Optional[int]]:
    # NOTE: only on CUDA because CPU elementwise strides are incorrect in PyTorch
    # See https://github.com/pytorch/pytorch/issues/77553
    # Only compares strides that are "meaningful" -- strides for dimensions with length > 1
    # and for tensors with more than one element
    if (
        not only_cuda or a.device.type == "cuda" or b.device.type == "cuda"
    ) and a.numel() > 0:
        for idx in range(a.ndim):
            check = not significant_only or a.shape[idx] > 1
            # TODO: Check the symbols are consistent with each other
            if isinstance(b.stride()[idx], torch.SymInt):
                continue
            if a.stride()[idx] != b.stride()[idx] and check:
                return False, idx

    return True, None


def check_significant_strides(
    a: TensorLikeType, b: TensorLikeType, *, only_cuda=True, allow_rhs_unbacked=False
) -> tuple[bool, Optional[int]]:
    return _check_strides_helper(
        a,
        b,
        only_cuda=only_cuda,
        significant_only=True,
        allow_rhs_unbacked=allow_rhs_unbacked,
    )


def check_all_strides(
    a: TensorLikeType, b: TensorLikeType, *, only_cuda=True
) -> tuple[bool, Optional[int]]:
    return _check_strides_helper(a, b, only_cuda=only_cuda, significant_only=False)


# This function is equivalent to compute_contiguous() from TensorImpl.cpp
def is_contiguous(a: TensorLikeType) -> bool:
    """
    Tests whether a tensor is contiguous or not.

    Tensors are contiguous when they have no elements,
    one element, or when they have "nested" strides.
    """
    from torch.fx.experimental.symbolic_shapes import guard_size_oblivious

    if guard_size_oblivious(a.numel() < 2):
        return True

    expected_stride = 1
    for x, y in reversed(tuple(zip(a.shape, a.stride()))):
        # Skips checking strides when a dimension has length 1
        if guard_size_oblivious(x == 1):
            continue

        if guard_size_oblivious(y != expected_stride):
            return False
        expected_stride = expected_stride * x

    return True


# This function is equivalent to compute_channels_last_contiguous_2d() in TensorImpl.cpp
def is_channels_last_contiguous_2d(a: Tensor) -> bool:
    # NHWC or not channels last 2D contiguous
    if a.ndim != 4:
        return False

    from torch.fx.experimental.symbolic_shapes import guard_size_oblivious

    expected_stride = 1
    for idx in (1, 3, 2, 0):
        length = a.shape[idx]
        if guard_size_oblivious(length == 1):
            continue

        stride = a.stride()[idx]
        if guard_size_oblivious(stride != expected_stride):
            return False

        expected_stride *= length

    return True


def is_channels_last_contiguous_3d(a: Tensor) -> bool:
    # NDHWC or not channels last 3D contiguous
    if a.ndim != 5:
        return False

    from torch.fx.experimental.symbolic_shapes import guard_size_oblivious

    expected_stride = 1
    for idx in (1, 4, 3, 2, 0):
        length = a.shape[idx]
        if guard_size_oblivious(length == 1):
            continue

        stride = a.stride()[idx]
        if guard_size_oblivious(stride != expected_stride):
            return False

        expected_stride *= length

    return True


_memory_formats = {
    torch.contiguous_format,
    torch.preserve_format,
    torch.channels_last,
    torch.channels_last_3d,
}


def validate_memory_format(memory_format: torch.memory_format):
    torch._check(
        memory_format in _memory_formats,
        lambda: f"Received unknown memory format {memory_format}!",
    )


def is_contiguous_for_memory_format(  # type: ignore[return]
    a: Tensor, *, memory_format: torch.memory_format
) -> bool:
    validate_memory_format(memory_format)

    if memory_format == torch.contiguous_format:
        return is_contiguous(a)
    if memory_format == torch.channels_last:
        return is_channels_last_contiguous_2d(a)
    if memory_format == torch.channels_last_3d:
        return is_channels_last_contiguous_3d(a)

    torch._check(
        False,
        lambda: f"is_contiguous received unsupported memory format {memory_format}",
    )


# NOTE: that tensors with no elements and channels last is ???
def is_channels_last_contiguous(a: Tensor) -> bool:
    """
    True when a tensor is channels-last contiguous.

    This requires that:

      - the tensor is conceptually either 4 (NHWC) or 5 (NDHWC) dimensions
      - if we name the tensor's dimensions NCHW or NCDHW, then the strides are such that the
        stride of the 'C' dimension (Cs) is 1 and the strides corresponding to
        each dimension (Xs) can be ordered Cs <= Ws <= Hs <= (Ds) <= Ns and are
        "nested" -- so Ws = Cs * Cl, where Cl is the length of the 'C' dimension,
        for example.
    """
    return is_channels_last_contiguous_2d(a) or is_channels_last_contiguous_3d(a)


def is_non_overlapping_and_dense(a: Tensor) -> bool:
    """
    True when a tensor is non-overlapping and dense.

    A tensor is non-overlapping and dense when there exists a permutation of
    its dimensions that is contiguous.
    """

    from torch.fx.experimental.symbolic_shapes import guard_size_oblivious

    if a.is_sparse:
        return False

    # Short-circuits if the tensor is already contiguous or channels-last contiguous
    if is_contiguous(a) or is_channels_last_contiguous(a):
        return True

    # The following is equivalent to compute_non_overlapping_and_dense in TensorImpl.cpp

    # Short-circuits for tensors of rank one, which are
    # non-overlapping and "dense" if their stride is one
    if a.ndim == 1:
        return a.stride()[0] == 1

    # Checks that there exists a permutation of the strides s.t. the tensor would be contiguous
    # Sorts (length, stride) pairs by stride
    #
    # This sort is done in a size-oblivious way, which helps if we do a
    # comparison like 2048*u0 > u0; we just want this to return True
    # (and not worry about what if u0 is zero).
    class K(NamedTuple):
        size: int
        stride: int

        def __lt__(self, other):
            return guard_size_oblivious(self.stride < other.stride)

        def __gt__(self, other):
            return guard_size_oblivious(self.stride > other.stride)

        def __le__(self, other):
            return guard_size_oblivious(self.stride <= other.stride)

        def __ge__(self, other):
            return guard_size_oblivious(self.stride >= other.stride)

        def __eq__(self, other):
            return guard_size_oblivious(self.stride == other.stride)

    lengths_and_strides = sorted(map(K, a.shape, a.stride()))

    expected_stride = 1
    for length, stride in lengths_and_strides:
        if guard_size_oblivious(length == 1):
            continue

        if guard_size_oblivious(stride != expected_stride):
            return False

        expected_stride *= length

    return True


# NOTE: Based on the implementation in TensorIterator.cpp, but note that
# the note [Computing output strides] is incorrect, because it
# says that strides will be preserved even if they are not
# "non overlapping and dense", but this is incorrect. The
# output of elementwise operations are always given
# non overlapping and dense strides.
# This is also INCORRECT because it does not model TensorIterator's
# short-circuit, which can cause different strides.
def compute_elementwise_output_logical_to_physical_perm(
    *tensors, _skip_checks=False
) -> list[int]:
    from torch.fx.experimental.symbolic_shapes import guard_size_oblivious

    if not _skip_checks and len(tensors) == 0:
        msg = "Can't compute elementwise output strides for zero tensors!"
        raise ValueError(msg)

    if not _skip_checks:
        check_same_shape(*tensors, allow_cpu_scalar_tensors=True)

    # Filters the tensors to actual tensors
    if not _skip_checks:
        tensors = tuple(
            a
            for a in tensors
            if isinstance(a, TensorLike) and not is_cpu_scalar_tensor(a)
        )

    # Short-circuits for CPU scalar case
    if len(tensors) == 0:
        return []

    # Short-circuits for shapes with zero or one dimensions
    # TODO: are these necessary?
    ndim = tensors[0].ndim
    if ndim == 0:
        return []
    if ndim == 1:
        return [0]

    # Short-circuits if contiguous or channels last, following the fake fast path.
    # This reduces the number of guards we end up making
    is_contiguous = True
    is_channels_last = True
    for t in tensors:
        is_contiguous = is_contiguous and t.is_contiguous(
            memory_format=torch.contiguous_format
        )
        is_channels_last = is_channels_last and t.is_contiguous(
            memory_format=torch.channels_last
        )

    if is_contiguous and not is_channels_last:
        return list(range(ndim))

    if is_channels_last and not is_contiguous:
        return [0, *list(range(2, ndim)), 1]

    shape = tensors[0].shape

    def should_swap(idx_a, idx_b):
        for tensor in tensors:
            stride_a = tensor.stride()[idx_a]
            stride_b = tensor.stride()[idx_b]

            if guard_size_oblivious(stride_a == 0) or guard_size_oblivious(
                stride_b == 0
            ):
                continue

            if guard_size_oblivious(stride_a < stride_b):
                return -1

            if guard_size_oblivious(stride_a > stride_b):
                return 1

            # stride_a == stride_b
            if guard_size_oblivious(shape[idx_a] > shape[idx_b]):
                return 1

        # Note: this case is hit if all strides are zero,
        # or all strides are equal and all dimensions have the same length
        return 0

    # The "sort" order for the permutation is back-to-front, but
    # the natural order for permutations is front-to-back.  Do the
    # sorting back-to-front and then reverse it on output.
    #
    # also, note this returns the logical to physical shape permutation
    perm = list(reversed(range(ndim)))

    # insertion sort with support for ambiguous comparisons
    for i in range(1, ndim):
        dim1 = i
        for dim0 in reversed(range(i)):
            comparison = should_swap(perm[dim0], perm[dim1])
            if comparison > 0:
                perm[dim0], perm[dim1] = perm[dim1], perm[dim0]
                dim1 = dim0
            elif comparison < 0:
                break

    return list(reversed(perm))


def compute_elementwise_output_strides(*tensors) -> tuple[int, ...]:
    """
    Computes the output strides for elementwise operations.
    """
    if len(tensors) == 0:
        msg = "Can't compute elementwise output strides for zero tensors!"
        raise ValueError(msg)

    check_same_shape(*tensors, allow_cpu_scalar_tensors=True)

    # Filters the tensors to actual tensors
    tensors = tuple(
        a for a in tensors if isinstance(a, TensorLike) and not is_cpu_scalar_tensor(a)
    )

    # Short-circuits for CPU scalar case
    if len(tensors) == 0:
        return ()

    ndim = tensors[0].ndim
    shape = tensors[0].shape

    if ndim == 0:
        return ()
    if ndim == 1:
        return (1,)

    logical_to_physical_perm = compute_elementwise_output_logical_to_physical_perm(
        *tensors, _skip_checks=True
    )
    permuted_shape = apply_perm(shape, logical_to_physical_perm)  # to physical

    new_strides = make_contiguous_strides_for(permuted_shape)
    permuted_strides = apply_perm(
        new_strides, invert_perm(logical_to_physical_perm)
    )  # to logical

    return tuple(permuted_strides)


# Identity permutation is [0, 1, 2]
def apply_perm(inp, perm):
    ndim = len(inp)
    permuted_inp = [-1] * ndim
    for idx, x in enumerate(perm):
        permuted_inp[idx] = inp[x]
    return permuted_inp


def invert_perm(perm):
    ndim = len(perm)
    new_perm = [-1] * ndim
    for idx, x in enumerate(perm):
        new_perm[x] = idx
    return new_perm


#
# Common helper functions
#


def validate_dim_length(length: int):
    """
    Validates that an object represents a valid
    dimension length.
    """

    if isinstance(length, (int, torch.SymInt)):
        torch._check_is_size(length)
    else:
        # sometimes called with sympy expression by inductor
        assert length >= 0


def validate_shape(shape: ShapeType):
    """
    Validates that a sequence represents a valid shape.
    """

    assert isinstance(shape, Sequence), type(shape)
    for l in shape:
        validate_dim_length(l)


def validate_strides(strides: StrideType):
    """
    Verifies the object specifies valid strides.
    """

    assert isinstance(strides, Sequence)
    for stride in strides:
        assert stride >= 0


def validate_idx(rank: int, idx: int):
    """
    Validates that idx is a valid index for the given shape.
    Assumes the index is already canonicalized.
    """

    assert isinstance(idx, Dim)
    assert isinstance(rank, Dim)

    assert idx >= 0 and idx < rank or idx == 0


def validate_dimension_indices(rank: int, indices: DimsSequenceType):
    for idx in indices:
        validate_idx(rank, idx)


def validate_exclusive_idx(rank: int, ex_idx: int):
    """
    Validates that ex_idx is a valid exclusive index
    for the given shape.
    """

    assert isinstance(ex_idx, Dim)
    assert isinstance(rank, Dim)
    assert ex_idx > 0 and ex_idx <= rank


# "Wraps" a dim (up to one time) for the given rank, allowing dims to be
# specified using negative indices. If `wrap_scalar` is true then scalar
# tensors of rank 0 will allow dimensions in the range [-1, 0]. Otherwise,
# idx should be in the range [-rank, rank-1].
def canonicalize_dim(rank: int, idx: int, wrap_scalar: bool = True) -> int:
    if rank < 0:
        msg = f"Rank cannot be negative but got {rank}"
        raise IndexError(msg)

    if rank == 0:
        if not wrap_scalar:
            msg = f"Dimension specified as {idx} but tensor has no dimensions"
            raise IndexError(msg)
        rank = 1

    if idx >= 0 and idx < rank:
        return idx

    if idx < 0:
        _idx = idx + rank
    else:
        _idx = idx

    if _idx < 0 or _idx >= rank:
        # Same error message as in aten/src/ATen/WrapDimUtils.h:49
        msg = f"Dimension out of range (expected to be in range of [{-rank}, {rank - 1}], but got {idx})"
        raise IndexError(msg)

    return _idx


# Takes a dimension or sequence of dimensions and "wraps" them,
# mapping negative offsets to positive ones
@overload
def canonicalize_dims(
    rank: int, indices: Sequence[int], wrap_scalar: bool = True
) -> tuple[int, ...]:
    pass


@overload
def canonicalize_dims(rank: int, indices: int, wrap_scalar: bool = True) -> int:
    pass


def canonicalize_dims(rank, indices, wrap_scalar=True):
    if isinstance(indices, Dim):
        return canonicalize_dim(rank, indices, wrap_scalar)

    return tuple(canonicalize_dim(rank, x, wrap_scalar) for x in indices)


def is_valid_permutation(rank: int, perm: DimsSequenceType) -> bool:
    """
    Validates that perm is a permutation of length rank.
    """

    return isinstance(perm, Sequence) and sorted(perm) == list(range(rank))


def is_same_shape(a: Sequence, b: Sequence) -> bool:
    """
    Compares two shapes a and b, returning True if they are the same
    (their ranks and corresponding lengths match) and False otherwise.
    """

    return tuple(a) == tuple(b)


def is_cpu_scalar_tensor(a: Any) -> bool:
    return isinstance(a, TensorLike) and a.ndim == 0 and a.device.type == "cpu"


def check_same_device(*args, allow_cpu_scalar_tensors):
    """
    Checks that all Tensors in args have the same device.

    Raises a RuntimeError when:
      - args contains an object whose type is not Tensor or Number
      - two Tensor objects in args have different devices, unless one is a CPU scalar tensor and allow_cpu_scalar_tensors is True
    """
    # Short-circuits if all (one or fewer) arguments are trivially on the same device
    if len(args) <= 1:
        return

    # Note: cannot initialize device to the first arg's device (it may not have one)
    device = None
    for arg in args:
        if isinstance(arg, Number):
            continue
        elif isinstance(arg, TensorLike):
            if allow_cpu_scalar_tensors and is_cpu_scalar_tensor(arg):
                continue

            if device is None:
                device = arg.device

            if device != arg.device:
                msg = (
                    "Tensor on device "
                    + str(arg.device)
                    + " is not on the expected device "
                    + str(device)
                    + "!"
                )
                raise RuntimeError(msg)
        else:
            msg = (
                "Unexpected type when checking for same device, " + str(type(arg)) + "!"
            )
            raise RuntimeError(msg)


def canonicalize_device(device: DeviceLikeType) -> torch.device:
    if isinstance(device, torch.device):
        return device

    assert isinstance(device, str)
    return torch.device(device)


# Asserts if any of the following are true:
#   - a non-scalar or non-Tensor is given
#   - the shape of any tensors is distinct
def check_same_shape(*args, allow_cpu_scalar_tensors: bool):
    """
    Checks that all Tensors in args have the same shape.

    Raises a RuntimeError when:
      - args contains an object whose type is not Tensor or Number
      - two Tensor objects in args have different devices
    """
    shape = None

    for arg in args:
        if isinstance(arg, Number):
            continue
        elif isinstance(arg, TensorLike):
            if allow_cpu_scalar_tensors and is_cpu_scalar_tensor(arg):
                continue

            if shape is None:
                shape = arg.shape

            if not is_same_shape(shape, arg.shape):
                msg = f"Shape {arg.shape} is not the expected shape {shape}!"
                raise RuntimeError(msg)
        else:
            msg = (
                "Unexpected type when checking for same shape, " + str(type(arg)) + "!"
            )
            raise RuntimeError(msg)


# Acquires a common shape, if it exists, from one or more tensor arguments,
# filtering number arguments
def extract_shape(*args, allow_cpu_scalar_tensors: bool) -> Optional[ShapeType]:
    shape = None
    scalar_shape = None

    for arg in args:
        if isinstance(arg, Number):
            continue
        elif isinstance(arg, TensorLike):
            if allow_cpu_scalar_tensors and is_cpu_scalar_tensor(arg):
                scalar_shape = arg.shape
                continue

            if shape is None:
                shape = arg.shape

            if not is_same_shape(shape, arg.shape):
                return None
        else:
            return None

    return shape if shape is not None else scalar_shape


# Extracts dimensions that might be passed either as a list/tuple or as varargs.
# A typical case is Tensor.permute .
def extract_dims_from_varargs(
    dims: Union[DimsSequenceType, tuple[DimsSequenceType, ...]]
) -> DimsSequenceType:
    if dims and isinstance(dims[0], Sequence):
        assert len(dims) == 1
        dims = cast(tuple[DimsSequenceType], dims)
        return dims[0]
    else:
        return cast(DimsSequenceType, dims)


def extract_shape_from_varargs(
    shape: Union[ShapeType, tuple[ShapeType]],
    validate=True,
) -> tuple[int, ...]:
    """
    Returns a shape from varargs.

    In PyTorch, operations that accept shapes often accept them as varargs, like
    foo(*shape). However a user can pass the shape as a sequence of integers,
    like this:

      foo(1, 2, 3)

    or as a sequence of integers

      foo((1, 2, 3))

    In the first case shape will be a tuple of integers, and in the second case it's a tuple
    containing a tuple of integers. This validates those inputs and canonicalizes them
    to a tuple of integers.
    """

    # Handles tuple unwrapping
    if len(shape) == 1 and isinstance(shape[0], Sequence):
        shape = shape[0]

    if validate:
        validate_shape(shape)  # type: ignore[arg-type]
    return shape  # type: ignore[return-value]


def infer_size_shapes(a: ShapeType, b: ShapeType) -> tuple[int, ...]:
    ndim = max(len(a), len(b))
    expandedSizes = [0] * ndim

    for i in range(ndim - 1, -1, -1):
        offset = ndim - 1 - i
        dimA = len(a) - 1 - offset
        dimB = len(b) - 1 - offset
        sizeA = a[dimA] if dimA >= 0 else 1
        sizeB = b[dimB] if dimB >= 0 else 1

        torch._check(
            (sizeA == sizeB) or (sizeA == 1) or (sizeB == 1),
            lambda: (
                f"The size of tensor a ({sizeA}) must match the size of "
                f"tensor b ({sizeB}) at non-jagged dimension {i}"
            ),
        )

        # 1s map to the other size (even 0)
        expandedSizes[i] = sizeB if sizeA == 1 else sizeA

    return tuple(expandedSizes)


def infer_size(shape: ShapeType, numel: int) -> tuple[int, ...]:
    """
    Infers the size of a dim with size -1, if it exists.
    Also checks that new shape is compatible with the number of elements.
    """
    from torch.fx.experimental.symbolic_shapes import definitely_true, guard_or_false

    dim = None
    newsize = 1
    for i, d in enumerate(shape):
        if guard_or_false(d == -1):
            torch._check(dim is None, lambda: "only one dimension can be inferred")
            dim = i
        else:
<<<<<<< HEAD
            torch._check(False, lambda: f"invalid shape dimension {d}")

=======
            torch._check(
                d >= 0,
                lambda: (
                    f"invalid shape dimension {d}. If this was symbolic, it was assumed to not be -1."
                    "If this was meant to be inferred, please explicitly pass in -1."
                ),
            )
            newsize *= d
>>>>>>> c4a0b31c
    if dim is None:
        torch._check(
            numel == newsize,
            lambda: f"shape '{list(shape)}' is invalid for input of size {numel}",
        )
    else:
        torch._check(
            newsize != 0,
            lambda: (
                f"cannot reshape tensor of 0 elements into shape {list(shape)} because the "
                f"unspecified dimension size -1 can be any value and is ambiguous"
                if definitely_true(numel == 0)
                else f"shape '{list(shape)}' is invalid for input of size {numel}"
            ),
        )
        torch._check(
            numel % newsize == 0,
            lambda: f"shape '{list(shape)}' is invalid for input of size {numel}",
        )
        # Convert to list to produce a compatible error message with core
        # PyTorch, which prints sequences in square brackets.
        shape = list(shape)
        shape[dim] = numel // newsize
        # NB: This is pretty important when you have unbacked SymInts.
        # Suppose you have (i0, 12) resizing into (2, -1, 12).  The old
        # range for i0 is typically [2, inf], which means if you divide
        # by two the new range should be [1, inf].  But this is bad news
        # if you have an unbacked SymInt: we need to reapply the unsound
        # assumption that the size is >= 2.
        torch._check_is_size(shape[dim])
    return tuple(shape)


_integer_dtypes = (
    torch.uint8,
    torch.uint16,
    torch.uint32,
    torch.uint64,
    torch.int8,
    torch.int16,
    torch.int32,
    torch.int64,
)
_low_precision_dtypes = (torch.float16, torch.bfloat16, torch.complex32)
_complex_dtypes = (torch.complex32, torch.complex64, torch.complex128)


def is_boolean_dtype(dtype: torch.dtype) -> bool:
    assert isinstance(dtype, torch.dtype)
    return dtype is torch.bool


def is_integer_dtype(dtype: torch.dtype) -> bool:
    assert isinstance(dtype, torch.dtype)
    return dtype in _integer_dtypes


def is_low_precision_dtype(dtype: torch.dtype) -> bool:
    assert isinstance(dtype, torch.dtype)
    return dtype in _low_precision_dtypes


def is_float_dtype(dtype: torch.dtype) -> bool:
    assert isinstance(dtype, torch.dtype)
    return dtype.is_floating_point


def is_complex_dtype(dtype: torch.dtype) -> bool:
    assert isinstance(dtype, torch.dtype)
    return dtype in _complex_dtypes


def is_grad_dtype(dtype: torch.dtype) -> bool:
    """
    Checks if the dtype can require a gradient.
    """
    return dtype.is_floating_point or is_complex_dtype(dtype)


_complex_to_real_dtype_map = {
    torch.complex128: torch.float64,
    torch.complex64: torch.float32,
    torch.complex32: torch.float16,
}

_real_to_complex_dtype_map = {
    torch.float16: torch.complex32,
    torch.bfloat16: torch.complex64,
    torch.float32: torch.complex64,
    torch.float64: torch.complex128,
}


def corresponding_real_dtype(dtype: torch.dtype) -> torch.dtype:
    return _complex_to_real_dtype_map[dtype]


def corresponding_complex_dtype(dtype: torch.dtype) -> torch.dtype:
    return _real_to_complex_dtype_map[dtype]


def dtype_to_type(dtype: torch.dtype) -> type:
    """
    Computes the corresponding Python type (AKA "type kind") for the
    given dtype.
    """
    assert isinstance(dtype, torch.dtype)

    if dtype is torch.bool:
        return bool
    if dtype in _integer_dtypes:
        return int
    if dtype.is_floating_point:
        return float
    if dtype in _complex_dtypes:
        return complex

    raise ValueError("Invalid dtype!")


def dtype_to_type_ctor(dtype: torch.dtype) -> Callable[[NumberType], NumberType]:
    """
    Computes the corresponding Python type constructor for the
    given dtype.
    """
    assert isinstance(dtype, torch.dtype)

    if dtype is torch.bool:
        return lambda x: bool(x)
    if dtype in _integer_dtypes:
        return sym_int
    if dtype.is_floating_point:
        return sym_float
    if dtype in _complex_dtypes:
        # TODO: type error here is real, replace with sym_complex
        return lambda x: complex(x)  # type: ignore[arg-type]

    raise ValueError("Invalid dtype!")


def type_to_dtype(typ: type) -> torch.dtype:
    """
    Computes the corresponding dtype for a Number type.
    """

    assert isinstance(typ, type)

    if typ in (bool, torch.SymBool):
        return torch.bool
    if typ in (int, torch.SymInt):
        return torch.long
    if typ in (float, torch.SymFloat):
        return torch.get_default_dtype()
    # TODO: sym_complex_float?
    if typ is complex:
        return corresponding_complex_dtype(torch.get_default_dtype())

    raise ValueError(f"Invalid type {typ}!")


def get_dtype(x: Union[torch.Tensor, NumberType]):
    if isinstance(x, torch.Tensor):
        return x.dtype
    else:
        return type_to_dtype(type(x))


_ordered_types = (bool, int, float, complex)


def check_fp_or_complex(
    dtype: torch.dtype, fn_name: str, allow_low_precision_dtypes: bool = True
):
    """
    Checks whether the input is floating point or complex.
    If allow_low_precision_dtypes is True, it allows having float16, bfloat16, and complex32
    """
    torch._check(
        is_float_dtype(dtype) or is_complex_dtype(dtype),
        lambda: f"{fn_name}: Expected a floating point or complex tensor as input. Got {dtype}",
    )
    torch._check(
        allow_low_precision_dtypes or not is_low_precision_dtype(dtype),
        lambda: f"{fn_name}: Half precision dtypes not supported. Got {dtype}",
    )


def check_is_matrix(A: TensorLikeType, f_name: str, arg_name: str = "A"):
    torch._check(
        len(A.shape) >= 2,
        lambda: f"{f_name}: The input tensor {arg_name} must have at least 2 dimensions.",
    )


def get_higher_type(a: type, b: type) -> type:
    """
    Returns the higher of the two given Number types.

    The types are ordered bool -> int -> float -> complex.
    """
    a, b = _maybe_get_pytype(a), _maybe_get_pytype(b)
    # Type checking
    if a not in _ordered_types or b not in _ordered_types:
        raise RuntimeError(f"Expected builtin numeric types, found {a}, {b}")

    if a is b:
        return a

    for typ in _ordered_types:
        if a is typ:
            return b
        if b is typ:
            return a

    raise ValueError("Unknown Python scalar type!")


# Returns the higher of two torch datatypes a and b or, if the two
#   are not ordered relative to each other, the next
#   higher datatype
def get_higher_dtype(
    a: Optional[Union[torch.dtype, TensorLikeType, NumberType]],
    b: Optional[Union[torch.dtype, TensorLikeType, NumberType]],
) -> Optional[torch.dtype]:
    """
    Computes the "lowest" datatype that is weakly
    "higher" than both a and b.
    """

    # Type checking
    assert a is None or isinstance(a, (torch.dtype, TensorLike, Number))
    assert b is None or isinstance(b, (torch.dtype, TensorLike, Number))

    def _extract_dtype(
        x: Optional[Union[torch.dtype, TensorLikeType, NumberType]]
    ) -> Optional[torch.dtype]:
        if x is None:
            return None
        if isinstance(x, torch.dtype):
            return x
        if isinstance(x, TensorLike):
            return x.dtype
        if isinstance(x, Number):
            return type_to_dtype(type(x))

        raise RuntimeError("Unexpected type given to _extract_dtype!")

    a, b = _extract_dtype(a), _extract_dtype(b)

    if a is b:
        return a

    if a is None:
        return b

    if b is None:
        return a

    ordered_datatypes = (
        (torch.bool,),
        (torch.uint8, torch.int8),
        (torch.int16,),
        (torch.int32,),
        (torch.int64,),
        (torch.float16, torch.bfloat16),
        (torch.float32,),
        (torch.float64,),
        (torch.complex32,),
        (torch.complex64,),
        (torch.complex128,),
    )

    for idx, dtypes in enumerate(ordered_datatypes):
        if a in dtypes and b in dtypes:
            return ordered_datatypes[idx + 1][0]
        if a in dtypes:
            return b
        if b in dtypes:
            return a

    raise RuntimeError("Unexpected termination!")


def check_pin_memory(pin_memory: bool):
    torch._check_not_implemented(
        not pin_memory, lambda: "PrimTorch does not support pinned memory"
    )


def check_layout(layout: torch.layout):
    torch._check_not_implemented(
        layout == torch.strided, lambda: f"PrimTorch doesn't support layout={layout}"
    )


# TODO: maybe unify with can_cast_to?
def is_weakly_lesser_type(a: type, b: type) -> bool:
    """
    Compares two types, a and b, returning True if a is weakly "less" than b.

    The comparison is determined by the following type ordering: bool, int, float, complex.
    """

    a, b = _maybe_get_pytype(a), _maybe_get_pytype(b)

    if a not in _ordered_types or b not in _ordered_types:
        raise RuntimeError(f"Expected builtin numeric types, found {a}, {b}")

    for typ in _ordered_types:
        if a == typ:
            return True
        if b == typ:
            return False

    raise RuntimeError("Unexpected termination!")


def can_safe_cast_to(*, cast_to: torch.dtype, cast_from: torch.dtype) -> bool:
    for fn in (is_complex_dtype, is_float_dtype, is_integer_dtype, is_boolean_dtype):
        if fn(cast_to):
            return True
        if fn(cast_from):
            return False

    raise ValueError(f"Received unknown dtypes {cast_to}, {cast_from}!")


def check_same_dtype(*args):
    """
    Checks that all Tensors in args have the same device and that all Numbers have the
    same corresponding Python type.

    Raises a RuntimeError when:
      - args contains an object whose type is not Tensor or Number
      - two Tensors objects in args have different dtypes
      - two Number objects in args have different types
      - there are Tensors and Numbers in args, and one of those Tensors corresponding
          Python types is different from the type of one of those Numbers
    """
    full_dtype = None
    scalar_type = None

    for arg in args:
        if isinstance(arg, Number):
            # Scalar type checking is disabled (and may be removed in the future)
            continue
            # if scalar_type is None:
            #     scalar_type = type(arg)

            # if scalar_type is not type(arg):
            #     msg = (
            #         "Scalar of type "
            #         + str(type(arg))
            #         + " is not the expected type of "
            #         + str(scalar_type)
            #         + "!"
            #     )
            #     raise RuntimeError(msg)
        elif isinstance(arg, TensorLike):
            if full_dtype is None:
                full_dtype = arg.dtype
            if scalar_type is None:
                scalar_type = dtype_to_type(arg.dtype)

            if full_dtype is not arg.dtype:
                msg = (
                    "Tensor with dtype "
                    + str(arg.dtype)
                    + " is not the expected dtype of "
                    + str(full_dtype)
                    + "!"
                )
                raise RuntimeError(msg)

            arg_type = dtype_to_type(arg.dtype)
            if arg_type is not scalar_type:
                msg = (
                    "Tensor with corresponding Python type "
                    + str(arg_type)
                    + " is not the expected type of "
                    + str(scalar_type)
                    + "!"
                )
                raise RuntimeError(msg)
        else:
            msg = (
                "Unexpected type when checking for same dtype, " + str(type(arg)) + "!"
            )
            raise RuntimeError(msg)


# Maps datatypes to their computation types for elementwise operations
_computation_dtype_map = {
    torch.bfloat16: torch.float32,
    torch.float16: torch.float32,
    torch.complex32: torch.complex64,
}


def get_computation_dtype(dtype: torch.dtype) -> torch.dtype:
    return _computation_dtype_map.get(dtype, dtype)


_cpu_acc_type_map = {
    torch.bfloat16: torch.float64,
    torch.float16: torch.float64,
    torch.float32: torch.float64,
    torch.complex32: torch.complex128,
    torch.complex64: torch.complex128,
}


def get_acc_type(dtype: torch.dtype, device: torch.device) -> torch.dtype:
    # Equivalent to at::toAccumulateType, prefer computation_dtype where possible
    if device.type == "cpu":
        return _cpu_acc_type_map.get(dtype, dtype)
    else:
        return get_computation_dtype(dtype)


class ELEMENTWISE_TYPE_PROMOTION_KIND(Enum):
    DEFAULT = (0,)
    NO_OPMATH = (1,)
    INT_TO_FLOAT = (2,)
    ALWAYS_BOOL = (3,)
    COMPLEX_TO_FLOAT = (4,)
    BOOL_TO_LONG = (5,)


class REDUCTION_OUTPUT_TYPE_KIND(Enum):
    SAME = (0,)
    COMPLEX_TO_FLOAT = (1,)  # for complex types outputs corresponding real type
    KEEP_PROMOTED_TYPE = (2,)  # keep output in opmath type, needed for mean
    ALWAYS_BOOL = (3,)


# Describes the return type of the primitive:
#
#   - NEW, a new tensor is created
#   - VIEW, a view of an input tensor is returned
#   - INPLACE, one or more input tensors is modified
#
# these descriptors are mututally exclusive and exhaustive.
class RETURN_TYPE(Enum):
    NEW = (0,)
    VIEW = (1,)
    INPLACE = (2,)
    NONE = (3,)


# TODO: when NumberType contains the sym types, can simplify this
def number_type(
    x: Union[NumberType, torch.SymInt, torch.SymFloat, torch.SymBool]
) -> type:
    if isinstance(x, torch.SymInt):
        return int
    elif isinstance(x, torch.SymFloat):
        return float
    elif isinstance(x, torch.SymBool):
        return bool
    else:
        return type(x)


def expr_type(x: sympy.Basic) -> type:
    import sympy

    if x.kind is sympy.core.kind.BooleanKind:
        return bool
    elif x.is_integer:  # type: ignore[attr-defined]
        return int
    else:
        # NB: Not strictly correct, but we don't support SymPy complex or bool.
        return float


# TODO: document type promotion kinds
def elementwise_dtypes(
    *_args,
    type_promotion_kind: ELEMENTWISE_TYPE_PROMOTION_KIND,
) -> tuple[torch.dtype, torch.dtype]:
    """
    Computes the computation and result dtypes for elementwise type promotion
    on the given arguments and with the given elementwise type promotion kind.

    Note that not all inputs to an elementwise operation necessarily participate in type promotion.
    For example, the "alpha" parameter of torch.add does not participate in type promotion,
    although it may be cast to the Python type corresponding to the computation dtype that
    the type promotion algorithm determines.

    Default elementwise type promotion, which all other type promotion kinds tweak (see below),
    first decides which of four ordered types to use:

    bool -> integer -> floating point -> complex

    The selected type is the "lowest" type in the above list such that all number arguments
    have a weakly "lower" type and all tensor arguments have a weakly lower corresponding
    type for their dtype.

    Once the type is determined, the particular result dtype is found. The dtypes are
    partially ordered as follows:

    bool -> uint8, int8 -> int16 -> int32 -> int64 ->
      float16, bfloat16 -> float32 -> float64 -> complex32 -> complex64 -> complex128

    The result dtype is selected by:
      - if no tensor's dtype has the same corresponding type as the one selected,
          then the result dtype is the (default) dtype corresponding to the selected type
          (for example, 1.5 + an integer tensor has a result dtype of the default floating point dtype)
      - if the result type is complex then the dtype is:
        -  the default complex dtype if there are no floating point or complex tensors
        -  if there are floating point or complex tensors with one or more dimensions, then
            the complex dtype corresponding to the highest corresponding complex dtype among those tensors
            (for example, double + cfloat -> cdouble)
        -  if there are only floating point or complex tensors with zero dimensions, then
            the complex dtype corresponding to the highest corresponding complex dtype among those tensors
      - if the first two cases do not apply, the result dtype is the highest dtype among
          all tensors with one or more dimensions of the output type, and if there are no such
          tensors then it's the highest dtype among all tensors with zero dimensions of the output type
          (for example, long + half -> half, even if the half tensor has zero dimensions)

    The "corresponding complex dtypes" are:
      float16    -> complex32
      bfloat16   -> complex64
      float32    -> complex64
      float64    -> complex128
      complex32  -> complex32
      complex64  -> complex64
      complex128 -> complex128

    The DEFAULT type promotion kind computes per above, and then uses the result dtype to pick a computation
    dtype by mapping low precision floating point and complex dtypes as follows:

      float16   -> float32
      bfloat16  -> float32
      complex32 -> complex64

    This is referred to as "op math", and the NO_OPMATH type promotion kind disables this mapping, making the
    computation dtype the same as the result dtype when it's selected. NO_OPMATH is appropriate for kernels
    which perform no mathematical operations on their tensors (see below for examples).

    The INT_TO_FLOAT type promotion kind maps boolean and integer result dtypes to the default floating point dtype,
    and computation dtypes to the appropriate op math dtype.

    The COMPLEX_TO_FLOAT type promotion kind maps complex result dtypes to the corresponding float dtype, following this
    mapping:

        complex32  -> float16
        complex64  -> float32
        complex128 -> float64

    Note that COMPLEX_TO_FLOAT derives the computation dtype as the DEFAULT setting does.

    The BOOL_TO_LONG type promotion kind maps boolean computation and result dtypes to long.

    The ALWAYS_BOOL type promotion kind always sets the result dtype to bool.

    Example operators for each type promotion option:
      DEFAULT                 : add
      NO_OPMATH               : where, nextafter, cat
      INT_TO_FLOAT            : sin
      COMPLEX_TO_FLOAT        : abs
      BOOL_TO_LONG            : pow
      ALWAYS_BOOL             : eq

    """

    args = tuple(x for x in _args if x is not None)

    highest_type: type = bool

    # Import sympy locally, as importing it eagerly at a module level is too slow
    # See https://dev-discuss.pytorch.org/t/delving-into-what-happens-when-you-import-torch/1589
    import sympy

    for x in args:
        if not isinstance(x, (Number, TensorLike, sympy.Basic)):
            msg = f"Unexpected type {str(type(x))} when computing elementwise type promotion!"
            raise ValueError(msg)

        if isinstance(x, Number):
            highest_type = get_higher_type(highest_type, number_type(x))
        elif isinstance(x, sympy.Basic):
            highest_type = get_higher_type(highest_type, expr_type(x))
        else:
            # x is a TensorLike
            highest_type = get_higher_type(highest_type, dtype_to_type(x.dtype))

    result_dtype = None

    def _find_highest_dtype_filtered(
        args, filter, *, float_as_complex=False
    ) -> Optional[torch.dtype]:
        zero_dim_tensor_dtype = None
        one_plus_dim_tensor_dtype = None
        for x in args:
            if isinstance(x, TensorLike) and filter(x.dtype):
                _dtype = x.dtype
                if float_as_complex and is_float_dtype(_dtype):
                    _dtype = corresponding_complex_dtype(_dtype)
                if x.ndim == 0:
                    zero_dim_tensor_dtype = get_higher_dtype(
                        zero_dim_tensor_dtype, _dtype
                    )
                else:
                    # x.ndim > 0
                    one_plus_dim_tensor_dtype = get_higher_dtype(
                        one_plus_dim_tensor_dtype, _dtype
                    )

        # Prefers dtype of tensors with one or more dimensions
        if one_plus_dim_tensor_dtype is not None:
            return one_plus_dim_tensor_dtype

        return zero_dim_tensor_dtype

    if highest_type is float:
        result_dtype = _find_highest_dtype_filtered(args, is_float_dtype)
        result_dtype = (
            torch.get_default_dtype() if result_dtype is None else result_dtype
        )
    elif highest_type is complex:
        result_dtype = _find_highest_dtype_filtered(
            args,
            lambda x: is_float_dtype(x) or is_complex_dtype(x),
            float_as_complex=True,
        )
        if result_dtype is None:
            result_dtype = corresponding_complex_dtype(torch.get_default_dtype())
    elif highest_type is int:
        result_dtype = _find_highest_dtype_filtered(args, is_integer_dtype)
        result_dtype = torch.long if result_dtype is None else result_dtype
    else:
        # highest_type is bool
        result_dtype = torch.bool

    if type_promotion_kind is ELEMENTWISE_TYPE_PROMOTION_KIND.DEFAULT:
        return get_computation_dtype(result_dtype), result_dtype
    elif type_promotion_kind is ELEMENTWISE_TYPE_PROMOTION_KIND.NO_OPMATH:
        return result_dtype, result_dtype
    elif type_promotion_kind is ELEMENTWISE_TYPE_PROMOTION_KIND.INT_TO_FLOAT:
        if is_integer_dtype(result_dtype) or is_boolean_dtype(result_dtype):
            result_dtype = torch.get_default_dtype()
        return get_computation_dtype(result_dtype), result_dtype
    elif type_promotion_kind is ELEMENTWISE_TYPE_PROMOTION_KIND.COMPLEX_TO_FLOAT:
        # NOTE: computation can still occur in a complex dtype
        computation_dtype = get_computation_dtype(result_dtype)
        if is_complex_dtype(result_dtype):
            result_dtype = corresponding_real_dtype(result_dtype)
        return computation_dtype, result_dtype
    elif type_promotion_kind is ELEMENTWISE_TYPE_PROMOTION_KIND.BOOL_TO_LONG:
        if is_boolean_dtype(result_dtype):
            return torch.long, torch.long
        return get_computation_dtype(result_dtype), result_dtype
    elif type_promotion_kind is ELEMENTWISE_TYPE_PROMOTION_KIND.ALWAYS_BOOL:
        return get_computation_dtype(result_dtype), torch.bool
    else:
        raise ValueError(f"Unknown type promotion kind {str(type_promotion_kind)}")


def reduction_dtypes(
    arg,
    output_dtype_kind: REDUCTION_OUTPUT_TYPE_KIND,
    dtype: Optional[torch.dtype] = None,
) -> tuple[torch.dtype, Optional[torch.dtype]]:
    # even though some reductions, like amin or amax, don't strictly require type promotion,
    # all the math ops (including comparisons) are still defined only for a computation type,
    # so promotion will still happen. We are doing it explicitly here
    inp_dtype = dtype if dtype is not None else arg.dtype
    computation_dtype = get_computation_dtype(inp_dtype)
    if (
        output_dtype_kind == REDUCTION_OUTPUT_TYPE_KIND.SAME
        or output_dtype_kind == REDUCTION_OUTPUT_TYPE_KIND.COMPLEX_TO_FLOAT
    ):
        result_dtype = dtype if dtype else arg.dtype
        if (
            output_dtype_kind == REDUCTION_OUTPUT_TYPE_KIND.COMPLEX_TO_FLOAT
            and is_complex_dtype(result_dtype)
        ):
            result_dtype = corresponding_real_dtype(result_dtype)
    elif output_dtype_kind == REDUCTION_OUTPUT_TYPE_KIND.KEEP_PROMOTED_TYPE:
        result_dtype = None
    else:  # ALWAYS_BOOL
        result_dtype = torch.bool
    return computation_dtype, result_dtype


# This function's logic is borrowed from the following functions defined in C++:
# batched_matrix_contiguous_strides and contiguous_strides
def make_contiguous_strides_for(
    shape: ShapeType, row_major: bool = True
) -> tuple[Union[_IntLikeT, int], ...]:
    """
    Returns the strides of a contiguous tensor if row_major
    If row_major=True, it returns the strides of a contiguous batch of Fortran-contiguous matrices
    This is often used when calling external libraries like BLAS/LAPACK/cuSolver...
    """
    # contiguous_strides from c10/util/strides.h
    validate_shape(shape)
    if not shape:
        return ()

    from torch.fx.experimental.symbolic_shapes import is_nested_int

    multiplier: Union[_IntLikeT, int] = 1
    strides = []
    for l in reversed(shape):
        strides.append(multiplier)
        multiplier *= (
            l if is_nested_int(l) else sym_max(l, 1)
        )  # type:ignore[assignment]

    result = tuple(reversed(strides))

    # batched_matrix_contiguous_strides from aten/src/ATen/native/LinearAlgebraUtils.h
    if row_major:
        return result
    else:
        if len(shape) < 2:
            return result
        return result[:-2] + (1, max(shape[-2], 1))


def make_channels_last_1d_strides_for(
    shape: Sequence[_IntLikeT],
) -> tuple[Union[_IntLikeT, int], ...]:
    torch._check(
        len(shape) == 3,
        lambda: "Only tensors of rank 3 can use the channels_last_1d memory format",
    )

    multiplier: Union[_IntLikeT, int] = 1
    strides: list[Union[_IntLikeT, int]] = [0] * 3
    for idx in (1, -1, 0):
        # NOTE: intentionally divergence from make_contiguous_strides_for
        # This is consistent with eager
        strides[idx] = multiplier
        multiplier *= shape[idx]

    return tuple(strides)


def make_channels_last_2d_strides_for(
    shape: Sequence[_IntLikeT],
) -> tuple[Union[_IntLikeT, int], ...]:
    # TODO: maybe inform the user of channels_last_3d if rank of the tensor is 5?
    torch._check(
        len(shape) == 4,
        lambda: "Only tensors of rank 4 can use the channels_last memory format",
    )

    multiplier: Union[_IntLikeT, int] = 1
    strides: list[Union[_IntLikeT, int]] = [0] * 4
    for idx in (1, -1, -2, 0):
        # NOTE: intentionally divergence from make_contiguous_strides_for
        # This is consistent with eager
        strides[idx] = multiplier
        multiplier *= shape[idx]

    return tuple(strides)


def make_channels_last_3d_strides_for(
    shape: Sequence[_IntLikeT],
) -> tuple[Union[_IntLikeT, int], ...]:
    torch._check(
        len(shape) == 5,
        lambda: "Only tensors of rank 5 can use the channels_last_3d memory format",
    )

    multiplier: Union[_IntLikeT, int] = 1
    strides: list[Union[_IntLikeT, int]] = [0] * 5
    for idx in (1, -1, -2, -3, 0):
        # NOTE: intentionally divergence from make_contiguous_strides_for
        # This is consistent with eager
        strides[idx] = multiplier
        multiplier *= shape[idx]

    return tuple(strides)


def make_channels_last_strides_for(
    shape: Sequence[_IntLikeT],
) -> tuple[Union[_IntLikeT, int], ...]:
    ndim = len(shape) if isinstance(shape, Sequence) else 1
    if ndim == 3:
        return make_channels_last_1d_strides_for(shape)
    elif ndim == 4:
        return make_channels_last_2d_strides_for(shape)
    elif ndim == 5:
        return make_channels_last_3d_strides_for(shape)
    else:
        raise RuntimeError(
            f"no channels last format strides exist in {ndim} dimensions"
        )


def compute_reduction_output_shape(
    shape: ShapeType, dimensions: Sequence
) -> tuple[int, ...]:
    for idx in dimensions:
        validate_idx(len(shape), idx)

    new_shape = []
    for idx in range(len(shape)):
        if idx in dimensions:
            continue

        new_shape.append(shape[idx])

    return tuple(new_shape)


def validate_no_repeating_dims(dims: Sequence):
    if len(dims) != len(set(dims)):
        raise RuntimeError("duplicate value in the list of dims")


def reduction_dims(shape: ShapeType, dims: Optional[Sequence]) -> tuple[int, ...]:
    if dims is None:
        return tuple(range(len(shape)))
    dims = tuple(canonicalize_dim(len(shape), idx) for idx in dims)
    validate_no_repeating_dims(dims)
    return dims


def set_correction(
    unbiased: Optional[bool] = None,
    correction: Optional[NumberType] = None,
) -> float:
    if correction is not None and unbiased is not None:
        raise RuntimeError("cannot specify both correction and unbiased arguments")
    elif correction is None and unbiased is None:
        correction = 1.0
    elif correction is None and unbiased is not None:
        correction = 0.0 if unbiased is False else 1.0
    # NB: we don't actually support symint here, but it's harmless to accept
    if not isinstance(correction, (IntLike, FloatLike)):
        raise ValueError("correction argument should be integer or float")
    if correction < 0:
        raise ValueError("correction argument should be non-negative")
    return sym_float(correction)


def compute_required_storage_length(
    shape: ShapeType, strides: StrideType, storage_offset: int
) -> int:
    """Computes the minimum storage size to hold the given tensor geometry.

    Example
    =======

    This is the size of a newly allocated tensor's storage, in units of elements

    >>> t = torch.empty((10, 20))
    >>> compute_required_storage_length(t.shape, t.stride(), t.storage_offset())
    200

    >>> # xdoctest: +SKIP(failing)
    >>> t2 = torch.empty_strided((1, 2, 3), (5, 7, 11))
    >>> size = compute_required_storage_length(t2.shape, t2.stride(), t2.storage_offset())
    >>> size == t.storage().size()
    True

    A valid tensor may have a larger storage size, but never smaller

    >>> slice = torch.empty(100)[20:40]
    >>> slice.storage().size()
    100

    >>> compute_required_storage_length(slice.shape, slice.stride(), slice.storage_offset())
    40

    """
    from torch.fx.experimental.symbolic_shapes import guard_size_oblivious

    # Short-circuits if the shape has no elements
    if guard_size_oblivious(reduce(operator.mul, shape, 1) == 0):
        return 0

    max_offset = sum((x - 1) * y for x, y in zip(shape, strides))
    # +1 to account for the first element which offsets are taken from
    return 1 + storage_offset + max_offset


def check_in_bounds_for_storage(
    a: torch.TypedStorage, shape: ShapeType, strides: StrideType, storage_offset: int
):
    """
    Determines if the given shape, strides, and offset are valid for the given storage.
    """

    required_length = compute_required_storage_length(shape, strides, storage_offset)
    if a.size() < required_length:
        msg = (
            f"Can't view a storage of size {a.size()} with an offset of {storage_offset}, "
            f"shape of {str(shape)}, and strides of {str(strides)}, "
            f"which requires a storage of size {required_length}"
        )
        raise ValueError(msg)


# NOTE: This function should ideally be removed, but some Meta internal models
# packaged with `torch.package` are using it, so it will have to be removed
# at some point in the future when those models no longer use this function.
@deprecated(
    "`torch._prims_common.check` is deprecated and will be removed in the future. "
    "Please use `torch._check*` functions instead.",
    category=FutureWarning,
)
def check(
    b: bool, s: Callable[[], str], exc_type: type[Exception] = RuntimeError
) -> None:
    """
    Helper function for raising an error_type (default: RuntimeError) if a boolean condition fails.
    Error message is a callable producing a string (to avoid wasting time
    string formatting in non-error case, and also to make it easier for torchdynamo
    to trace.)

    .. note:: This function is planned for removal in the future. Please use
        `torch._check*` functions instead.
    """
    torch._check_with(exc_type, b, s)


# This combines is_channels_last_strides_2d and is_channels_last_strides_3d in
# c10/core/MemoryFormat.h into one function
def are_strides_like_channels_last(
    shape: Sequence[int], strides: Sequence[int]
) -> bool:
    from torch.fx.experimental.symbolic_shapes import guard_size_oblivious

    ndim = len(shape)

    if ndim == 4:
        # Check for channels_last_2d
        dim_order = [1, 3, 2, 0]
    elif ndim == 5:
        # Check for channels_last_3d
        dim_order = [1, 4, 3, 2, 0]
    else:
        return False

    if guard_size_oblivious(strides[1] == 0):
        return False

    min = 0
    for d in dim_order:
        if guard_size_oblivious(shape[d] == 0):
            return False
        if guard_size_oblivious(strides[d] < min):
            return False
        if d == 0 and min == strides[1]:
            return False
        min = strides[d]
        if guard_size_oblivious(strides[d] > 1):
            min *= shape[d]
    return True


def suggest_memory_format(x: TensorLikeType) -> torch.memory_format:
    if x.layout != torch.strided:
        return torch.contiguous_format

    if are_strides_like_channels_last(x.shape, x.stride()):
        return torch.channels_last if x.ndim == 4 else torch.channels_last_3d

    return torch.contiguous_format


def prod(xs: Sequence[NumberType]) -> NumberType:
    """Product of elements in input sequence. Returns 1 for empty sequence"""
    return reduce(operator.mul, xs, 1)


def is_expandable_to(shape: ShapeType, desired: ShapeType) -> bool:
    """Checks if a shape can be expanded to another shape.
    This is equivalent to checking if the two shapes are broadcastable.
    """
    # This is a Python implementation of
    # aten/src/ATen/ExpandUtils.h:is_expandable_to
    if len(shape) > len(desired):
        return False
    for i in range(len(shape)):
        if shape[-i - 1] != desired[-i - 1] and shape[-i - 1] != 1:
            return False
    return True


def mask_tensor(mask: TensorLikeType, t: TensorLikeType):
    """
    Similar to torch.where(mask, t, 0) but if t is boolean,
    result is also boolean and not promoted to int.
    """
    # torch.where(mask, t, False) is equivalent
    # but feels hacky and might break in the future
    if t.dtype is torch.bool:
        return mask.logical_and(t)
    else:
        return torch.where(mask, t, 0)


def get_aten_op(fn: Callable, name: str):
    """
    Given the __module__ of reference and its name, it returns
    (our best guess of) the ATen name of the associated operation

    Note: In ATen, the __name__ of a function within a module often
    starts by the module name. E.g. linalg_eigh, or special_zeta
    """
    module = fn.__module__
    prefix = "torch._refs"
    assert module.startswith(prefix)
    module = module[len(prefix) :]
    # We want to go from .special / .nn.functional
    # to special and special_ / nn_functional_
    if module:
        module = module[1:]
        module = module.replace(".", "_")
        module = module + "_"
    return getattr(torch._ops.ops.aten, f"{module}{name}")


def dtype_or_default(dtype: Optional[torch.dtype]) -> torch.dtype:
    return dtype if dtype is not None else torch.get_default_dtype()


def device_or_default(device: Optional[DeviceLikeType]) -> DeviceLikeType:
    return device if device is not None else torch.device("cpu")


def layout_or_default(layout: Optional[torch.layout]) -> torch.layout:
    return layout if layout is not None else torch.strided


def clone_preserve_strides(x):
    needed_size = compute_required_storage_length(
        x.size(), x.stride(), x.storage_offset()
    )
    # Our eager implementations for *_scatter ops are all primitives w.r.t autograd,
    # so these as_strided() calls are not seen by autograd.
    # We need to mimic this behavior in our ref/prim implementations.
    # TODO: a better way to handle this would be with a new op, "_unsafe_as_strided"
    # We should revisit this when we add a compositional as_strided op,
    # and also as part of https://github.com/pytorch/pytorch/issues/90507
    try:
        old = torch._C._dispatch_tls_is_dispatch_key_excluded(
            torch._C.DispatchKey.ADInplaceOrView
        )
        torch._C._dispatch_tls_set_dispatch_key_excluded(
            torch._C.DispatchKey.ADInplaceOrView, True
        )
        buffer = torch.as_strided(x, (needed_size,), (1,), 0).clone()
        return torch.as_strided(buffer, x.size(), x.stride(), x.storage_offset())
    finally:
        torch._C._dispatch_tls_set_dispatch_key_excluded(
            torch._C.DispatchKey.ADInplaceOrView, old
        )


def alert_not_deterministic(caller: str):
    if torch.are_deterministic_algorithms_enabled():
        if torch.is_deterministic_algorithms_warn_only_enabled():
            warnings.warn(
                f"{caller} does not have a deterministic implementation, but you set "
                f"'torch.use_deterministic_algorithms(True, warn_only=True)'. "
                f"You can file an issue at https://github.com/pytorch/pytorch/issues "
                f"to help us prioritize adding deterministic support for this operation."
            )
        else:
            torch._check(
                False,
                lambda: (
                    f"{caller} does not have a deterministic implementation, but you set "
                    f"'torch.use_deterministic_algorithms(True)'. You can turn off "
                    f"determinism just for this operation, or you can use the "
                    f"'warn_only=True' option, if that's acceptable for your application. "
                    f"You can also file an issue at https://github.com/pytorch/pytorch/issues "
                    f"to help us prioritize adding deterministic support for this operation."
                ),
            )


class CUDARngStateHelper:
    @staticmethod
    def get_torch_state_as_tuple(fake_mode=nullcontext()):
        if not torch.cuda.is_available():
            raise RuntimeError("CUDA not available")

        with fake_mode:
            seed = torch.tensor(torch.cuda.initial_seed())
            offset = torch.tensor(torch.cuda._get_rng_state_offset())
            return seed, offset

    @staticmethod
    def set_torch_state_tensor(seed, offset):
        # Rng state is [64-bit seed, 64-bit offset]
        seed_portion = seed.reshape([1]).view(torch.uint8)
        offset_portion = offset.reshape([1]).view(torch.uint8)
        new_state = torch.cat([seed_portion, offset_portion])
        torch.cuda.set_rng_state(new_state)

    @staticmethod
    def set_new_offset(relative_offset):
        torch.cuda._set_rng_state_offset(relative_offset.item())<|MERGE_RESOLUTION|>--- conflicted
+++ resolved
@@ -933,10 +933,6 @@
             torch._check(dim is None, lambda: "only one dimension can be inferred")
             dim = i
         else:
-<<<<<<< HEAD
-            torch._check(False, lambda: f"invalid shape dimension {d}")
-
-=======
             torch._check(
                 d >= 0,
                 lambda: (
@@ -945,7 +941,6 @@
                 ),
             )
             newsize *= d
->>>>>>> c4a0b31c
     if dim is None:
         torch._check(
             numel == newsize,
