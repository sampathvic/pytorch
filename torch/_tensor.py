# mypy: allow-untyped-defs
import copyreg
import enum
import functools
import warnings
from collections import OrderedDict
from copy import deepcopy
from numbers import Number
from typing import Any, Callable, cast, Optional, TypeVar, Union
from typing_extensions import Concatenate, ParamSpec

import torch
import torch._C as _C
from torch._namedtensor_internals import (
    check_serializing_named_tensor,
    is_ellipsis,
    resolve_ellipsis,
    single_ellipsis_index,
    unzip_namedshape,
    update_names,
)
from torch.overrides import (
    get_default_nowrap_functions,
    handle_torch_function,
    has_torch_function,
    has_torch_function_unary,
    has_torch_function_variadic,
)


_P = ParamSpec("_P")
_TensorLike = TypeVar("_TensorLike", bound=_C.TensorBase)


def _handle_torch_function_and_wrap_type_error_to_not_implemented(
    f: Callable[Concatenate[_TensorLike, _P], "Tensor"],
) -> Callable[Concatenate[_TensorLike, _P], "Tensor"]:
    @functools.wraps(f)
    def wrapped(self: _TensorLike, *args: _P.args, **kwargs: _P.kwargs) -> "Tensor":
        try:
            # See https://github.com/pytorch/pytorch/issues/75462
            sargs = self, *args
            if has_torch_function(sargs):
                return handle_torch_function(wrapped, sargs, *sargs, **kwargs)
            return f(self, *args, **kwargs)
        except TypeError:
            return NotImplemented

    return wrapped


# Should not be used, this is kept only for BC of loading old serialized Tensor subclasses
def _rebuild_from_type(func, type, args, dict):
    if type is Tensor:
        return func(*args)

    ret = func(*args).as_subclass(type)
    ret.__dict__ = dict
    return ret


def _rebuild_from_type_v2(func, new_type, args, state):
    ret = func(*args)
    if type(ret) is not new_type:
        ret = ret.as_subclass(new_type)
    # Tensor does define __setstate__ even though it doesn't define
    # __getstate__. So only use __setstate__ if it is NOT the one defined
    # on Tensor
    if (
        getattr(ret.__class__, "__setstate__", Tensor.__setstate__)
        is not Tensor.__setstate__
    ):
        ret.__setstate__(state)
    else:
        ret = torch._utils._set_obj_state(ret, state)
    return ret


def _dtype_to_typestr(dtype):
    # CUDA devices are little-endian and tensors are stored in native byte
    # order. 1-byte entries are endian-agnostic.
    return {
        torch.complex64: "<c8",
        torch.complex128: "<c16",
        torch.bfloat16: "<V2",  # Same as ml_dtypes.bfloat16.dtype.str.
        torch.float16: "<f2",
        torch.float32: "<f4",
        torch.float64: "<f8",
        torch.uint8: "|u1",
        torch.int8: "|i1",
        torch.uint16: "<u2",
        torch.int16: "<i2",
        torch.uint32: "<u4",
        torch.int32: "<i4",
        torch.uint64: "<u8",
        torch.int64: "<i8",
        torch.bool: "|b1",
    }[dtype]


# NB: If you subclass Tensor, and want to share the subclassed class
# across processes, you must also update torch/multiprocessing/reductions.py
# to define a ForkingPickler serialization mode for the class.
#
# NB: If you add a new method to Tensor, you must update
# torch/_C/__init__.pyi.in to add a type annotation for your method;
# otherwise, it will not show up in autocomplete.
class Tensor(torch._C.TensorBase):
    _is_param: bool

    def _clear_non_serializable_cached_data(self):
        r"""Clears any data cached in the tensor's ``__dict__`` that would prevent the tensor
        from being serialized.

        For example, subclasses with custom dispatched sizes / strides cache this info in
        non-serializable PyCapsules within the ``__dict__``, and this must be cleared out for
        serialization to function.

        Any subclass that overrides this MUST call ``super()._clear_non_serializable_cached_data().``
        Additional data cleared within the override must be able to be re-cached transparently
        to avoid breaking subclass functionality.
        """
        if has_torch_function_unary(self):
            return handle_torch_function(
                Tensor._clear_non_serializable_cached_data, (self,), self
            )
        # NB: Wrapper subclasses that implement custom-dispatched sizes / strides cache
        # this info via non-serializable PyCapsules.
        CACHED_SIZES_STRIDES_KEYS = [
            "_sym_sizes_capsule",
            "_sym_sizes_capsule_len",
            "_sym_strides_capsule",
            "_sym_strides_capsule_len",
        ]
        for key in CACHED_SIZES_STRIDES_KEYS:
            self.__dict__.pop(key, None)

    def __deepcopy__(self, memo):
        if has_torch_function_unary(self):
            return handle_torch_function(Tensor.__deepcopy__, (self,), self, memo)
        if not self.is_leaf:
            raise RuntimeError(
                "Only Tensors created explicitly by the user "
                "(graph leaves) support the deepcopy protocol at the moment.  "
                "If you were attempting to deepcopy a module, this may be because "
                "of a torch.nn.utils.weight_norm usage, "
                "see https://github.com/pytorch/pytorch/pull/103001"
            )
        if id(self) in memo:
            return memo[id(self)]
        with torch.no_grad():
            # TODO: skipping storage copy is wrong for meta, as meta
            # does accurate alias tracking; however, the code below
            # doesn't work because of
            # https://github.com/pytorch/pytorch/issues/47442
            # Update the test in test_serialization if you remove 'meta' from here
            if (
                self.is_sparse
                or self.device.type
                in ["lazy", "xla", "mtia", "mps", "maia", "meta", "ipu"]
                or (
                    not torch._C._has_storage(self)
                    and self.device.type == torch._C._get_privateuse1_backend_name()
                )
                or (type(self) is not Tensor and self.data_ptr() == 0)
            ):
                new_tensor = self.clone()
                if type(new_tensor) is not type(self):
                    raise RuntimeError(
                        "The default implementation of __deepcopy__() for wrapper subclasses "
                        "only works for subclass types that implement clone() and for which "
                        "cloning returns another instance of the same subclass. You should either "
                        "properly implement clone() for your subclass or override __deepcopy__() "
                        "if it is intended behavior for clone() to return an instance of a "
                        "different type."
                    )
            else:
                new_storage = self._typed_storage()._deepcopy(memo)
                if self.is_quantized:
                    # quantizer_params can be different type based on torch attribute
                    quantizer_params: Union[
                        tuple[torch.qscheme, float, int],
                        tuple[torch.qscheme, Tensor, Tensor, int],
                    ]
                    if self.qscheme() == torch.per_tensor_affine:
                        quantizer_params = (
                            self.qscheme(),
                            self.q_scale(),
                            self.q_zero_point(),
                        )
                    elif self.qscheme() in (
                        torch.per_channel_affine,
                        torch.per_channel_affine_float_qparams,
                    ):
                        quantizer_params = (
                            self.qscheme(),
                            self.q_per_channel_scales(),
                            self.q_per_channel_zero_points(),
                            self.q_per_channel_axis(),
                        )
                    else:
                        raise RuntimeError(
                            f"Unsupported qscheme {self.qscheme()} in deepcopy"
                        )
                    # TODO: Once we decide to break serialization FC, no longer
                    # need to wrap with TypedStorage
                    new_tensor = torch._utils._rebuild_qtensor(
                        torch.storage.TypedStorage(
                            wrap_storage=new_storage._untyped_storage,
                            dtype=self.dtype,
                            _internal=True,
                        ),
                        self.storage_offset(),
                        self.size(),
                        self.stride(),
                        quantizer_params,
                        self.requires_grad,
                        self._backward_hooks,
                    )
                    if type(new_tensor) is not type(self):
                        raise RuntimeError(
                            "The default implementation of __deepcopy__() for quantized tensors "
                            "expects the tensor returned by torch._utils._rebuild_qtensor() to "
                            "match the type of the instance being copied. If you encounter this, "
                            "please open an issue on PyTorch's GitHub."
                        )
                else:
                    new_tensor = self.new_empty([])
                    if type(new_tensor) is not type(self):
                        raise RuntimeError(
                            "The default implementation of __deepcopy__() for non-wrapper subclasses "
                            "only works for subclass types that implement new_empty() and for which "
                            "that function returns another instance of the same subclass. You should "
                            "either properly implement new_empty() for your subclass or override "
                            "__deepcopy__() if it is intended behavior for new_empty() to return "
                            "an instance of a different type."
                        )
                    new_tensor.set_(
                        new_storage, self.storage_offset(), self.size(), self.stride()
                    )
                    if self.is_conj():
                        new_tensor = new_tensor.conj_physical()
                    if self.is_neg():
                        new_tensor = new_tensor.neg()
            if self.requires_grad:
                new_tensor.requires_grad_()
            if self.grad is not None:
                new_tensor.grad = self.grad.__deepcopy__(memo)

            if type(self) is not Tensor:
                if type(new_tensor) is not type(self):
                    raise RuntimeError(
                        "Type of deepcopy result does not match the type of the source tensor. "
                        "If you encounter this, please open an issue on PyTorch's GitHub."
                    )

                # Plain Tensors don't have slots
                slots_to_save = copyreg._slotnames(self.__class__)  # type: ignore[attr-defined]
                for slot in slots_to_save:
                    if hasattr(self, slot):
                        setattr(new_tensor, slot, deepcopy(getattr(self, slot), memo))

            # don't try to deepcopy non-serializable cached data
            self._clear_non_serializable_cached_data()
            new_tensor.__dict__ = deepcopy(self.__dict__, memo)

            memo[id(self)] = new_tensor
            return new_tensor

    def __reduce_ex__(self, proto):
        materialize_fake_tensors = (
            torch.serialization._serialization_tls.materialize_fake_tensors
        )
        state = torch._utils._get_obj_state(self)
        # Ignore all state when using FakeTensor with skip_data(materialize_fake_tensors) because FakeTensor has
        # some state that cannot be pickled
        if (
            # TODO: remove hasattr, it's a hack to support versions of torch that
            # don't have _subclasses
            hasattr(torch, "_subclasses")
            and type(self) is torch._subclasses.fake_tensor.FakeTensor
            and materialize_fake_tensors
        ) or (type(self) is Tensor and not state):
            # Fast path for regular tensor without Python state.
            return self._reduce_ex_internal(proto)
        if has_torch_function_unary(self):
            return handle_torch_function(Tensor.__reduce_ex__, (self,), self, proto)
        func, args = self._reduce_ex_internal(proto)
        # sizes / strides cache needs to be cleared here because it'll just be re-cached
        # if cleared earlier. Note that state references the -actual- tensor dict.
        self._clear_non_serializable_cached_data()
        return (_rebuild_from_type_v2, (func, type(self), args, state))

    def storage(self):
        r"""
        storage() -> torch.TypedStorage

        Returns the underlying :class:`TypedStorage`.

        .. warning::

            :class:`TypedStorage` is deprecated. It will be removed in the future, and
            :class:`UntypedStorage` will be the only storage class. To access the
            :class:`UntypedStorage` directly, use :attr:`Tensor.untyped_storage()`.
        """
        if has_torch_function_unary(self):
            return handle_torch_function(Tensor.storage, (self,), self)

        torch.storage._warn_typed_storage_removal(stacklevel=2)
        return self._typed_storage()

    # For internal use only, to avoid raising deprecation warning
    def _typed_storage(self):
        untyped_storage = self.untyped_storage()
        return torch.TypedStorage(
            wrap_storage=untyped_storage, dtype=self.dtype, _internal=True
        )

    def _reduce_ex_internal(self, proto):
        check_serializing_named_tensor(self)

        from torch.utils.hooks import warn_if_has_hooks

        # See Note [Don't serialize hooks]
        warn_if_has_hooks(self)
        backward_hooks: dict[Any, Any] = OrderedDict()

        skip_data = torch.serialization._serialization_tls.skip_data
        materialize_fake_tensors = (
            torch.serialization._serialization_tls.materialize_fake_tensors
        )

        if self.device.type in ["xla", "maia", "mtia"] or (
            not torch._C._has_storage(self)
            and self.device.type == torch._C._get_privateuse1_backend_name()
        ):
            if skip_data:
                raise RuntimeError(
                    "Cannot serialize tensors on backends with no storage under skip_data context manager"
                )
            cpu_tensor = self.cpu()
            return (
                torch._utils._rebuild_device_tensor_from_cpu_tensor,
                (cpu_tensor, self.dtype, str(self.device), self.requires_grad),
            )
        if self.device.type == "meta":
            # NB: This implementation BREAKS storage sharing.  Current
            # hypothesis is that no one cares for meta tensors.
            if skip_data:
                warnings.warn(
                    "Serializing tensors on the meta device under skip_data context manager is a no-op"
                )
            arg_meta = (
                self.dtype,
                tuple(self.size()),
                self.stride(),
                self.requires_grad,
            )
            return (torch._utils._rebuild_meta_tensor_no_storage, arg_meta)
        if self.is_quantized:
            if skip_data:
                raise RuntimeError(
                    "Cannot serialize qtensor under skip_data context manager, file an issue if you need this feature"
                )
            # quantizer_params can be different type based on torch attribute
            quantizer_params: Union[
                tuple[torch.qscheme, float, int], tuple[Any, Tensor, Tensor, int]
            ]
            if self.qscheme() == torch.per_tensor_affine:
                quantizer_params = (
                    torch.per_tensor_affine,
                    self.q_scale(),
                    self.q_zero_point(),
                )
            elif self.qscheme() in (
                torch.per_channel_affine,
                torch.per_channel_affine_float_qparams,
            ):
                # convert scales and zero points to tuple to avoid recursive calls
                # when/if we get multi-axis quantized tensors in the future, the shape
                # is recoverable from the main tensor shape
                quantizer_params = (
                    torch.per_channel_affine,
                    self.q_per_channel_scales(),
                    self.q_per_channel_zero_points(),
                    self.q_per_channel_axis(),
                )
            else:
                raise RuntimeError(
                    f"Serialization is not supported for tensors of type {self.qscheme()}"
                )
            # TODO: Once we decide to break serialization FC, no longer
            # need to wrap with TypedStorage
            args_qtensor = (
                torch.storage.TypedStorage(
                    wrap_storage=self._typed_storage()._untyped_storage,
                    dtype=self.dtype,
                    _internal=True,
                ),
                self.storage_offset(),
                tuple(self.size()),
                self.stride(),
                quantizer_params,
                self.requires_grad,
                backward_hooks,
            )
            return (torch._utils._rebuild_qtensor, args_qtensor)
        elif self.is_sparse:
            if self.layout == torch.sparse_coo:
                args_sparse = (
                    self.layout,
                    (self._indices(), self._values(), self.size(), self.is_coalesced()),
                )
            else:
                raise NotImplementedError(
                    f"sparse tensor __reduce_ex__ for layout `{self.layout}`"
                )
            return (torch._utils._rebuild_sparse_tensor, args_sparse)
        elif self.layout in {
            torch.sparse_csr,
            torch.sparse_csc,
            torch.sparse_bsr,
            torch.sparse_bsc,
        }:
            if self.layout in {torch.sparse_csr, torch.sparse_bsr}:
                compressed_indices, plain_indices = (
                    self.crow_indices(),
                    self.col_indices(),
                )
            else:
                compressed_indices, plain_indices = (
                    self.ccol_indices(),
                    self.row_indices(),
                )
            args_sparse_compressed = (
                self.layout,
                (
                    compressed_indices,
                    plain_indices,
                    self.values(),
                    self.size(),
                ),
            )
            return (torch._utils._rebuild_sparse_tensor, args_sparse_compressed)
        elif self.is_nested:
            if skip_data:
                raise RuntimeError(
                    "Cannot serialize nested tensor under skip_data context manager, file an issue if you need this feature"
                )
            args_nested = (
                # NB: values() currently returns the storage as a buffer in an unsafe way.
                # Ideally, we'd use a private API for this instead. TODO: Switch to this if
                # we ever get around to adding it.
                self.values(),
                self._nested_tensor_size(),
                self._nested_tensor_strides(),
                self._nested_tensor_storage_offsets(),
            )
            return (torch._utils._rebuild_nested_tensor, args_nested)
        elif (
            type(self) is not torch.Tensor
            and type(self).__torch_dispatch__ is not torch.Tensor.__torch_dispatch__
            and (
                isinstance(self, torch._subclasses.functional_tensor.FunctionalTensor)
                or (
                    not isinstance(self, torch._subclasses.fake_tensor.FakeTensor)
                    and self.data_ptr() == 0
                )
            )
        ):
            arg_wrapper_subclass = (
                type(self),
                self.dtype,
                tuple(self.size()),
                self.stride(),
                self.storage_offset(),
                self.layout,
                self.device,
                self.requires_grad,
            )
            return (torch._utils._rebuild_wrapper_subclass, arg_wrapper_subclass)
        elif (
            type(self) is not torch.Tensor
            and type(self).__torch_dispatch__ is not torch.Tensor.__torch_dispatch__
            and (
                isinstance(self, torch._subclasses.fake_tensor.FakeTensor)
                and not (skip_data and materialize_fake_tensors)
            )
        ):
            arg_wrapper_subclass = (
                type(self),
                self.dtype,
                tuple(self.size()),
                self.stride(),
                self.storage_offset(),
                self.layout,
                self.device,
                self.requires_grad,
            )
            return (torch._utils._rebuild_wrapper_subclass, arg_wrapper_subclass)
        else:
            v3_dtypes = torch.storage._new_dtypes()
            if self.dtype in v3_dtypes:
                rebuild_func = torch._utils._rebuild_tensor_v3
                storage = self.untyped_storage()
            else:
                # TODO: Once we decide to break serialization FC, no longer
                # need to wrap with TypedStorage
                rebuild_func = torch._utils._rebuild_tensor_v2  # type: ignore[assignment]
                storage = torch.storage.TypedStorage(
                    wrap_storage=self._typed_storage()._untyped_storage,
                    dtype=self.dtype,
                    _internal=True,
                )  # type: ignore[assignment]

            # TODO: remove hasattr, it's a hack to support versions of torch that
            # don't have _subclasses
            if (
                hasattr(torch, "_subclasses")
                and isinstance(self, torch._subclasses.fake_tensor.FakeTensor)
                and skip_data
            ):
                storage._fake_device = self.device

            args = (
                storage,
                self.storage_offset(),
                tuple(self.size()),
                self.stride(),
                self.requires_grad,
                backward_hooks,
            )  # previously was self._backward_hooks

            if isinstance(storage, torch.storage.UntypedStorage):
                args = args + (self.dtype,)  # type: ignore[assignment]

            metadata = torch._utils.get_tensor_metadata(self)
            if metadata:
                args = args + (metadata,)  # type: ignore[assignment]

            return (rebuild_func, args)

    def __setstate__(self, state):
        if has_torch_function_unary(self):
            return handle_torch_function(Tensor.__setstate__, (self,), self, state)
        # Warning: this method is NOT called when you torch.load() a tensor;
        # that is managed by _rebuild_tensor_v2
        if not self.is_leaf:
            raise RuntimeError("__setstate__ can be only called on leaf Tensors")
        if len(state) == 4:
            # legacy serialization of Tensor
            self.set_(*state)
            return
        elif len(state) == 5:
            # legacy serialization of Variable
            self.data = state[0]
            state = (state[3], state[4], state[2])
        # The setting of _backward_hooks is expected to be a no-op.
        # See Note [Don't serialize hooks]
        self.requires_grad, _, self._backward_hooks = state

    def __repr__(self, *, tensor_contents=None):
        if has_torch_function_unary(self):
            return handle_torch_function(
                Tensor.__repr__, (self,), self, tensor_contents=tensor_contents
            )
        # All strings are unicode in Python 3.
        return torch._tensor_str._str(self, tensor_contents=tensor_contents)

    def backward(
        self, gradient=None, retain_graph=None, create_graph=False, inputs=None
    ):
        r"""Computes the gradient of current tensor wrt graph leaves.

        The graph is differentiated using the chain rule. If the tensor is
        non-scalar (i.e. its data has more than one element) and requires
        gradient, the function additionally requires specifying a ``gradient``.
        It should be a tensor of matching type and shape, that represents
        the gradient of the differentiated function w.r.t. ``self``.

        This function accumulates gradients in the leaves - you might need to zero
        ``.grad`` attributes or set them to ``None`` before calling it.
        See :ref:`Default gradient layouts<default-grad-layouts>`
        for details on the memory layout of accumulated gradients.

        .. note::

            If you run any forward ops, create ``gradient``, and/or call ``backward``
            in a user-specified CUDA stream context, see
            :ref:`Stream semantics of backward passes<bwd-cuda-stream-semantics>`.

        .. note::

            When ``inputs`` are provided and a given input is not a leaf,
            the current implementation will call its grad_fn (though it is not strictly needed to get this gradients).
            It is an implementation detail on which the user should not rely.
            See https://github.com/pytorch/pytorch/pull/60521#issuecomment-867061780 for more details.

        Args:
            gradient (Tensor, optional): The gradient of the function
                being differentiated w.r.t. ``self``.
                This argument can be omitted if ``self`` is a scalar. Defaults to ``None``.
            retain_graph (bool, optional): If ``False``, the graph used to compute the grads will be freed;
                If ``True``, it will be retained. The default is ``None``, in which case the value is inferred from ``create_graph``
                (i.e., the graph is retained only when higher-order derivative tracking is requested). Note that in nearly all cases
                setting this option to True is not needed and often can be worked around in a much more efficient way.
            create_graph (bool, optional): If ``True``, graph of the derivative will
                be constructed, allowing to compute higher order derivative
                products. Defaults to ``False``.
            inputs (Sequence[Tensor], optional): Inputs w.r.t. which the gradient will be
                accumulated into ``.grad``. All other tensors will be ignored. If not
                provided, the gradient is accumulated into all the leaf Tensors that were
                used to compute the :attr:`tensors`. Defaults to ``None``.
        """
        if has_torch_function_unary(self):
            return handle_torch_function(
                Tensor.backward,
                (self,),
                self,
                gradient=gradient,
                retain_graph=retain_graph,
                create_graph=create_graph,
                inputs=inputs,
            )
        torch.autograd.backward(
            self, gradient, retain_graph, create_graph, inputs=inputs
        )

    def register_hook(self, hook):
        r"""Registers a backward hook.

        The hook will be called every time a gradient with respect to the
        Tensor is computed. The hook should have the following signature::

            hook(grad) -> Tensor or None


        The hook should not modify its argument, but it can optionally return
        a new gradient which will be used in place of :attr:`grad`.

        This function returns a handle with a method ``handle.remove()``
        that removes the hook from the module.

        .. note::
            See :ref:`backward-hooks-execution` for more information on how when this hook
            is executed, and how its execution is ordered relative to other hooks.

        Example::

            >>> v = torch.tensor([0., 0., 0.], requires_grad=True)
            >>> h = v.register_hook(lambda grad: grad * 2)  # double the gradient
            >>> v.backward(torch.tensor([1., 2., 3.]))
            >>> v.grad

             2
             4
             6
            [torch.FloatTensor of size (3,)]

            >>> h.remove()  # removes the hook
        """
        if has_torch_function_unary(self):
            return handle_torch_function(Tensor.register_hook, (self,), self, hook)
        if not self.requires_grad:
            raise RuntimeError(
                "cannot register a hook on a tensor that doesn't require gradient"
            )
        if self._backward_hooks is None:
            self._backward_hooks = OrderedDict()
            if self.grad_fn is not None:
                self.grad_fn._register_hook_dict(self)

        from torch.utils.hooks import RemovableHandle

        handle = RemovableHandle(self._backward_hooks)
        self._backward_hooks[handle.id] = hook
        return handle

    def register_post_accumulate_grad_hook(self, hook):
        r"""Registers a backward hook that runs after grad accumulation.

        The hook will be called after all gradients for a tensor have been accumulated,
        meaning that the .grad field has been updated on that tensor. The post
        accumulate grad hook is ONLY applicable for leaf tensors (tensors without a
        .grad_fn field). Registering this hook on a non-leaf tensor will error!

        The hook should have the following signature::

            hook(param: Tensor) -> None

        Note that, unlike other autograd hooks, this hook operates on the tensor
        that requires grad and not the grad itself. The hook can in-place modify
        and access its Tensor argument, including its .grad field.

        This function returns a handle with a method ``handle.remove()``
        that removes the hook from the module.

        .. note::
            See :ref:`backward-hooks-execution` for more information on how when this hook
            is executed, and how its execution is ordered relative to other hooks. Since
            this hook runs during the backward pass, it will run in no_grad mode (unless
            create_graph is True). You can use torch.enable_grad() to re-enable autograd
            within the hook if you need it.

        Example::

            >>> v = torch.tensor([0., 0., 0.], requires_grad=True)
            >>> lr = 0.01
            >>> # simulate a simple SGD update
            >>> h = v.register_post_accumulate_grad_hook(lambda p: p.add_(p.grad, alpha=-lr))
            >>> v.backward(torch.tensor([1., 2., 3.]))
            >>> v
            tensor([-0.0100, -0.0200, -0.0300], requires_grad=True)

            >>> h.remove()  # removes the hook
        """
        if has_torch_function_unary(self):
            return handle_torch_function(
                Tensor.register_post_accumulate_grad_hook, (self,), self, hook
            )
        if not self.requires_grad:
            raise RuntimeError(
                "cannot register a hook on a tensor that doesn't require gradient"
            )
        if self.grad_fn is not None:
            raise RuntimeError(
                "post accumulate grad hooks cannot be registered on non-leaf tensors"
            )
        if self._post_accumulate_grad_hooks is None:
            self._post_accumulate_grad_hooks: dict[Any, Any] = OrderedDict()

        from torch.utils.hooks import RemovableHandle

        handle = RemovableHandle(self._post_accumulate_grad_hooks)
        self._post_accumulate_grad_hooks[handle.id] = hook
        return handle

    def reinforce(self, reward):
        def trim(str):
            return "\n".join([line.strip() for line in str.split("\n")])

        raise RuntimeError(
            trim(
                r"""reinforce() was removed.
            Use torch.distributions instead.
            See https://pytorch.org/docs/main/distributions.html

            Instead of:

            probs = policy_network(state)
            action = probs.multinomial()
            next_state, reward = env.step(action)
            action.reinforce(reward)
            action.backward()

            Use:

            probs = policy_network(state)
            # NOTE: categorical is equivalent to what used to be called multinomial
            m = torch.distributions.Categorical(probs)
            action = m.sample()
            next_state, reward = env.step(action)
            loss = -m.log_prob(action) * reward
            loss.backward()
        """
            )
        )

    detach = _C._add_docstr(
        _C.TensorBase.detach,
        r"""
    Returns a new Tensor, detached from the current graph.

    The result will never require gradient.

    This method also affects forward mode AD gradients and the result will never
    have forward mode AD gradients.

    .. note::

      Returned Tensor shares the same storage with the original one.
      In-place modifications on either of them will be seen, and may trigger
      errors in correctness checks.
    """,
    )

    detach_ = _C._add_docstr(
        _C.TensorBase.detach_,
        r"""
    Detaches the Tensor from the graph that created it, making it a leaf.
    Views cannot be detached in-place.

    This method also affects forward mode AD gradients and the result will never
    have forward mode AD gradients.
    """,
    )

    def is_shared(self):
        r"""Checks if tensor is in shared memory.

        This is always ``True`` for CUDA tensors.
        """
        if has_torch_function_unary(self):
            return handle_torch_function(Tensor.is_shared, (self,), self)
        return self._typed_storage()._is_shared()

    def share_memory_(self):
        r"""Moves the underlying storage to shared memory.

        This is a no-op if the underlying storage is already in shared memory
        and for CUDA tensors. Tensors in shared memory cannot be resized.

        See :meth:`torch.UntypedStorage.share_memory_` for more details.
        """
        if has_torch_function_unary(self):
            return handle_torch_function(Tensor.share_memory_, (self,), self)
        self._typed_storage()._share_memory_()
        return self

    def module_load(self, other, assign=False):
        r"""Defines how to transform ``other`` when loading it into ``self`` in :meth:`~nn.Module.load_state_dict`.

        Used when :func:`~torch.__future__.get_swap_module_params_on_conversion` is ``True``.

        It is expected that ``self`` is a parameter or buffer in an ``nn.Module`` and ``other`` is the
        value in the state dictionary with the corresponding key, this method defines
        how ``other`` is remapped before being swapped with ``self`` via
        :func:`~torch.utils.swap_tensors` in :meth:`~nn.Module.load_state_dict`.

        .. note::
            This method should always return a new object that is not ``self`` or ``other``.
            For example, the default implementation returns ``self.copy_(other).detach()``
            if ``assign`` is ``False`` or ``other.detach()`` if ``assign`` is ``True``.

        Args:
            other (Tensor): value in state dict with key corresponding to ``self``
            assign (bool): the assign argument passed to :meth:`nn.Module.load_state_dict`

        """
        if has_torch_function_variadic(self, other):
            return handle_torch_function(
                Tensor.module_load, (self, other), self, other, assign=assign
            )

        if assign:
            return other.detach()
        else:
            return self.copy_(other).detach()

    def __reversed__(self):
        r"""Reverses the tensor along dimension 0."""
        if has_torch_function_unary(self):
            return handle_torch_function(Tensor.__reversed__, (self,), self)
        if self.dim() == 0:
            return self
        else:
            return self.flip(0)

    def norm(
        self,
        p: Optional[Union[float, str]] = "fro",
        dim=None,
        keepdim=False,
        dtype=None,
    ):
        r"""See :func:`torch.norm`"""
        if has_torch_function_unary(self):
            return handle_torch_function(
                Tensor.norm, (self,), self, p=p, dim=dim, keepdim=keepdim, dtype=dtype
            )
        return torch.norm(self, p, dim, keepdim, dtype=dtype)

    def solve(self, other):
        from torch._linalg_utils import solve

        return solve(self, other)

    def lstsq(self, other):
        from torch._linalg_utils import lstsq

        return lstsq(self, other)

    def eig(self, eigenvectors=False):
        from torch._linalg_utils import eig

        return eig(self, eigenvectors=eigenvectors)

    def symeig(self, eigenvectors=False):
        from torch._linalg_utils import _symeig

        return _symeig(self, eigenvectors=eigenvectors)

    def lu(self, pivot=True, get_infos=False):
        r"""See :func:`torch.lu`"""
        # If get_infos is True, then we don't need to check for errors and vice versa
        if has_torch_function_unary(self):
            return handle_torch_function(
                Tensor.lu, (self,), self, pivot=pivot, get_infos=get_infos
            )

        LU, pivots, infos = torch._lu_with_info(
            self, pivot=pivot, check_errors=(not get_infos)
        )
        if get_infos:
            return LU, pivots, infos
        else:
            return LU, pivots

    def stft(
        self,
        n_fft: int,
        hop_length: Optional[int] = None,
        win_length: Optional[int] = None,
        window: "Optional[Tensor]" = None,
        center: bool = True,
        pad_mode: str = "reflect",
        normalized: bool = False,
        onesided: Optional[bool] = None,
        return_complex: Optional[bool] = None,
        align_to_window: Optional[bool] = None,
    ):
        r"""See :func:`torch.stft`

        .. warning::
          This function changed signature at version 0.4.1. Calling with
          the previous signature may cause error or return incorrect result.
        """
        if has_torch_function_unary(self):
            return handle_torch_function(
                Tensor.stft,
                (self,),
                self,
                n_fft,
                hop_length=hop_length,
                win_length=win_length,
                window=window,
                center=center,
                pad_mode=pad_mode,
                normalized=normalized,
                onesided=onesided,
                return_complex=return_complex,
                align_to_window=align_to_window,
            )
        return torch.stft(
            self,
            n_fft,
            hop_length,
            win_length,
            window,
            center,
            pad_mode,
            normalized,
            onesided,
            return_complex=return_complex,
            align_to_window=align_to_window,
        )

    def istft(
        self,
        n_fft: int,
        hop_length: Optional[int] = None,
        win_length: Optional[int] = None,
        window: "Optional[Tensor]" = None,
        center: bool = True,
        normalized: bool = False,
        onesided: Optional[bool] = None,
        length: Optional[int] = None,
        return_complex: bool = False,
    ):
        r"""See :func:`torch.istft`"""
        if has_torch_function_unary(self):
            return handle_torch_function(
                Tensor.istft,
                (self,),
                self,
                n_fft,
                hop_length=hop_length,
                win_length=win_length,
                window=window,
                center=center,
                normalized=normalized,
                onesided=onesided,
                length=length,
                return_complex=return_complex,
            )
        return torch.istft(
            self,
            n_fft,
            hop_length,
            win_length,
            window,
            center,
            normalized,
            onesided,
            length,
            return_complex=return_complex,
        )

    def resize(self, *sizes):
        if has_torch_function_unary(self):
            return handle_torch_function(Tensor.resize, (self,), self, *sizes)
        warnings.warn("non-inplace resize is deprecated")
        from torch.autograd._functions import Resize

        return Resize.apply(self, sizes)

    def resize_as(self, tensor):
        if has_torch_function_variadic(self, tensor):
            return handle_torch_function(Tensor.resize_as, (self, tensor), self, tensor)
        warnings.warn("non-inplace resize_as is deprecated")
        from torch.autograd._functions import Resize

        return Resize.apply(self, tensor.size())

    def split(self, split_size, dim=0):
        r"""See :func:`torch.split`"""
        if has_torch_function_unary(self):
            return handle_torch_function(
                Tensor.split, (self,), self, split_size, dim=dim
            )
        if isinstance(split_size, Tensor):
            try:
                split_size = int(split_size)
            except ValueError:
                pass

        if isinstance(split_size, (int, torch.SymInt)):
            return torch._VF.split(self, split_size, dim)  # type: ignore[attr-defined]
        else:
            return torch._VF.split_with_sizes(self, split_size, dim)

    def unique(self, sorted=True, return_inverse=False, return_counts=False, dim=None):
        r"""Returns the unique elements of the input tensor.

        See :func:`torch.unique`
        """
        if has_torch_function_unary(self):
            return handle_torch_function(
                Tensor.unique,
                (self,),
                self,
                sorted=sorted,
                return_inverse=return_inverse,
                return_counts=return_counts,
                dim=dim,
            )
        return torch.unique(
            self,
            sorted=sorted,
            return_inverse=return_inverse,
            return_counts=return_counts,
            dim=dim,
        )

    def unique_consecutive(self, return_inverse=False, return_counts=False, dim=None):
        r"""Eliminates all but the first element from every consecutive group of equivalent elements.

        See :func:`torch.unique_consecutive`
        """
        if has_torch_function_unary(self):
            return handle_torch_function(
                Tensor.unique_consecutive,
                (self,),
                self,
                return_inverse=return_inverse,
                return_counts=return_counts,
                dim=dim,
            )
        return torch.unique_consecutive(
            self, return_inverse=return_inverse, return_counts=return_counts, dim=dim
        )

    @_handle_torch_function_and_wrap_type_error_to_not_implemented
    def __rsub__(self, other: Union["Tensor", int, float, bool, complex]) -> "Tensor":
        return _C._VariableFunctions.rsub(self, other)

    @_handle_torch_function_and_wrap_type_error_to_not_implemented
    def __rdiv__(self, other: Union["Tensor", int, float, bool, complex]) -> "Tensor":
        return self.reciprocal() * other

    __rtruediv__ = __rdiv__
    __itruediv__ = _C.TensorBase.__idiv__

    __pow__ = cast(
        Callable[
            ["torch._C.TensorBase", Union["Tensor", int, float, bool, complex]],
            "Tensor",
        ],
        _handle_torch_function_and_wrap_type_error_to_not_implemented(
            _C.TensorBase.pow
        ),
    )

    __ipow__ = _handle_torch_function_and_wrap_type_error_to_not_implemented(
        _C.TensorBase.pow_
    )

    @_handle_torch_function_and_wrap_type_error_to_not_implemented
    def __rmod__(self, other: Union["Tensor", int, float, bool, complex]) -> "Tensor":
        return torch.remainder(other, self)

    def __format__(self, format_spec):
        if has_torch_function_unary(self):
            return handle_torch_function(Tensor.__format__, (self,), self, format_spec)
        if self.dim() == 0 and not self.is_meta and type(self) is Tensor:
            # Use detach() here to avoid the warning when converting a scalar Tensor that
            # requires gradients to a python number. It is ok for formatting.
            return self.detach().item().__format__(format_spec)
        return object.__format__(self, format_spec)

    @_handle_torch_function_and_wrap_type_error_to_not_implemented
    def __rpow__(self, other: Union["Tensor", int, float, bool, complex]) -> "Tensor":
        return torch.pow(other, self)

    @_handle_torch_function_and_wrap_type_error_to_not_implemented
    def __floordiv__(self, other: Union["Tensor", int, float, bool]) -> "Tensor":  # type: ignore[override]
        # TODO(rec): the superclass says it accepts complex here,
        # but torch.floor_divide says it doesn't.
        return torch.floor_divide(self, other)

    @_handle_torch_function_and_wrap_type_error_to_not_implemented
    def __rfloordiv__(self, other: Union["Tensor", int, float, bool]) -> "Tensor":  # type: ignore[override]
        return torch.floor_divide(other, self)

    @_handle_torch_function_and_wrap_type_error_to_not_implemented
    def __rlshift__(
        self, other: Union["Tensor", int, float, bool, complex]
    ) -> "Tensor":
        return torch.bitwise_left_shift(other, self)

    @_handle_torch_function_and_wrap_type_error_to_not_implemented
    def __rrshift__(
        self, other: Union["Tensor", int, float, bool, complex]
    ) -> "Tensor":
        return torch.bitwise_right_shift(other, self)

    @_handle_torch_function_and_wrap_type_error_to_not_implemented
    def __rmatmul__(self, other: "Tensor") -> "Tensor":
        return torch.matmul(other, self)

    __pos__ = _C.TensorBase.positive
    __neg__ = _C.TensorBase.neg
    __abs__ = _C.TensorBase.abs

    def __len__(self):
        if has_torch_function_unary(self):
            return handle_torch_function(Tensor.__len__, (self,), self)
        if self.dim() == 0:
            raise TypeError("len() of a 0-d tensor")
        if torch._C._get_tracing_state():
            warnings.warn(
                "Using len to get tensor shape might cause the trace to be incorrect. "
                "Recommended usage would be tensor.shape[0]. "
                "Passing a tensor of different shape might lead to errors or silently give "
                "incorrect results.",
                category=torch.jit.TracerWarning,
                stacklevel=2,
            )
        return self.shape[0]

    def __iter__(self):
        # NB: we use 'imap' and not 'map' here, so that in Python 2 we get a
        # generator and don't eagerly perform all the indexes.  This could
        # save us work, and also helps keep trace ordering deterministic
        # (e.g., if you zip(*hiddens), the eager map will force all the
        # indexes of hiddens[0] before hiddens[1], while the generator
        # map will interleave them.)
        # NB: We have intentionally skipped __torch_function__ dispatch here.
        # See gh-54457
        if self.dim() == 0:
            raise TypeError("iteration over a 0-d tensor")
        if torch._C._get_tracing_state():
            warnings.warn(
                "Iterating over a tensor might cause the trace to be incorrect. "
                "Passing a tensor of different shape won't change the number of "
                "iterations executed (and might lead to errors or silently give "
                "incorrect results).",
                category=torch.jit.TracerWarning,
                stacklevel=2,
            )
        return iter(self.unbind(0))

    def __hash__(self):
        # Do NOT handle __torch_function__ here as user's default
        # implementation that handle most functions will most likely do it wrong.
        # It can be easily overridden by defining this method on the user
        # subclass if needed.
        return id(self)

    def __dir__(self):
        if has_torch_function_unary(self):
            return handle_torch_function(Tensor.__dir__, (self,), self)
        tensor_methods = dir(self.__class__)
        tensor_methods.remove("volatile")  # deprecated
        attrs = list(self.__dict__.keys())
        keys = tensor_methods + attrs

        # property only available dense, cuda tensors
        if (not self.is_cuda) or self.is_sparse:
            keys.remove("__cuda_array_interface__")

        return sorted(keys)

    # Numpy array interface, to support `numpy.asarray(tensor) -> ndarray`
    __array_priority__ = 1000  # prefer Tensor ops over numpy ones

    def __array__(self, dtype=None):
        if has_torch_function_unary(self):
            return handle_torch_function(Tensor.__array__, (self,), self, dtype=dtype)
        if dtype is None:
            return self.numpy()
        else:
            return self.numpy().astype(dtype, copy=False)

    # Wrap Numpy array again in a suitable tensor when done, to support e.g.
    # `numpy.sin(tensor) -> tensor` or `numpy.greater(tensor, 0) -> ByteTensor`
    def __array_wrap__(self, array):
        if has_torch_function_unary(self):
            return handle_torch_function(
                Tensor.__array_wrap__, (self,), self, array=array
            )
        if array.dtype == bool:
            # Workaround, torch has no built-in bool tensor
            array = array.astype("uint8")
        return torch.from_numpy(array)

    def __contains__(self, element: Any, /) -> bool:
        r"""Check if `element` is present in tensor

        Args:
            element (Tensor or scalar): element to be checked
                for presence in current tensor"
        """
        if has_torch_function_unary(self):
            return handle_torch_function(Tensor.__contains__, (self,), self, element)
        if isinstance(
            element, (torch.Tensor, Number, torch.SymInt, torch.SymFloat, torch.SymBool)
        ):
            # type hint doesn't understand the __contains__ result array
            return bool((element == self).any().item())  # type: ignore[union-attr]

        raise RuntimeError(
            f"Tensor.__contains__ only supports Tensor or scalar, but you passed in a {type(element)}."
        )

    @property
    def __cuda_array_interface__(self):
        """Array view description for cuda tensors.

        See:
        https://numba.pydata.org/numba-doc/dev/cuda/cuda_array_interface.html
        """
        if has_torch_function_unary(self):
            # TODO mypy doesn't support @property, see: https://github.com/python/mypy/issues/6185
            return handle_torch_function(
                Tensor.__cuda_array_interface__.__get__,  # type: ignore[attr-defined]
                (self,),
                self,
            )

        # raise AttributeError for unsupported tensors, so that
        # hasattr(cpu_tensor, "__cuda_array_interface__") is False.
        if not self.is_cuda:
            raise AttributeError(
                f"Can't get __cuda_array_interface__ on non-CUDA tensor type: {self.type()} "
                "If CUDA data is required use tensor.cuda() to copy tensor to device memory."
            )

        if self.is_sparse:
            raise AttributeError(
                f"Can't get __cuda_array_interface__ on sparse type: {self.type()} "
                "Use Tensor.to_dense() to convert to a dense tensor first."
            )

        # RuntimeError, matching tensor.__array__() behavior.
        if self.requires_grad:
            raise RuntimeError(
                "Can't get __cuda_array_interface__ on Variable that requires grad. "
                "If gradients aren't required, use var.detach() to get Variable that doesn't require grad."
            )

        typestr = _dtype_to_typestr(self.dtype)
        itemsize = self.element_size()
        shape = tuple(self.shape)
        if self.is_contiguous():
            # __cuda_array_interface__ v2 requires the strides to be omitted
            # (either not set or set to None) for C-contiguous arrays.
            strides = None
        else:
            strides = tuple(s * itemsize for s in self.stride())
        data_ptr = self.data_ptr() if self.numel() > 0 else 0
        data = (data_ptr, False)  # read-only is false

        return dict(typestr=typestr, shape=shape, strides=strides, data=data, version=2)

    def storage_type(self):
        r"""storage_type() -> type

        Returns the type of the underlying storage.

        """
        if has_torch_function_unary(self):
            return handle_torch_function(Tensor.storage_type, (self,), self)

        torch.storage._warn_typed_storage_removal()

        return self._typed_storage()._get_legacy_storage_class()

    def refine_names(self, *names):
        r"""Refines the dimension names of :attr:`self` according to :attr:`names`.

        Refining is a special case of renaming that "lifts" unnamed dimensions.
        A ``None`` dim can be refined to have any name; a named dim can only be
        refined to have the same name.

        Because named tensors can coexist with unnamed tensors, refining names
        gives a nice way to write named-tensor-aware code that works with both
        named and unnamed tensors.

        :attr:`names` may contain up to one Ellipsis (``...``).
        The Ellipsis is expanded greedily; it is expanded in-place to fill
        :attr:`names` to the same length as ``self.dim()`` using names from the
        corresponding indices of ``self.names``.

        Python 2 does not support Ellipsis but one may use a string literal
        instead (``'...'``).

        Args:
            names (iterable of str): The desired names of the output tensor. May
                contain up to one Ellipsis.

        Examples::

            >>> imgs = torch.randn(32, 3, 128, 128)
            >>> named_imgs = imgs.refine_names('N', 'C', 'H', 'W')
            >>> named_imgs.names
            ('N', 'C', 'H', 'W')

            >>> tensor = torch.randn(2, 3, 5, 7, 11)
            >>> tensor = tensor.refine_names('A', ..., 'B', 'C')
            >>> tensor.names
            ('A', None, None, 'B', 'C')

        .. warning::
            The named tensor API is experimental and subject to change.

        """
        if has_torch_function_unary(self):
            return handle_torch_function(Tensor.refine_names, (self,), self, *names)
        names = resolve_ellipsis(names, self.names, "refine_names")
        return super().refine_names(names)

    def align_to(self, *names):
        r"""Permutes the dimensions of the :attr:`self` tensor to match the order
        specified in :attr:`names`, adding size-one dims for any new names.

        All of the dims of :attr:`self` must be named in order to use this method.
        The resulting tensor is a view on the original tensor.

        All dimension names of :attr:`self` must be present in :attr:`names`.
        :attr:`names` may contain additional names that are not in ``self.names``;
        the output tensor has a size-one dimension for each of those new names.

        :attr:`names` may contain up to one Ellipsis (``...``).
        The Ellipsis is expanded to be equal to all dimension names of :attr:`self`
        that are not mentioned in :attr:`names`, in the order that they appear
        in :attr:`self`.

        Python 2 does not support Ellipsis but one may use a string literal
        instead (``'...'``).

        Args:
            names (iterable of str): The desired dimension ordering of the
                output tensor. May contain up to one Ellipsis that is expanded
                to all unmentioned dim names of :attr:`self`.

        Examples::

            >>> tensor = torch.randn(2, 2, 2, 2, 2, 2)
            >>> named_tensor = tensor.refine_names('A', 'B', 'C', 'D', 'E', 'F')

            # Move the F and E dims to the front while keeping the rest in order
            >>> named_tensor.align_to('F', 'E', ...)

        .. warning::
            The named tensor API is experimental and subject to change.

        """
        if has_torch_function_unary(self):
            return handle_torch_function(Tensor.align_to, (self,), self, *names)
        ellipsis_idx = single_ellipsis_index(names, "align_to")
        if ellipsis_idx is None:
            return super().align_to(names)
        return super().align_to(
            [name for name in names if not is_ellipsis(name)], ellipsis_idx
        )

    def unflatten(self, dim, sizes):  # type: ignore[override]
        r"""
        unflatten(dim, sizes) -> Tensor

        See :func:`torch.unflatten`.

        """
        if has_torch_function_unary(self):
            return handle_torch_function(Tensor.unflatten, (self,), self, dim, sizes)

        if not sizes:
            raise RuntimeError("unflatten: sizes must be non-empty")

        names = None
        if isinstance(sizes, OrderedDict) or (
            isinstance(sizes, (tuple, list)) and isinstance(sizes[0], (tuple, list))
        ):
            names, sizes = unzip_namedshape(sizes)
            return super().unflatten(dim, sizes, names)
        else:
            return super().unflatten(dim, sizes)

    def rename_(self, *names, **rename_map):
        """In-place version of :meth:`~Tensor.rename`."""

        if has_torch_function_unary(self):
            return handle_torch_function(
                Tensor.rename_, (self,), self, *names, **rename_map
            )

        # Note [rename_ / rename API]
        # The Python API for these is different from the C++ API. In Python:
        # 1) tensor.rename(*names) takes a vararglist of names
        # 2) tensor.rename(**rename_map) takes a map of names to rename.
        # C++ is static, making it difficult to implement similar behavior.
        return update_names(self, names, rename_map, inplace=True)

    def rename(self, *names, **rename_map):
        """Renames dimension names of :attr:`self`.

        There are two main usages:

        ``self.rename(**rename_map)`` returns a view on tensor that has dims
        renamed as specified in the mapping :attr:`rename_map`.

        ``self.rename(*names)`` returns a view on tensor, renaming all
        dimensions positionally using :attr:`names`.
        Use ``self.rename(None)`` to drop names on a tensor.

        One cannot specify both positional args :attr:`names` and keyword args
        :attr:`rename_map`.

        Examples::

            >>> imgs = torch.rand(2, 3, 5, 7, names=('N', 'C', 'H', 'W'))
            >>> renamed_imgs = imgs.rename(N='batch', C='channels')
            >>> renamed_imgs.names
            ('batch', 'channels', 'H', 'W')

            >>> renamed_imgs = imgs.rename(None)
            >>> renamed_imgs.names
            (None, None, None, None)

            >>> renamed_imgs = imgs.rename('batch', 'channel', 'height', 'width')
            >>> renamed_imgs.names
            ('batch', 'channel', 'height', 'width')

        .. warning::
            The named tensor API is experimental and subject to change.

        """
        if has_torch_function_unary(self):
            return handle_torch_function(
                Tensor.rename, (self,), self, *names, **rename_map
            )

        # See Note [rename_ / rename API]
        return update_names(self, names, rename_map, inplace=False)

    def to_sparse_coo(self):
        """Convert a tensor to :ref:`coordinate format <sparse-coo-docs>`.

        Examples::

             >>> dense = torch.randn(5, 5)
             >>> sparse = dense.to_sparse_coo()
             >>> sparse._nnz()
             25

        """
        return self.to_sparse()

    def dim_order(
        self, *, ambiguity_check: Union[bool, list[torch.memory_format]] = False
    ):
        """
        dim_order(ambiguity_check=False) -> tuple

        Returns the uniquely determined tuple of int describing the dim order or
        physical layout of :attr:`self`.

        The dim order represents how dimensions are laid out in memory of dense tensors,
        starting from the outermost to the innermost dimension.

        Note that the dim order may not always be uniquely determined.
        If `ambiguity_check` is True, this function raises a RuntimeError when the dim order cannot be uniquely determined;
        If `ambiguity_check` is a list of memory formats, this function raises a RuntimeError when tensor can not be interpreted
        into exactly one of the given memory formats, or it cannot be uniquely determined.
        If `ambiguity_check` is False, it will return one of legal dim order(s) without checking its uniqueness.
        Otherwise, it will raise TypeError.

        Args:
            ambiguity_check (bool or List[torch.memory_format]): The check method for ambiguity of dim order.

        Examples::

            >>> torch.empty((2, 3, 5, 7)).dim_order()
            (0, 1, 2, 3)
            >>> torch.empty((2, 3, 5, 7)).transpose(1, 2).dim_order()
            (0, 2, 1, 3)
            >>> torch.empty((2, 3, 5, 7), memory_format=torch.channels_last).dim_order()
            (0, 2, 3, 1)
            >>> torch.empty((1, 2, 3, 4)).dim_order()
            (0, 1, 2, 3)
            >>> try:
            ...     torch.empty((1, 2, 3, 4)).dim_order(ambiguity_check=True)
            ... except RuntimeError as e:
            ...     print(e)
            The tensor does not have unique dim order, or cannot map to exact one of the given memory formats.
            >>> torch.empty((1, 2, 3, 4)).dim_order(
            ...     ambiguity_check=[torch.contiguous_format, torch.channels_last]
            ... )  # It can be mapped to contiguous format
            (0, 1, 2, 3)
            >>> try:
            ...     torch.empty((1, 2, 3, 4)).dim_order(ambiguity_check="ILLEGAL")
            ... except TypeError as e:
            ...     print(e)
            The ambiguity_check argument must be a bool or a list of memory formats.

        .. warning::
            The dim_order tensor API is experimental and subject to change.
        """
        if has_torch_function_unary(self):
            return handle_torch_function(Tensor.dim_order, (self,), self)

        if self.is_sparse:
            raise AttributeError(
                f"Can't get dim order on sparse type: {self.type()} "
                "Use Tensor.to_dense() to convert to a dense tensor first."
            )

        # Sanity check ambiguity_check data types
        if not isinstance(ambiguity_check, bool):
            if not isinstance(ambiguity_check, list):
                raise TypeError(
                    "The ambiguity_check argument must be a bool or a list of memory formats."
                )
            for memory_format in ambiguity_check:
                if not isinstance(memory_format, torch.memory_format):
                    raise TypeError(
                        "The ambiguity_check argument must be a bool or a list of memory formats."
                    )

        def invalid_unique_memory_format(tensor, valid_memory_formats):
            """
            Returns True if the tensor cannot be uniquely mapped to any of the given memory formats, False otherwise.
            """

            n_legality = 0

            for memory_format in valid_memory_formats:
                if tensor.is_contiguous(memory_format=memory_format):
                    n_legality += 1

            return n_legality != 1

        def has_multiple_dim_order(tensor):
            """
            Returns True if there're multiple legal dim orders for given tensor, False otherwise.

            The tensor is considered to have multiple legal dim orders if either of the following conditions is met:

            * Singleton Dimensions: There's at least one singleteon dimension in the tensor.
              Since their size is 1, they don't affect the memory offset (stride * index
              is zero because index is always zero). Therefore, they can be placed anywhere
              in the dimension order without changing how data is accessed.
            * Same strides: Strides reflect how the tensor is stored in memory.
              If any two dimensions have the same stride, swapping these dimensions won't
              change how data is accessed, leading to multiple correct dimension orders.
            """

            sizes = tensor.size()
            strides = tensor.stride()

            # Check if there are any duplicate strides
            has_duplicate_strides = any(
                earlier == later for earlier, later in zip(strides, strides[1:])
            )

            # Check if there are any singleton dimensions
            has_singleton_dims = any(size == 1 for size in sizes)

            return has_duplicate_strides or has_singleton_dims

        valid_memory_formats = (
            ambiguity_check if isinstance(ambiguity_check, list) else []
        )
        check_multiple_dim_order = (
            ambiguity_check if isinstance(ambiguity_check, bool) else True
        )

        if (
            check_multiple_dim_order and has_multiple_dim_order(self)
        ) and invalid_unique_memory_format(self, valid_memory_formats):
            raise RuntimeError(
                "The tensor does not have unique dim order, or cannot map to exact one of the given memory formats."
            )

        import torch._prims_common as utils

        return tuple(utils.compute_elementwise_output_logical_to_physical_perm(self))

    def _update_names(self, names, inplace):
        if has_torch_function_unary(self):
            return handle_torch_function(
                Tensor._update_names, (self,), self, names, inplace
            )

        # See Note [rename_ / rename API]
        if inplace:
            return super().rename_(names)
        else:
            return super().rename(names)

    @classmethod
    def __torch_function__(cls, func, types, args=(), kwargs=None):
        """
        This __torch_function__ implementation wraps subclasses such that
        methods called on subclasses return a subclass instance instead of
        a ``torch.Tensor`` instance.

        One corollary to this is that you need coverage for torch.Tensor
        methods if implementing __torch_function__ for subclasses.

        We recommend always calling ``super().__torch_function__`` as the base
        case when doing the above.

        While not mandatory, we recommend making `__torch_function__` a classmethod.
        """
        if kwargs is None:
            kwargs = {}

        if not all(issubclass(cls, t) for t in types):
            return NotImplemented

        with _C.DisableTorchFunctionSubclass():
            ret = func(*args, **kwargs)
            if func in get_default_nowrap_functions():
                return ret
            else:
                return _convert(ret, cls)

    __torch_dispatch__ = _C._disabled_torch_dispatch_impl

<<<<<<< HEAD
    def __dlpack__(
        self,
        *,
        stream: Optional[Any] = None,
        max_version: Optional[tuple[int, int]] = None,
        dl_device: Optional[tuple[enum.IntEnum, int]] = None,
        copy: Optional[bool] = None,
    ):
=======
    def __dlpack__(self, *, stream=None, max_version=None):
>>>>>>> 191693ac
        """
        Creates a DLpack `capsule https://data-apis.org/array-api/latest/design_topics/data_interchange.html#data-interchange`_
        of the current tensor to be exported to other libraries.

        This function will be called from the `from_dlpack` method
        of the library that will consume the capsule. `from_dlpack` passes the current
        stream to this method as part of the specification.

        Args:
            stream (integer or None): An optional Python integer representing a
<<<<<<< HEAD
                pointer to a CUDA stream. The current stream is synchronized with
                this stream before the capsule is created, and since the capsule
                shares its storage with the tensor this make it safe to access from
                both streams.  If None or -1 is passed then no synchronization is performed.
                If 1 (on CUDA) or 0 (on ROCM) then the default stream is used for
                synchronization.

            max_version (tuple[int, int] or None): An optional Python tuple with
                2 integers, representing the maximum version the caller supports. If
                None (default), PyTorch will fallback to DLPack 0.8.

            dl_device (tuple[DLDeviceType, int] or None): An optional tuple specifying
                in which device the exported DLPack capsule should be on. If None (default),
                the exported DLPack capsule will be on the same device as ``self``.

            copy (bool or None): An optional boolean indicating whether or not to copy
                ``self``. If None, PyTorch will copy only if necessary.
=======
            pointer to a CUDA stream. The current stream is synchronized with
            this stream before the capsule is created, and since the capsule
            shares its storage with the tensor this make it safe to access from
            both streams.  If None or -1 is passed then no synchronization is performed.
            If 1 (on CUDA) or 0 (on ROCM) then the default stream is used for
            synchronization.

            max_version (tuple[int, int] or None): An optional Python tuple with
            2 integers, representing the maximum version the caller supports. If
            None (default), PyTorch will fallback to DLPack 0.8.
>>>>>>> 191693ac
        """
        if has_torch_function_unary(self):
            args = (self,)
            kwargs = {
                "stream": stream,
                "max_version": max_version,
<<<<<<< HEAD
                "dl_device": dl_device,
                "copy": copy,
=======
>>>>>>> 191693ac
            }
            return handle_torch_function(Tensor.__dlpack__, (self,), *args, **kwargs)

        # DLPack capsules can't capture all of PyTorch's semantics,
        # so we prohibit exporting tensors that would lose their properties like
        # requires_grad and having the conjugate bit set.
        if self.requires_grad:
            raise RuntimeError(
                "Can't export tensors that require gradient, use tensor.detach()"
            )
        if self.is_conj():
            raise RuntimeError("Can't export tensors with the conjugate bit set")
        if self.layout != torch.strided:
            raise RuntimeError(
                "Can't export tensors with layout other than torch.strided"
            )

        if (
            self.device.type == "cuda"
            and self.device.index != torch.cuda.current_device()
        ):
            raise BufferError(
                "Can't export tensors on a different CUDA device. "
                f"Expected: {self.device}. "
                f"Current device: {torch.cuda.current_device()}."
            )

        if stream is not None and type(stream) is not int:
            # Stream pointers in CUDA/ROCm are uniquely numbered and can
            # be retrieved from their integer value.
            raise TypeError("stream must be ``int`` or ``none``")
        elif self.device.type == "cuda" and stream != -1:
            # NB: This logic handles the special case values for default
            # streams and must be kept in sync with from_dlpack in
            # torch/utils/dlpack.py
            is_rocm = torch.version.hip is not None
            is_cuda = not is_rocm

            if stream is None or (is_rocm and stream == 0) or (is_cuda and stream == 1):
                stream = torch.cuda.default_stream()
            else:
                if is_cuda and stream == 2:
                    raise BufferError("per-thread default stream is not supported.")

                device_str = "CUDA" if is_cuda else "ROCm"
                assert (is_cuda and stream != 0) or (
                    is_rocm and stream not in (1, 2)
                ), f"unsupported stream on {device_str}: {stream}."

                stream = torch.cuda.ExternalStream(stream)

            # Only synchronize on different streams
            current_stream = torch.cuda.current_stream()
            if stream != current_stream:
                event = torch.cuda.Event()
                event.record(current_stream)
                stream.wait_event(event)
        elif self.device.type == "cpu":
            assert stream is None, "stream should be None on cpu."

        if self.device.type == "xla":
            import torch_xla
            import torch_xla.utils.dlpack as xla_dlpack

            if (
                len(torch_xla.real_devices()) <= 0
                or "cuda" not in torch_xla.real_devices()[0].lower()
            ):
                raise RuntimeError(
                    "Can't export to dlpack an XLA tensor that is not on CUDA."
                )

            # Does not support DLPack 1.0, yet.
            return xla_dlpack.to_dlpack(self)

        if max_version is None or max_version[0] < 1:
            # Fallback to the old, unversioned variant.
<<<<<<< HEAD
            return _C._to_dlpack(self, dl_device=dl_device, copy=copy)

        return _C._to_dlpack_versioned(self, dl_device=dl_device, copy=copy)
=======
            return torch.to_dlpack(self)

        return _C._to_dlpack_versioned(self)
>>>>>>> 191693ac

    def __dlpack_device__(self) -> tuple[enum.IntEnum, int]:
        if has_torch_function_unary(self):
            return handle_torch_function(Tensor.__dlpack_device__, (self,), self)

        from torch.utils.dlpack import DLDeviceType

        device = self.device
        idx = device.index if device.index is not None else 0
        torch_device_type = device.type
        if torch_device_type == "cuda" and torch.version.hip is not None:
            device_type = DLDeviceType.kDLROCM
        elif torch_device_type == "cpu" and self.is_pinned():
            device_type = DLDeviceType.kDLCUDAHost
        elif torch_device_type == "cuda":
            device_type = DLDeviceType.kDLCUDA
        elif torch_device_type == "cpu":
            device_type = DLDeviceType.kDLCPU
        elif torch_device_type == "xpu":
            device_type = DLDeviceType.kDLOneAPI
        elif self.device.type == "privateuse1":
            device_type = DLDeviceType.kDLExtDev
        elif torch_device_type == "xla":
            import torch_xla

            if (
                len(torch_xla.real_devices()) <= 0
                or "cuda" not in torch_xla.real_devices()[0].lower()
            ):
                raise ValueError(f"Unknown device type {torch_device_type} for Dlpack")

            device_type = DLDeviceType.kDLCUDA
        else:
            raise ValueError(f"Unknown device type {torch_device_type} for Dlpack")
        return (device_type, idx)

    __module__ = "torch"


def _convert(ret, cls):
    if cls is Tensor:
        return ret

    if isinstance(ret, Tensor) and not isinstance(ret, cls):
        ret = ret.as_subclass(cls)

    if isinstance(ret, (tuple, list)):
        # Also handles things like namedtuples
        ret = type(ret)(_convert(r, cls) for r in ret)

    return ret<|MERGE_RESOLUTION|>--- conflicted
+++ resolved
@@ -1659,7 +1659,6 @@
 
     __torch_dispatch__ = _C._disabled_torch_dispatch_impl
 
-<<<<<<< HEAD
     def __dlpack__(
         self,
         *,
@@ -1668,9 +1667,6 @@
         dl_device: Optional[tuple[enum.IntEnum, int]] = None,
         copy: Optional[bool] = None,
     ):
-=======
-    def __dlpack__(self, *, stream=None, max_version=None):
->>>>>>> 191693ac
         """
         Creates a DLpack `capsule https://data-apis.org/array-api/latest/design_topics/data_interchange.html#data-interchange`_
         of the current tensor to be exported to other libraries.
@@ -1681,7 +1677,6 @@
 
         Args:
             stream (integer or None): An optional Python integer representing a
-<<<<<<< HEAD
                 pointer to a CUDA stream. The current stream is synchronized with
                 this stream before the capsule is created, and since the capsule
                 shares its storage with the tensor this make it safe to access from
@@ -1699,29 +1694,14 @@
 
             copy (bool or None): An optional boolean indicating whether or not to copy
                 ``self``. If None, PyTorch will copy only if necessary.
-=======
-            pointer to a CUDA stream. The current stream is synchronized with
-            this stream before the capsule is created, and since the capsule
-            shares its storage with the tensor this make it safe to access from
-            both streams.  If None or -1 is passed then no synchronization is performed.
-            If 1 (on CUDA) or 0 (on ROCM) then the default stream is used for
-            synchronization.
-
-            max_version (tuple[int, int] or None): An optional Python tuple with
-            2 integers, representing the maximum version the caller supports. If
-            None (default), PyTorch will fallback to DLPack 0.8.
->>>>>>> 191693ac
         """
         if has_torch_function_unary(self):
             args = (self,)
             kwargs = {
                 "stream": stream,
                 "max_version": max_version,
-<<<<<<< HEAD
                 "dl_device": dl_device,
                 "copy": copy,
-=======
->>>>>>> 191693ac
             }
             return handle_torch_function(Tensor.__dlpack__, (self,), *args, **kwargs)
 
@@ -1799,15 +1779,9 @@
 
         if max_version is None or max_version[0] < 1:
             # Fallback to the old, unversioned variant.
-<<<<<<< HEAD
             return _C._to_dlpack(self, dl_device=dl_device, copy=copy)
 
         return _C._to_dlpack_versioned(self, dl_device=dl_device, copy=copy)
-=======
-            return torch.to_dlpack(self)
-
-        return _C._to_dlpack_versioned(self)
->>>>>>> 191693ac
 
     def __dlpack_device__(self) -> tuple[enum.IntEnum, int]:
         if has_torch_function_unary(self):
