--- conflicted
+++ resolved
@@ -281,11 +281,8 @@
     virtual ~Baz() = default;
   };
   Baz x{};
-<<<<<<< HEAD
-=======
   // Purposely cast through `void*` so there's no fixups applied.
   // NOLINTNEXTLINE(bugprone-casting-through-void,-warnings-as-errors)
->>>>>>> 8eb3c5b7
   auto y = static_cast<Foo*>(static_cast<void*>(&x));
   auto rc = y->bar();
   return THPUtils_packInt32(rc);
@@ -2441,7 +2438,7 @@
         auto acc = at::getAccelerator(check.value_or(false));
         if (acc.has_value()) {
           bool is_available = at::globalContext()
-                                  .getAcceleratorHooksInterface(acc.value())
+                                  .getAcceleratorHooksInterface(acc)
                                   .isAvailable();
 
           if (!is_available) {
