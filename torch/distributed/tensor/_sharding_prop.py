# mypy: allow-untyped-defs
import threading
from collections.abc import Sequence
from functools import lru_cache
from itertools import chain
from typing import Callable, cast, Optional, Union

import torch
from torch._ops import OpOverload
from torch._subclasses import FakeTensorMode
from torch.distributed.tensor._dtensor_spec import DTensorSpec, TensorMeta
from torch.distributed.tensor._op_schema import (
    OpInfo,
    OpSchema,
    OpSpec,
    OpStrategy,
    OutputSharding,
    OutputSpecType,
    RuntimeSchemaInfo,
    StrategyType,
    TupleStrategy,
)
from torch.distributed.tensor._utils import (
    compute_local_shape_and_global_offset,
    compute_local_stride,
)


aten = torch.ops.aten


def _length(obj) -> int:
    if obj is None:
        return 0
    if not isinstance(obj, Sequence):
        return 1
    return len(obj)


class LocalLRUCache(threading.local):
    def __init__(self, user_function: Callable) -> None:
        self.cache = lru_cache(None)(user_function)

    def __call__(self, *args, **kwargs) -> object:
        return self.cache(*args, **kwargs)

    def cache_info(self):
        return self.cache.cache_info()


class ShardingPropagator:
    def __init__(self) -> None:
        self.op_to_rules: dict[OpOverload, Callable[[OpSchema], OutputSharding]] = {}
        self.op_strategy_funcs: dict[
            OpOverload,
            Callable[[OpSchema], StrategyType],
        ] = {}
        # op map to save static argnum to decide to reuse sharding prop cache or
        # re-run sharding prop
        self.op_to_schema_info: dict[OpOverload, RuntimeSchemaInfo] = {}
        self.propagate_op_sharding = LocalLRUCache(
            self.propagate_op_sharding_non_cached
        )
        # op map to save indices of shape (and stride) args which may need to be
        # modified in sharding prop
        self.op_to_shape_and_stride_idx: dict[
            OpOverload, Union[int, tuple[int, int]]
        ] = {
            # new factory ops
            aten.new_empty.default: 1,
            aten.new_full.default: 1,
            aten.new_ones.default: 1,
            aten.new_zeros.default: 1,
            aten.new_empty_strided.default: (1, 2),
            # view ops
            aten.expand.default: 1,
            aten.reshape.default: 1,
            aten.view.default: 1,
            aten._unsafe_view.default: 1,
            aten.select_backward.default: 1,
            aten.slice_backward.default: 1,
        }

    def register_sharding_prop_rule(
        self,
        op_overload: OpOverload,
        rule_func: Callable[[OpSchema], OutputSharding],
        schema_info: Optional[RuntimeSchemaInfo] = None,
    ):
        """
        Register a sharding propagation rule for an operator.
        """
        self.op_to_rules[op_overload] = rule_func
        if schema_info is not None:
            self.op_to_schema_info[op_overload] = schema_info

    def register_op_strategy(
        self,
        op_overload: OpOverload,
        strategy_func: Callable[[OpSchema], StrategyType],
        schema_info: Optional[RuntimeSchemaInfo] = None,
    ):
        """
        Register a sharding strategy generator for an operator.
        """
        self.op_strategy_funcs[op_overload] = strategy_func
        if schema_info is not None:
            self.op_to_schema_info[op_overload] = schema_info

    def _propagate_tensor_meta_non_cached(
        self, op_schema: OpSchema
    ) -> Union[None, TensorMeta, Sequence[Optional[TensorMeta]]]:
        """
        Propagate the tensor metadata, it could either return a TensorMeta
        or a list/tuple of TensorMetas
        """
        if op_schema.op == aten.equal.default:
            # data dependent ops can't be used for fake propagation
            return None

        # NOTE: We must call the tracing in fake tensor mode so that it
        # avoids materializing memory
        with FakeTensorMode():
            fake_args = op_schema.gen_fake_args()
            fake_kwargs = op_schema.gen_fake_kwargs()
            fake_out = op_schema.op(*fake_args, **fake_kwargs)

        if isinstance(fake_out, torch.Tensor):
            return TensorMeta(
                shape=fake_out.shape, stride=fake_out.stride(), dtype=fake_out.dtype
            )

        elif isinstance(fake_out, (tuple, list)):
            tensor_meta_list: list[Optional[TensorMeta]] = []
            for fake_out_item in fake_out:
                if isinstance(fake_out_item, torch.Tensor):
                    tensor_meta_list.append(
                        TensorMeta(
                            shape=fake_out_item.shape,
                            stride=fake_out_item.stride(),
                            dtype=fake_out_item.dtype,
                        )
                    )
                else:
                    tensor_meta_list.append(None)
            return (
                tuple(tensor_meta_list)
                if isinstance(fake_out, tuple)
                else tensor_meta_list
            )
        else:
            # if fake is not a tensor or tuple of tensor, return as none
            return None

    @lru_cache  # noqa: B019
    def _propagate_tensor_meta(
        self, op_schema: OpSchema
    ) -> Union[None, TensorMeta, Sequence[Optional[TensorMeta]]]:
        return self._propagate_tensor_meta_non_cached(op_schema)

    def _wrap_output_spec_tensor_meta(
        self,
        op: OpOverload,
        output_specs: OutputSpecType,
        output_tensor_meta: Union[None, TensorMeta, Sequence[Optional[TensorMeta]]],
    ) -> None:
        """
        Wrap the output_specs with the tensor metadata from the output.
        """

        if isinstance(output_specs, DTensorSpec):
            if not isinstance(output_tensor_meta, TensorMeta):
                # Either error due to ShardingPropagator or due to incorrect OutputSpec
                if not isinstance(output_tensor_meta, (tuple, list)):
                    raise ValueError(
                        "ShardingPropagator error: output does not have an associated "
                        "TensorMeta"
                    )
                raise ValueError(
                    f"For the op {op.name()}, `output_specs` has 1 output which does "
                    "not equal the "
                    f"number of op outputs: {len(output_tensor_meta)}."
                )
            output_specs.tensor_meta = output_tensor_meta
        elif isinstance(output_specs, (tuple, list)):
            if not isinstance(output_tensor_meta, (tuple, list)) or len(
                output_specs
            ) != len(output_tensor_meta):
                raise ValueError(
                    f"For the op {op.name()}, `output_specs` has {len(output_specs)} "
                    "outputs which does not equal the "
                    f"number of op outputs {_length(output_tensor_meta)}."
                )

            for i, spec in enumerate(output_specs):
                if isinstance(spec, DTensorSpec):
                    output_tensor_meta_i = output_tensor_meta[i]
                    if not isinstance(output_tensor_meta_i, TensorMeta):
                        # NOTE: aten.convolution_backward.default is an exception and it
                        # needs extra handling because the first Tensor in the output
                        # tuple can be `None` if the input Tensor to convolution op has
                        # `requires_grad=False` (e.g. convolution layer is the first
                        # layer in the model). We explicitly allow its corresponding
                        # TensorMeta to be `None`.
                        if (
                            op == aten.convolution_backward.default
                            and i == 0
                            and output_tensor_meta_i is None
                        ):
                            assert isinstance(output_specs, list)
                            output_specs[i] = None
                            continue
                        else:
                            raise ValueError(
                                f"ShardingPropagator error: output {i} of {op.name()} "
                                "does not have an associated TensorMeta"
                            )

                    spec.tensor_meta = output_tensor_meta_i

    def _wrap_with_op_strategy(self, op_schema: OpSchema) -> OpSchema:
        """
        wrap a op_schema that contains DTensorSpec to another op_schema that contains
        OpStrategy/TupleStrategy, the returned op_schema is then used for sharding
        strategy propagation on pytorch operators.
        """

        def spec_to_strategy(spec: object) -> object:
            if isinstance(spec, DTensorSpec):
                return OpStrategy([OpSpec(spec)])
            elif (
                isinstance(spec, (list, tuple))
                and len(spec) > 0
                and isinstance(spec[0], DTensorSpec)
            ):
                # tensor list create tuple strategy
                tuple_strategy = [spec_to_strategy(s) for s in spec]
                tuple_strategy = cast(Sequence[StrategyType], tuple_strategy)
                return TupleStrategy(
                    tuple(tuple_strategy) if isinstance(spec, tuple) else tuple_strategy
                )
            else:
                return spec

        args_op_strategy = [spec_to_strategy(i) for i in op_schema.args_schema]

        kwargs_op_strategy = {
            k: spec_to_strategy(v) for k, v in op_schema.kwargs_schema.items()
        }

        return OpSchema(
            op=op_schema.op,
            args_schema=tuple(args_op_strategy),
            kwargs_schema=kwargs_op_strategy,
        )

    def propagate(self, op_info: OpInfo) -> None:
        # We cannot use an lru cache if we know that inputs will have dynamic shapes,
        # because SymInts are not hashable.
        # This is generally ok because this only happens during tracing in torch.compile,
        # and tracing does not need to be as fast as eagermode DTensor usages.
        if op_info.schema.has_symints:
            output_sharding = self.propagate_op_sharding_non_cached(op_info.schema)
        else:
            output_sharding = cast(
                OutputSharding, self.propagate_op_sharding(op_info.schema)
            )
        op_info.output_sharding = output_sharding

    def propagate_op_sharding_non_cached(self, op_schema: OpSchema) -> OutputSharding:
        """
        Propagate the sharding for an operator given the op_schema.
        """
        # special case op, we don't need to propagate for local
        # scalar. TODO: figure out a better way to handle this
        if op_schema.op is aten._local_scalar_dense.default:
            return OutputSharding(None, op_schema)

        out_tensor_meta = self._propagate_tensor_meta_non_cached(op_schema)

        if op_schema.op in self.op_strategy_funcs:
            # wrap the op_schema with op strategy for sharding strategy propagation
            strategy_schema = self._wrap_with_op_strategy(op_schema)

            # run sharding strategy propagation/generation
            op_strategy = self.op_strategy_funcs[op_schema.op](strategy_schema)

            if isinstance(op_strategy, OpStrategy):
                # single Op strategy
                output_strategy = self._select_strategy(op_strategy)

                # check if we need to redistribute the input
                needs_redistribute = False
                expected_input_specs: list[DTensorSpec] = []

                # in case where the op does not specify input_specs and output_specs
                # is a DTensorSpec, we use output_specs as the spec for each DTensor
                # input arg.
                if output_strategy.input_specs is None:
                    assert isinstance(output_strategy.output_specs, DTensorSpec)

                for idx, input_spec in enumerate(op_schema.args_spec):
                    desired_spec = (
                        output_strategy.output_spec
                        if output_strategy.input_specs is None
                        else output_strategy.input_specs[idx]
                    )
                    expected_input_specs.append(
                        desired_spec.shallow_copy_with_tensor_meta(
                            input_spec.tensor_meta
                        )
                    )
                    if input_spec.placements != desired_spec.placements:
                        needs_redistribute = True

                suggestion_schema = None
                if needs_redistribute:
                    suggestion_schema = OpSchema(
                        op_schema.op, tuple(expected_input_specs), {}
                    )
                    suggestion_schema._inplace_rewrap_schema_suggestion(op_schema)

                # shape and stride args need to be modified for
                # view ops and new factory ops, potentially
                if op_schema.op in self.op_to_shape_and_stride_idx:
                    assert isinstance(output_strategy.output_spec, DTensorSpec)
                    # It happens when the output has the same shape as the input
                    # and the input placements are not all Replicate().
                    if output_strategy.output_spec.is_sharded():
                        schema = suggestion_schema or op_schema
                        assert isinstance(out_tensor_meta, TensorMeta)
                        suggestion_schema = self._adjust_shape_and_stride_args(
                            out_tensor_meta, schema, output_strategy.output_spec
                        )
                        needs_redistribute = True

                # construct output spec for the op
                if op_schema.return_type_tuple_tensor_like():
                    # for ops that return multiple tensors and the output_specs is not
                    # a tuple, we use a tuple of that single output spec as the new
                    # output_specs
                    output_specs: OutputSpecType = output_strategy.output_specs
                    if isinstance(output_specs, DTensorSpec):
                        output_specs = tuple(
                            [
                                # create a new DTensorSpec with the same placement as the
                                # output_specs in output_strategy
                                DTensorSpec(
                                    mesh=output_specs.mesh,
                                    placements=output_specs.placements,
                                    tensor_meta=output_specs.tensor_meta,
                                )
                                for _ in range(len(op_schema.op._schema.returns))
                            ]
                        )
                elif op_schema.return_type_tensor():
                    output_specs = output_strategy.output_specs
                else:
                    output_specs = None

                output_sharding = OutputSharding(
                    output_specs,
                    suggestion_schema,
                    needs_redistribute=needs_redistribute,
                )
            elif isinstance(op_strategy, TupleStrategy):
                # tuple strategy output sharding processing
                # runtime select OpSpec for each TupleStrategy input arg
                selected_strategies: list[OpSpec] = []
                out_spec_list: list[DTensorSpec] = []
<<<<<<< HEAD
                for strategy in op_strategy.childs:  # codespell:ignore childs
=======
                for strategy in op_strategy.children:
>>>>>>> 7d2bd711
                    assert isinstance(strategy, OpStrategy)
                    selected_strategy = self._select_strategy(strategy)
                    selected_strategies.append(selected_strategy)
                    out_spec_list.append(selected_strategy.output_spec)

                needs_redistribute = False
                suggestion_args: list[object] = []
                tensor_or_list_tensor_arg_idx = 0

                for arg in op_schema.args_schema:
                    if (
                        arg
                        and isinstance(arg, (list, tuple))
                        and isinstance(arg[0], DTensorSpec)
                    ):
                        expected_input_spec_list: list[DTensorSpec] = []
                        for idx, arg_spec in enumerate(arg):
                            expected_input_spec = selected_strategies[idx].input_spec(
                                tensor_or_list_tensor_arg_idx
                            )
                            expected_input_spec = (
                                expected_input_spec.shallow_copy_with_tensor_meta(
                                    arg_spec.tensor_meta
                                )
                            )
                            if arg_spec.placements != expected_input_spec.placements:
                                needs_redistribute = True
                            expected_input_spec_list.append(expected_input_spec)
                        suggestion_args.append(
                            tuple(expected_input_spec_list)
                            if isinstance(arg, tuple)
                            else expected_input_spec_list
                        )
                        tensor_or_list_tensor_arg_idx += 1

                    elif isinstance(arg, DTensorSpec):
                        expected_input_spec = selected_strategies[0].input_spec(
                            tensor_or_list_tensor_arg_idx
                        )
                        expected_input_spec = (
                            expected_input_spec.shallow_copy_with_tensor_meta(
                                arg.tensor_meta
                            )
                        )
                        if arg.placements != expected_input_spec.placements:
                            needs_redistribute = True
                        suggestion_args.append(expected_input_spec)
                        tensor_or_list_tensor_arg_idx += 1
                    else:
                        suggestion_args.append(arg)

                suggestion_schema = None
                if needs_redistribute:
                    suggestion_schema = OpSchema(
                        op_schema.op, tuple(suggestion_args), op_schema.kwargs_schema
                    )

                output_sharding = OutputSharding(
                    tuple(out_spec_list) if out_tensor_meta is not None else None,
                    suggestion_schema,
                    needs_redistribute=needs_redistribute,
                )
            else:
                raise ValueError("Unsupported op strategy type")

            # associate the output sharding with the output tensor metadata
            self._wrap_output_spec_tensor_meta(
                op_schema.op, output_sharding.output_spec, out_tensor_meta
            )
            return output_sharding
        elif op_schema.op in self.op_to_rules:
            # propagate the sharding with rule
            sharding_prop_func = self.op_to_rules[op_schema.op]

            # step 1. there's sharding propagation rule, run
            # sharding propagation to get the output sharding
            try:
                output_sharding = sharding_prop_func(op_schema)
            except NotImplementedError as e:
                raise e
            except Exception as e:
                raise RuntimeError(
                    f"Sharding propagation failed on op {op_schema}.\nError: {e}"
                ) from e

            # step 2. if can't get output_spec from sharding
            # propagation (i.e. no rules apply for input
            # placements), we return the output sharding
            # with schema suggestions, which can be used to
            # decide how to do redistribute on inputs
            if output_sharding.output_spec is None:
                if output_sharding.redistribute_schema is None:
                    raise RuntimeError(
                        f"Sharding propagation failed on op {op_schema}!"
                    )
                else:
                    # we do auto redistribute on inputs if necessary
                    # run sharding propagation again with suggested schema
                    propagation_res = sharding_prop_func(
                        output_sharding.redistribute_schema
                    )
                    # we set the output sharding with the new propagation result
                    # so that dispatching know both output_spec and redistribute_schema
                    # exist, which indicates a reshard is needed
                    output_sharding.output_spec = propagation_res.output_spec
                    output_sharding.needs_redistribute = True

            # associate the output sharding with the output tensor metadata
            self._wrap_output_spec_tensor_meta(
                op_schema.op, output_sharding.output_spec, out_tensor_meta
            )

            return output_sharding
        else:
            raise NotImplementedError(
                f"Operator {op_schema.op} does not have a sharding strategy registered."
            )

    def _select_strategy(self, strategy: OpStrategy) -> OpSpec:
        if len(strategy.strategies) == 1:
            # short cut with only one possible OpSpec
            return strategy.strategies[0]

        op_spec_costs: list[float] = []
        for op_spec in strategy.strategies:
            assert op_spec.redistribute_cost is not None, (
                "must set redistribute cost each OpSpec!"
            )
            redistribute_cost = sum(chain.from_iterable(op_spec.redistribute_cost))
            op_spec_costs.append(redistribute_cost)

        # for eager execution, we just select the one with the minimal redistribute cost
        return strategy.strategies[op_spec_costs.index(min(op_spec_costs))]

    def _adjust_shape_and_stride_args(
        self,
        out_tensor_meta: TensorMeta,
        schema: OpSchema,
        spec: DTensorSpec,
    ) -> OpSchema:
        shape_stride_idx = self.op_to_shape_and_stride_idx[schema.op]
        if isinstance(shape_stride_idx, tuple):
            shape_idx, stride_idx = shape_stride_idx
        else:
            shape_idx = shape_stride_idx
            stride_idx = None

        expected_input_schema = list(schema.args_schema)
        # adjust shape to be the same as that of the _local_tensor
        # of the DTensor input arg at index 0, which is inferred
        expected_input_schema[shape_idx], _ = compute_local_shape_and_global_offset(
            out_tensor_meta.shape, spec.mesh, spec.placements
        )

        # adjust the stride arg for aten.new_empty_strided.default
        if stride_idx:
            expected_input_schema[stride_idx] = compute_local_stride(
                out_tensor_meta.stride, spec.mesh, spec.placements
            )

        return OpSchema(schema.op, tuple(expected_input_schema), schema.kwargs_schema)<|MERGE_RESOLUTION|>--- conflicted
+++ resolved
@@ -368,11 +368,7 @@
                 # runtime select OpSpec for each TupleStrategy input arg
                 selected_strategies: list[OpSpec] = []
                 out_spec_list: list[DTensorSpec] = []
-<<<<<<< HEAD
-                for strategy in op_strategy.childs:  # codespell:ignore childs
-=======
                 for strategy in op_strategy.children:
->>>>>>> 7d2bd711
                     assert isinstance(strategy, OpStrategy)
                     selected_strategy = self._select_strategy(strategy)
                     selected_strategies.append(selected_strategy)
