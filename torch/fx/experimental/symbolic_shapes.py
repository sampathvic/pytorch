--- conflicted
+++ resolved
@@ -249,13 +249,8 @@
 
 
 def _nested_int_aware_sort(
-<<<<<<< HEAD
-    tup: tuple[Union[SymInt, int], int],
-) -> tuple[int, Union[SymInt, int], int]:
-=======
     tup: tuple[IntLikeType, int],
 ) -> tuple[int, IntLikeType, int]:
->>>>>>> 020da744
     return (
         # Order nested ints by their coefficients.
         # 1 here to order nested ints after non-nested-ints.
@@ -2632,12 +2627,6 @@
         return self.print_source(self.symbol_to_source[expr][0])
 
     @abc.abstractmethod
-<<<<<<< HEAD
-    def print_source(self, source: Source) -> str: ...
-
-    @abc.abstractmethod
-    def doprint(self, expr: sympy.Expr) -> str: ...
-=======
     def print_source(self, source: Source) -> str:
         """
         Convert a source object to its string representation.
@@ -2662,7 +2651,6 @@
             String representation of the expression
         """
         ...
->>>>>>> 020da744
 
 
 class ShapeGuardPythonPrinter(_ShapeGuardPrinter, PythonPrinter):
@@ -7142,17 +7130,10 @@
             if (lineno := instr.starts_line) is not None:
                 last_lineno = max(last_lineno, lineno)
             if isinstance(instr.argval, str) and instr.argval in frame.f_locals:
-<<<<<<< HEAD
-                frame_locals[instr.argval] = pytree.tree_map(
-                    go,
-                    frame.f_locals[instr.argval],  # type: ignore[index]
-                )
-=======
                 flat_locals = pytree.tree_flatten(frame.f_locals[instr.argval])[0]
                 frame_locals[instr.argval] = [
                     go(flat_local) for flat_local in flat_locals
                 ]
->>>>>>> 020da744
 
         # store LOC
         locs = co_lines[frame.f_lineno - offset : last_lineno + 1 - offset]
