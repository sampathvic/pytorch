--- conflicted
+++ resolved
@@ -126,15 +126,6 @@
     # assumption: nodes are already sorted in topo order
 
     for node in nodes:
-<<<<<<< HEAD
-        assert (
-            node.graph.owning_module is gm
-        ), f"{node} doesn't belong to passed in graph module {gm._get_name()}"  # type: ignore[no-untyped-call]
-        assert not node._erased, f"{node} has been removed from owning graph"
-        assert (
-            node in gm.graph._find_nodes_lookup_table
-        ), f"{node} is not found in graph module {gm._get_name()}"  # type: ignore[no-untyped-call]
-=======
         assert node.graph.owning_module is gm, (
             f"{node} doesn't belong to passed in graph module {gm._get_name()}"
         )
@@ -142,7 +133,6 @@
         assert node in gm.graph._find_nodes_lookup_table, (
             f"{node} is not found in graph module {gm._get_name()}"
         )
->>>>>>> d55dc00f
 
     # validates partition doesn't introduce dependency circles in the graph
     assert validate_partition(nodes), "Invalid partition, found dependency cycles"
