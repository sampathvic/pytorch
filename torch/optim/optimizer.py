--- conflicted
+++ resolved
@@ -1036,12 +1036,8 @@
                         torch._foreach_zero_(grads)
 
     @overload
-<<<<<<< HEAD
-    def step(self, closure: None = ...) -> None: ...
-=======
     def step(self, closure: None = None) -> None:
         ...
->>>>>>> 020da744
 
     @overload
     def step(self, closure: Callable[[], float]) -> float: ...
