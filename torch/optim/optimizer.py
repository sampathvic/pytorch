--- conflicted
+++ resolved
@@ -329,14 +329,10 @@
             options (used when a parameter group doesn't specify them).
     """
 
-<<<<<<< HEAD
     OptimizerPreHook: TypeAlias = Callable[
         [Self, Args, Kwargs],  # type: ignore[misc]
-        Optional[Tuple[Args, Kwargs]],
+        Optional[tuple[Args, Kwargs]],
     ]
-=======
-    OptimizerPreHook: TypeAlias = Callable[[Self, Args, Kwargs], Optional[tuple[Args, Kwargs]]]  # type: ignore[misc]
->>>>>>> d48eb58d
     OptimizerPostHook: TypeAlias = Callable[[Self, Args, Kwargs], None]  # type: ignore[misc]
 
     _optimizer_step_pre_hooks: dict[int, OptimizerPreHook]
