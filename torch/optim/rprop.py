from typing import List, Optional

import torch
from torch import Tensor
from .optimizer import (
    _capturable_doc,
    _default_to_fused_or_foreach,
    _differentiable_doc,
    _foreach_doc,
    _get_scalar_dtype,
    _maximize_doc,
    _use_grad_for_differentiable,
    _view_as_real,
    Optimizer,
)

__all__ = ["Rprop", "rprop"]


class Rprop(Optimizer):
    def __init__(
        self,
        params,
        lr=1e-2,
        etas=(0.5, 1.2),
        step_sizes=(1e-6, 50),
        *,
        capturable: bool = False,
        foreach: Optional[bool] = None,
        maximize: bool = False,
        differentiable: bool = False,
    ):
        if not 0.0 <= lr:
            raise ValueError(f"Invalid learning rate: {lr}")
        if not 0.0 < etas[0] < 1.0 < etas[1]:
            raise ValueError(f"Invalid eta values: {etas[0]}, {etas[1]}")

        defaults = dict(
            lr=lr,
            etas=etas,
            step_sizes=step_sizes,
            foreach=foreach,
            maximize=maximize,
            differentiable=differentiable,
            capturable=capturable,
        )
        super().__init__(params, defaults)

    def __setstate__(self, state):
        super().__setstate__(state)
        for group in self.param_groups:
            group.setdefault("foreach", None)
            group.setdefault("maximize", False)
            group.setdefault("differentiable", False)
            group.setdefault("capturable", False)
            for p in group["params"]:
                p_state = self.state.get(p, [])
                if len(p_state) != 0 and not torch.is_tensor(p_state["step"]):
                    step_val = float(p_state["step"])
                    p_state["step"] = (
                        torch.tensor(
                            step_val, dtype=_get_scalar_dtype(), device=p.device
                        )
                        if group["capturable"]
                        else torch.tensor(step_val, dtype=_get_scalar_dtype())
                    )

    def _init_group(self, group, params, grads, prevs, step_sizes, state_steps):
        has_complex = False
        for p in group["params"]:
            if p.grad is None:
                continue
            has_complex |= torch.is_complex(p)
            params.append(p)
            grad = p.grad
            if grad.is_sparse:
                raise RuntimeError("Rprop does not support sparse gradients")

            grads.append(grad)
            state = self.state[p]

            # State initialization
            if len(state) == 0:
                state["step"] = (
                    torch.zeros((), dtype=_get_scalar_dtype(), device=p.device)
                    if group["capturable"]
                    else torch.zeros((), dtype=_get_scalar_dtype())
                )

                state["prev"] = torch.zeros_like(p, memory_format=torch.preserve_format)
                if p.dtype.is_complex:
                    # Complex Number should be as if they are two independent real numbers.
                    # Hence the step_size shouldn't be zero for imaginary part.
<<<<<<< HEAD
                    state["step_size"] = (
                        torch.full_like(grad, complex(group["lr"], group["lr"]))
=======
                    state["step_size"] = torch.full_like(
                        grad, complex(group["lr"], group["lr"])
>>>>>>> f34905f6
                    )
                else:
                    state["step_size"] = torch.full_like(grad, group["lr"])

            prevs.append(state["prev"])
            step_sizes.append(state["step_size"])
            state_steps.append(state["step"])

        return has_complex

    @_use_grad_for_differentiable
    def step(self, closure=None):
        """Performs a single optimization step.

        Args:
            closure (Callable, optional): A closure that reevaluates the model
                and returns the loss.
        """
        self._cuda_graph_capture_health_check()

        loss = None
        if closure is not None:
            with torch.enable_grad():
                loss = closure()

        for group in self.param_groups:
            params = []
            grads = []
            prevs = []
            step_sizes = []
            state_steps = []

            etaminus, etaplus = group["etas"]
            step_size_min, step_size_max = group["step_sizes"]
            foreach = group["foreach"]
            maximize = group["maximize"]

            has_complex = self._init_group(
                group, params, grads, prevs, step_sizes, state_steps
            )

            rprop(
                params,
                grads,
                prevs,
                step_sizes,
                state_steps,
                step_size_min=step_size_min,
                step_size_max=step_size_max,
                etaminus=etaminus,
                etaplus=etaplus,
                foreach=foreach,
                maximize=maximize,
                differentiable=group["differentiable"],
                capturable=group["capturable"],
                has_complex=has_complex,
            )

        return loss


Rprop.__doc__ = (
    r"""Implements the resilient backpropagation algorithm.

    .. math::
       \begin{aligned}
            &\rule{110mm}{0.4pt}                                                                 \\
            &\textbf{input}      : \theta_0 \in \mathbf{R}^d \text{ (params)},f(\theta)
                \text{ (objective)},                                                             \\
            &\hspace{13mm}      \eta_{+/-} \text{ (etaplus, etaminus)}, \Gamma_{max/min}
                \text{ (step sizes)}                                                             \\
            &\textbf{initialize} :   g^0_{prev} \leftarrow 0,
                \: \eta_0 \leftarrow \text{lr (learning rate)}                                   \\
            &\rule{110mm}{0.4pt}                                                                 \\
            &\textbf{for} \: t=1 \: \textbf{to} \: \ldots \: \textbf{do}                         \\
            &\hspace{5mm}g_t           \leftarrow   \nabla_{\theta} f_t (\theta_{t-1})           \\
            &\hspace{5mm} \textbf{for} \text{  } i = 0, 1, \ldots, d-1 \: \mathbf{do}            \\
            &\hspace{10mm}  \textbf{if} \:   g^i_{prev} g^i_t  > 0                               \\
            &\hspace{15mm}  \eta^i_t \leftarrow \mathrm{min}(\eta^i_{t-1} \eta_{+},
                \Gamma_{max})                                                                    \\
            &\hspace{10mm}  \textbf{else if}  \:  g^i_{prev} g^i_t < 0                           \\
            &\hspace{15mm}  \eta^i_t \leftarrow \mathrm{max}(\eta^i_{t-1} \eta_{-},
                \Gamma_{min})                                                                    \\
            &\hspace{15mm}  g^i_t \leftarrow 0                                                   \\
            &\hspace{10mm}  \textbf{else}  \:                                                    \\
            &\hspace{15mm}  \eta^i_t \leftarrow \eta^i_{t-1}                                     \\
            &\hspace{5mm}\theta_t \leftarrow \theta_{t-1}- \eta_t \mathrm{sign}(g_t)             \\
            &\hspace{5mm}g_{prev} \leftarrow  g_t                                                \\
            &\rule{110mm}{0.4pt}                                                          \\[-1.ex]
            &\bf{return} \:  \theta_t                                                     \\[-1.ex]
            &\rule{110mm}{0.4pt}                                                          \\[-1.ex]
       \end{aligned}

    For further details regarding the algorithm we refer to the paper
    `A Direct Adaptive Method for Faster Backpropagation Learning: The RPROP Algorithm
    <http://citeseerx.ist.psu.edu/viewdoc/summary?doi=10.1.1.21.1417>`_.
    """
    + rf"""
    Args:
        params (iterable): iterable of parameters to optimize or dicts defining
            parameter groups
        lr (float, optional): learning rate (default: 1e-2)
        etas (Tuple[float, float], optional): pair of (etaminus, etaplus), that
            are multiplicative increase and decrease factors
            (default: (0.5, 1.2))
        step_sizes (Tuple[float, float], optional): a pair of minimal and
            maximal allowed step sizes (default: (1e-6, 50))
        {_foreach_doc}
        {_capturable_doc}
        {_maximize_doc}
        {_differentiable_doc}

    """
)


def rprop(
    params: List[Tensor],
    grads: List[Tensor],
    prevs: List[Tensor],
    step_sizes: List[Tensor],
    state_steps: List[Tensor],
    # kwonly args with defaults are not supported by functions compiled with torchscript issue #70627
    # setting this as kwarg for now as functional API is compiled by torch/distributed/optim
    foreach: Optional[bool] = None,
    capturable: bool = False,
    maximize: bool = False,
    differentiable: bool = False,
    has_complex: bool = False,
    *,
    step_size_min: float,
    step_size_max: float,
    etaminus: float,
    etaplus: float,
):
    r"""Functional API that performs rprop algorithm computation.

    See :class:`~torch.optim.Rprop` for details.
    """
    # this check is slow during compilation, so we skip it
    # if it's strictly needed we can add this check back in dynamo
    if not torch._utils.is_compiling() and not all(
        isinstance(t, torch.Tensor) for t in state_steps
    ):
        raise RuntimeError(
            "API has changed, `state_steps` argument must contain a list of singleton tensors"
        )

    if foreach is None:
        _, foreach = _default_to_fused_or_foreach(
            params, differentiable, use_fused=False
        )

    if foreach and torch.jit.is_scripting():
        raise RuntimeError("torch.jit.script not supported with foreach optimizers")

    if foreach and not torch.jit.is_scripting():
        func = _multi_tensor_rprop
    else:
        func = _single_tensor_rprop

    func(
        params,
        grads,
        prevs,
        step_sizes,
        state_steps,
        step_size_min=step_size_min,
        step_size_max=step_size_max,
        etaminus=etaminus,
        etaplus=etaplus,
        capturable=capturable,
        maximize=maximize,
        differentiable=differentiable,
        has_complex=has_complex,
    )


def _single_tensor_rprop(
    params: List[Tensor],
    grads: List[Tensor],
    prevs: List[Tensor],
    step_sizes: List[Tensor],
    state_steps: List[Tensor],
    *,
    step_size_min: float,
    step_size_max: float,
    etaminus: float,
    etaplus: float,
    maximize: bool,
    capturable: bool,
    differentiable: bool,
    has_complex: bool,
):
    for i, param in enumerate(params):
        grad = grads[i]
        grad = grad if not maximize else -grad
        prev = prevs[i]
        step_size = step_sizes[i]
        step = state_steps[i]

        # If compiling, the compiler will handle cudagraph checks, see note [torch.compile x capturable]
        if not torch._utils.is_compiling() and capturable:
            assert (param.is_cuda and step.is_cuda) or (
                param.is_xla and step.is_xla
            ), "If capturable=True, params and state_steps must be CUDA or XLA tensors."

        step += 1

        if torch.is_complex(param):
            grad = torch.view_as_real(grad)
            prev = torch.view_as_real(prev)
            param = torch.view_as_real(param)
            step_size = torch.view_as_real(step_size)
        if differentiable:
            sign = grad.mul(prev.clone()).sign()
        else:
            sign = grad.mul(prev).sign()

        if capturable:
            sign.copy_(torch.where(sign.gt(0), etaplus, sign))
            sign.copy_(torch.where(sign.lt(0), etaminus, sign))
            sign.copy_(torch.where(sign.eq(0), 1, sign))
        else:
            sign[sign.gt(0)] = etaplus
            sign[sign.lt(0)] = etaminus
            sign[sign.eq(0)] = 1

        # update stepsizes with step size updates
        step_size.mul_(sign).clamp_(step_size_min, step_size_max)

        # for dir<0, dfdx=0
        # for dir>=0 dfdx=dfdx
        grad = grad.clone(memory_format=torch.preserve_format)
        if capturable:
            grad.copy_(torch.where(sign.eq(etaminus), 0, grad))
        else:
            grad[sign.eq(etaminus)] = 0

        # update parameters
        param.addcmul_(grad.sign(), step_size, value=-1)
        prev.copy_(grad)


def _multi_tensor_rprop(
    params: List[Tensor],
    grads: List[Tensor],
    prevs: List[Tensor],
    step_sizes: List[Tensor],
    state_steps: List[Tensor],
    *,
    step_size_min: float,
    step_size_max: float,
    etaminus: float,
    etaplus: float,
    maximize: bool,
    capturable: bool,
    differentiable: bool,
    has_complex: bool,
):
    if len(params) == 0:
        return

    assert not differentiable, "_foreach ops don't support autograd"

    # If compiling, the compiler will handle cudagraph checks, see note [torch.compile x capturable]
    if not torch._utils.is_compiling() and capturable:
        assert all(
            (p.is_cuda and step.is_cuda) or (p.is_xla and step.is_xla)
            for p, step in zip(params, state_steps)
        ), "If capturable=True, params and state_steps must be CUDA or XLA tensors."

    grouped_tensors = Optimizer._group_tensors_by_device_and_dtype(
        [params, grads, prevs, step_sizes, state_steps]
    )
    for (
        grouped_params,
        grouped_grads,
        grouped_prevs,
        grouped_step_sizes,
        grouped_state_steps,
    ), _ in grouped_tensors.values():
        # Update steps
        # If steps are on CPU, foreach will fall back to the slow path, which is a for-loop calling t.add(1) over
        # and over. 1 will then be wrapped into a Tensor over and over again, which is slower than if we just
        # wrapped it once now. The alpha is required to assure we go to the right overload.
        if grouped_state_steps[0].is_cpu:
            torch._foreach_add_(
                grouped_state_steps, torch.tensor(1.0, device="cpu"), alpha=1.0
            )
        else:
            torch._foreach_add_(grouped_state_steps, 1)

        # Handle complex params
        if has_complex:
            _view_as_real(
                grouped_params, grouped_grads, grouped_prevs, grouped_step_sizes
            )

        signs = torch._foreach_mul(grouped_grads, grouped_prevs)
        if maximize:
            torch._foreach_neg_(signs)

        # At the end of the step, grouped_prevs will contain the current grads, so we reuse
        # grouped_prevs memory instead of creating a new buffer, but, for clarity, we reassign
        # to keep referring to the buffer as grouped_grads.
        torch._foreach_copy_(grouped_prevs, grouped_grads)
        if maximize:
            torch._foreach_neg_(grouped_prevs)
        grouped_grads = grouped_prevs

        torch._foreach_sign_(signs)
        if capturable:
            for sign in signs:
                sign.copy_(torch.where(sign.gt(0), etaplus, sign))
                sign.copy_(torch.where(sign.lt(0), etaminus, sign))
                sign.copy_(torch.where(sign.eq(0), 1, sign))
        else:
            for sign in signs:
                sign[sign.gt(0)] = etaplus
                sign[sign.lt(0)] = etaminus
                sign[sign.eq(0)] = 1

        # update stepsizes with step size updates
        torch._foreach_mul_(grouped_step_sizes, signs)
        for step_size in grouped_step_sizes:
            step_size.clamp_(step_size_min, step_size_max)

        # for dir<0, dfdx=0
        # for dir>=0 dfdx=dfdx
        grouped_grads = list(grouped_grads)
        for i in range(len(grouped_grads)):
            grouped_grads[i].copy_(
                torch.where(signs[i].eq(etaminus), 0, grouped_grads[i])
            )

        # explicitly del signs as it's not used after here to save memory
        del signs

        # update parameters
        grad_signs = [grad.sign() for grad in grouped_grads]
        torch._foreach_addcmul_(
            grouped_params, grad_signs, grouped_step_sizes, value=-1
        )

        # Logically, you may expect grouped_prevs to get updated to grouped_grads, but that's
        # basically already happened since we've been using grouped_prevs' memory to store
        # updated grouped_grads!<|MERGE_RESOLUTION|>--- conflicted
+++ resolved
@@ -91,13 +91,8 @@
                 if p.dtype.is_complex:
                     # Complex Number should be as if they are two independent real numbers.
                     # Hence the step_size shouldn't be zero for imaginary part.
-<<<<<<< HEAD
-                    state["step_size"] = (
-                        torch.full_like(grad, complex(group["lr"], group["lr"]))
-=======
                     state["step_size"] = torch.full_like(
                         grad, complex(group["lr"], group["lr"])
->>>>>>> f34905f6
                     )
                 else:
                     state["step_size"] = torch.full_like(grad, group["lr"])
