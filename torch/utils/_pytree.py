--- conflicted
+++ resolved
@@ -39,11 +39,7 @@
     TypeVar,
     Union,
 )
-<<<<<<< HEAD
-from typing_extensions import deprecated, Self
-=======
-from typing_extensions import deprecated, NamedTuple
->>>>>>> c13e0d69
+from typing_extensions import deprecated, NamedTuple, Self
 
 
 __all__ = [
@@ -716,13 +712,8 @@
 @dataclasses.dataclass(init=True, frozen=True, eq=True, repr=False)
 class TreeSpec:
     type: Any
-<<<<<<< HEAD
     _context: Context
-    _children: List[Self]
-=======
-    context: Context
-    children_specs: list["TreeSpec"]
->>>>>>> c13e0d69
+    _children: list[Self]
 
     num_nodes: int = dataclasses.field(init=False)
     num_leaves: int = dataclasses.field(init=False)
@@ -775,18 +766,14 @@
     def is_leaf(self) -> bool:
         return self.num_nodes == 1 and self.num_leaves == 1
 
-<<<<<<< HEAD
-    def children(self) -> List[Self]:
+    def children(self) -> list[Self]:
         return self._children.copy()
 
     def child(self, index: int) -> Self:
         return self._children[index]
 
-    def flatten_up_to(self, tree: PyTree) -> List[PyTree]:
-=======
     def flatten_up_to(self, tree: PyTree) -> list[PyTree]:
->>>>>>> c13e0d69
-        def helper(treespec: TreeSpec, tree: PyTree, subtrees: List[PyTree]) -> None:
+        def helper(treespec: TreeSpec, tree: PyTree, subtrees: list[PyTree]) -> None:
             if treespec.is_leaf():
                 subtrees.append(tree)
                 return
@@ -930,7 +917,7 @@
 
 
 def treespec_dict(
-    mapping: Union[Mapping[Any, TreeSpec], Iterable[Tuple[Any, TreeSpec]]] = (),
+    mapping: Union[Mapping[Any, TreeSpec], Iterable[tuple[Any, TreeSpec]]] = (),
     /,
     **kwargs: TreeSpec,
 ) -> TreeSpec:
@@ -1424,13 +1411,8 @@
         return None
 
     # Recursively flatten the children
-<<<<<<< HEAD
-    result: List[Any] = []
+    result: list[Any] = []
     for child, child_spec in zip(child_pytrees, treespec._children):
-=======
-    result: list[Any] = []
-    for child, child_spec in zip(child_pytrees, treespec.children_specs):
->>>>>>> c13e0d69
         flat = _broadcast_to_and_flatten(child, child_spec, is_leaf=is_leaf)
         if flat is not None:
             result += flat
