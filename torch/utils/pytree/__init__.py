--- conflicted
+++ resolved
@@ -171,38 +171,6 @@
     )
 
 
-<<<<<<< HEAD
-=======
-# Change `__module__` of reexported public APIs to 'torch.utils.pytree'
-__func_names = frozenset(
-    {
-        "tree_all",
-        "tree_all_only",
-        "tree_any",
-        "tree_any_only",
-        "tree_flatten",
-        "tree_iter",
-        "tree_leaves",
-        "tree_map",
-        "tree_map_",
-        "tree_map_only",
-        "tree_map_only_",
-        "tree_structure",
-        "tree_unflatten",
-        "treespec_pprint",
-    }
-)
-globals().update(
-    {
-        name: _exposed_in(__name__)(member)
-        for name, member in globals().items()
-        if name in __func_names
-    }
-)
-del __func_names, _exposed_in
-
-
->>>>>>> b3bb2370
 def register_pytree_node(
     cls: type[_Any],
     /,
